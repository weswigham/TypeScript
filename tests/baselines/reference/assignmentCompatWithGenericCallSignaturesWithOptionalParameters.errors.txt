tests/cases/conformance/types/typeRelationships/assignmentCompatibility/assignmentCompatWithGenericCallSignaturesWithOptionalParameters.ts(14,13): error TS2322: Type '(x: T) => any' is not assignable to type '() => T'.
tests/cases/conformance/types/typeRelationships/assignmentCompatibility/assignmentCompatWithGenericCallSignaturesWithOptionalParameters.ts(23,13): error TS2322: Type '(x: T, y: T) => any' is not assignable to type '(x: T) => T'.
tests/cases/conformance/types/typeRelationships/assignmentCompatibility/assignmentCompatWithGenericCallSignaturesWithOptionalParameters.ts(63,9): error TS2322: Type '() => T' is not assignable to type '<T>() => T'.
  Type 'T' is not assignable to type 'T'. Two different types with this name exist, but they are unrelated.
<<<<<<< HEAD
tests/cases/conformance/types/typeRelationships/assignmentCompatibility/assignmentCompatWithGenericCallSignaturesWithOptionalParameters.ts(64,9): error TS2322: Type '(x?: T) => T' is not assignable to type '<T>() => T'.
  Type 'T' is not assignable to type 'T'. Two different types with this name exist, but they are unrelated.
=======
    'T' could be instantiated with an arbitrary type which could be unrelated to 'T'.
tests/cases/conformance/types/typeRelationships/assignmentCompatibility/assignmentCompatWithGenericCallSignaturesWithOptionalParameters.ts(64,9): error TS2322: Type '(x?: T) => T' is not assignable to type '<T>() => T'.
  Type 'T' is not assignable to type 'T'. Two different types with this name exist, but they are unrelated.
    'T' could be instantiated with an arbitrary type which could be unrelated to 'T'.
>>>>>>> d1f87d18
tests/cases/conformance/types/typeRelationships/assignmentCompatibility/assignmentCompatWithGenericCallSignaturesWithOptionalParameters.ts(65,9): error TS2322: Type '(x: T) => T' is not assignable to type '<T>() => T'.
tests/cases/conformance/types/typeRelationships/assignmentCompatibility/assignmentCompatWithGenericCallSignaturesWithOptionalParameters.ts(66,9): error TS2322: Type '(x: T, y?: T) => T' is not assignable to type '<T>() => T'.
tests/cases/conformance/types/typeRelationships/assignmentCompatibility/assignmentCompatWithGenericCallSignaturesWithOptionalParameters.ts(67,9): error TS2322: Type '(x?: T, y?: T) => T' is not assignable to type '<T>() => T'.
  Type 'T' is not assignable to type 'T'. Two different types with this name exist, but they are unrelated.
<<<<<<< HEAD
tests/cases/conformance/types/typeRelationships/assignmentCompatibility/assignmentCompatWithGenericCallSignaturesWithOptionalParameters.ts(69,9): error TS2322: Type '() => T' is not assignable to type '<T>(x?: T) => T'.
  Type 'T' is not assignable to type 'T'. Two different types with this name exist, but they are unrelated.
tests/cases/conformance/types/typeRelationships/assignmentCompatibility/assignmentCompatWithGenericCallSignaturesWithOptionalParameters.ts(70,9): error TS2322: Type '(x?: T) => T' is not assignable to type '<T>(x?: T) => T'.
  Types of parameters 'x' and 'x' are incompatible.
    Type 'T' is not assignable to type 'T'. Two different types with this name exist, but they are unrelated.
tests/cases/conformance/types/typeRelationships/assignmentCompatibility/assignmentCompatWithGenericCallSignaturesWithOptionalParameters.ts(71,9): error TS2322: Type '(x: T) => T' is not assignable to type '<T>(x?: T) => T'.
  Types of parameters 'x' and 'x' are incompatible.
    Type 'T' is not assignable to type 'T'. Two different types with this name exist, but they are unrelated.
tests/cases/conformance/types/typeRelationships/assignmentCompatibility/assignmentCompatWithGenericCallSignaturesWithOptionalParameters.ts(72,9): error TS2322: Type '(x: T, y?: T) => T' is not assignable to type '<T>(x?: T) => T'.
  Types of parameters 'x' and 'x' are incompatible.
    Type 'T' is not assignable to type 'T'. Two different types with this name exist, but they are unrelated.
tests/cases/conformance/types/typeRelationships/assignmentCompatibility/assignmentCompatWithGenericCallSignaturesWithOptionalParameters.ts(73,9): error TS2322: Type '(x?: T, y?: T) => T' is not assignable to type '<T>(x?: T) => T'.
  Types of parameters 'x' and 'x' are incompatible.
    Type 'T' is not assignable to type 'T'. Two different types with this name exist, but they are unrelated.
tests/cases/conformance/types/typeRelationships/assignmentCompatibility/assignmentCompatWithGenericCallSignaturesWithOptionalParameters.ts(75,9): error TS2322: Type '() => T' is not assignable to type '<T>(x: T) => T'.
  Type 'T' is not assignable to type 'T'. Two different types with this name exist, but they are unrelated.
tests/cases/conformance/types/typeRelationships/assignmentCompatibility/assignmentCompatWithGenericCallSignaturesWithOptionalParameters.ts(76,9): error TS2322: Type '(x?: T) => T' is not assignable to type '<T>(x: T) => T'.
  Types of parameters 'x' and 'x' are incompatible.
    Type 'T' is not assignable to type 'T'. Two different types with this name exist, but they are unrelated.
tests/cases/conformance/types/typeRelationships/assignmentCompatibility/assignmentCompatWithGenericCallSignaturesWithOptionalParameters.ts(77,9): error TS2322: Type '(x: T) => T' is not assignable to type '<T>(x: T) => T'.
  Types of parameters 'x' and 'x' are incompatible.
    Type 'T' is not assignable to type 'T'. Two different types with this name exist, but they are unrelated.
tests/cases/conformance/types/typeRelationships/assignmentCompatibility/assignmentCompatWithGenericCallSignaturesWithOptionalParameters.ts(78,9): error TS2322: Type '(x: T, y?: T) => T' is not assignable to type '<T>(x: T) => T'.
  Types of parameters 'x' and 'x' are incompatible.
    Type 'T' is not assignable to type 'T'. Two different types with this name exist, but they are unrelated.
tests/cases/conformance/types/typeRelationships/assignmentCompatibility/assignmentCompatWithGenericCallSignaturesWithOptionalParameters.ts(79,9): error TS2322: Type '(x?: T, y?: T) => T' is not assignable to type '<T>(x: T) => T'.
  Types of parameters 'x' and 'x' are incompatible.
    Type 'T' is not assignable to type 'T'. Two different types with this name exist, but they are unrelated.
tests/cases/conformance/types/typeRelationships/assignmentCompatibility/assignmentCompatWithGenericCallSignaturesWithOptionalParameters.ts(81,9): error TS2322: Type '() => T' is not assignable to type '<T>(x: T, y?: T) => T'.
  Type 'T' is not assignable to type 'T'. Two different types with this name exist, but they are unrelated.
tests/cases/conformance/types/typeRelationships/assignmentCompatibility/assignmentCompatWithGenericCallSignaturesWithOptionalParameters.ts(82,9): error TS2322: Type '(x?: T) => T' is not assignable to type '<T>(x: T, y?: T) => T'.
  Types of parameters 'x' and 'x' are incompatible.
    Type 'T' is not assignable to type 'T'. Two different types with this name exist, but they are unrelated.
tests/cases/conformance/types/typeRelationships/assignmentCompatibility/assignmentCompatWithGenericCallSignaturesWithOptionalParameters.ts(83,9): error TS2322: Type '(x: T) => T' is not assignable to type '<T>(x: T, y?: T) => T'.
  Types of parameters 'x' and 'x' are incompatible.
    Type 'T' is not assignable to type 'T'. Two different types with this name exist, but they are unrelated.
tests/cases/conformance/types/typeRelationships/assignmentCompatibility/assignmentCompatWithGenericCallSignaturesWithOptionalParameters.ts(84,9): error TS2322: Type '(x: T, y?: T) => T' is not assignable to type '<T>(x: T, y?: T) => T'.
  Types of parameters 'x' and 'x' are incompatible.
    Type 'T' is not assignable to type 'T'. Two different types with this name exist, but they are unrelated.
tests/cases/conformance/types/typeRelationships/assignmentCompatibility/assignmentCompatWithGenericCallSignaturesWithOptionalParameters.ts(85,9): error TS2322: Type '(x?: T, y?: T) => T' is not assignable to type '<T>(x: T, y?: T) => T'.
  Types of parameters 'x' and 'x' are incompatible.
    Type 'T' is not assignable to type 'T'. Two different types with this name exist, but they are unrelated.
tests/cases/conformance/types/typeRelationships/assignmentCompatibility/assignmentCompatWithGenericCallSignaturesWithOptionalParameters.ts(87,9): error TS2322: Type '() => T' is not assignable to type '<T>(x?: T, y?: T) => T'.
  Type 'T' is not assignable to type 'T'. Two different types with this name exist, but they are unrelated.
tests/cases/conformance/types/typeRelationships/assignmentCompatibility/assignmentCompatWithGenericCallSignaturesWithOptionalParameters.ts(88,9): error TS2322: Type '(x?: T) => T' is not assignable to type '<T>(x?: T, y?: T) => T'.
  Types of parameters 'x' and 'x' are incompatible.
    Type 'T' is not assignable to type 'T'. Two different types with this name exist, but they are unrelated.
tests/cases/conformance/types/typeRelationships/assignmentCompatibility/assignmentCompatWithGenericCallSignaturesWithOptionalParameters.ts(89,9): error TS2322: Type '(x: T) => T' is not assignable to type '<T>(x?: T, y?: T) => T'.
  Types of parameters 'x' and 'x' are incompatible.
    Type 'T' is not assignable to type 'T'. Two different types with this name exist, but they are unrelated.
tests/cases/conformance/types/typeRelationships/assignmentCompatibility/assignmentCompatWithGenericCallSignaturesWithOptionalParameters.ts(90,9): error TS2322: Type '(x: T, y?: T) => T' is not assignable to type '<T>(x?: T, y?: T) => T'.
  Types of parameters 'x' and 'x' are incompatible.
    Type 'T' is not assignable to type 'T'. Two different types with this name exist, but they are unrelated.
tests/cases/conformance/types/typeRelationships/assignmentCompatibility/assignmentCompatWithGenericCallSignaturesWithOptionalParameters.ts(91,9): error TS2322: Type '(x?: T, y?: T) => T' is not assignable to type '<T>(x?: T, y?: T) => T'.
  Types of parameters 'x' and 'x' are incompatible.
    Type 'T' is not assignable to type 'T'. Two different types with this name exist, but they are unrelated.
=======
    'T' could be instantiated with an arbitrary type which could be unrelated to 'T'.
tests/cases/conformance/types/typeRelationships/assignmentCompatibility/assignmentCompatWithGenericCallSignaturesWithOptionalParameters.ts(69,9): error TS2322: Type '() => T' is not assignable to type '<T>(x?: T) => T'.
  Type 'T' is not assignable to type 'T'. Two different types with this name exist, but they are unrelated.
    'T' could be instantiated with an arbitrary type which could be unrelated to 'T'.
tests/cases/conformance/types/typeRelationships/assignmentCompatibility/assignmentCompatWithGenericCallSignaturesWithOptionalParameters.ts(70,9): error TS2322: Type '(x?: T) => T' is not assignable to type '<T>(x?: T) => T'.
  Types of parameters 'x' and 'x' are incompatible.
    Type 'T' is not assignable to type 'T'. Two different types with this name exist, but they are unrelated.
      'T' could be instantiated with an arbitrary type which could be unrelated to 'T'.
tests/cases/conformance/types/typeRelationships/assignmentCompatibility/assignmentCompatWithGenericCallSignaturesWithOptionalParameters.ts(71,9): error TS2322: Type '(x: T) => T' is not assignable to type '<T>(x?: T) => T'.
  Types of parameters 'x' and 'x' are incompatible.
    Type 'T' is not assignable to type 'T'. Two different types with this name exist, but they are unrelated.
      'T' could be instantiated with an arbitrary type which could be unrelated to 'T'.
tests/cases/conformance/types/typeRelationships/assignmentCompatibility/assignmentCompatWithGenericCallSignaturesWithOptionalParameters.ts(72,9): error TS2322: Type '(x: T, y?: T) => T' is not assignable to type '<T>(x?: T) => T'.
  Types of parameters 'x' and 'x' are incompatible.
    Type 'T' is not assignable to type 'T'. Two different types with this name exist, but they are unrelated.
      'T' could be instantiated with an arbitrary type which could be unrelated to 'T'.
tests/cases/conformance/types/typeRelationships/assignmentCompatibility/assignmentCompatWithGenericCallSignaturesWithOptionalParameters.ts(73,9): error TS2322: Type '(x?: T, y?: T) => T' is not assignable to type '<T>(x?: T) => T'.
  Types of parameters 'x' and 'x' are incompatible.
    Type 'T' is not assignable to type 'T'. Two different types with this name exist, but they are unrelated.
      'T' could be instantiated with an arbitrary type which could be unrelated to 'T'.
tests/cases/conformance/types/typeRelationships/assignmentCompatibility/assignmentCompatWithGenericCallSignaturesWithOptionalParameters.ts(75,9): error TS2322: Type '() => T' is not assignable to type '<T>(x: T) => T'.
  Type 'T' is not assignable to type 'T'. Two different types with this name exist, but they are unrelated.
    'T' could be instantiated with an arbitrary type which could be unrelated to 'T'.
tests/cases/conformance/types/typeRelationships/assignmentCompatibility/assignmentCompatWithGenericCallSignaturesWithOptionalParameters.ts(76,9): error TS2322: Type '(x?: T) => T' is not assignable to type '<T>(x: T) => T'.
  Types of parameters 'x' and 'x' are incompatible.
    Type 'T' is not assignable to type 'T'. Two different types with this name exist, but they are unrelated.
      'T' could be instantiated with an arbitrary type which could be unrelated to 'T'.
tests/cases/conformance/types/typeRelationships/assignmentCompatibility/assignmentCompatWithGenericCallSignaturesWithOptionalParameters.ts(77,9): error TS2322: Type '(x: T) => T' is not assignable to type '<T>(x: T) => T'.
  Types of parameters 'x' and 'x' are incompatible.
    Type 'T' is not assignable to type 'T'. Two different types with this name exist, but they are unrelated.
      'T' could be instantiated with an arbitrary type which could be unrelated to 'T'.
tests/cases/conformance/types/typeRelationships/assignmentCompatibility/assignmentCompatWithGenericCallSignaturesWithOptionalParameters.ts(78,9): error TS2322: Type '(x: T, y?: T) => T' is not assignable to type '<T>(x: T) => T'.
  Types of parameters 'x' and 'x' are incompatible.
    Type 'T' is not assignable to type 'T'. Two different types with this name exist, but they are unrelated.
      'T' could be instantiated with an arbitrary type which could be unrelated to 'T'.
tests/cases/conformance/types/typeRelationships/assignmentCompatibility/assignmentCompatWithGenericCallSignaturesWithOptionalParameters.ts(79,9): error TS2322: Type '(x?: T, y?: T) => T' is not assignable to type '<T>(x: T) => T'.
  Types of parameters 'x' and 'x' are incompatible.
    Type 'T' is not assignable to type 'T'. Two different types with this name exist, but they are unrelated.
      'T' could be instantiated with an arbitrary type which could be unrelated to 'T'.
tests/cases/conformance/types/typeRelationships/assignmentCompatibility/assignmentCompatWithGenericCallSignaturesWithOptionalParameters.ts(81,9): error TS2322: Type '() => T' is not assignable to type '<T>(x: T, y?: T) => T'.
  Type 'T' is not assignable to type 'T'. Two different types with this name exist, but they are unrelated.
    'T' could be instantiated with an arbitrary type which could be unrelated to 'T'.
tests/cases/conformance/types/typeRelationships/assignmentCompatibility/assignmentCompatWithGenericCallSignaturesWithOptionalParameters.ts(82,9): error TS2322: Type '(x?: T) => T' is not assignable to type '<T>(x: T, y?: T) => T'.
  Types of parameters 'x' and 'x' are incompatible.
    Type 'T' is not assignable to type 'T'. Two different types with this name exist, but they are unrelated.
      'T' could be instantiated with an arbitrary type which could be unrelated to 'T'.
tests/cases/conformance/types/typeRelationships/assignmentCompatibility/assignmentCompatWithGenericCallSignaturesWithOptionalParameters.ts(83,9): error TS2322: Type '(x: T) => T' is not assignable to type '<T>(x: T, y?: T) => T'.
  Types of parameters 'x' and 'x' are incompatible.
    Type 'T' is not assignable to type 'T'. Two different types with this name exist, but they are unrelated.
      'T' could be instantiated with an arbitrary type which could be unrelated to 'T'.
tests/cases/conformance/types/typeRelationships/assignmentCompatibility/assignmentCompatWithGenericCallSignaturesWithOptionalParameters.ts(84,9): error TS2322: Type '(x: T, y?: T) => T' is not assignable to type '<T>(x: T, y?: T) => T'.
  Types of parameters 'x' and 'x' are incompatible.
    Type 'T' is not assignable to type 'T'. Two different types with this name exist, but they are unrelated.
      'T' could be instantiated with an arbitrary type which could be unrelated to 'T'.
tests/cases/conformance/types/typeRelationships/assignmentCompatibility/assignmentCompatWithGenericCallSignaturesWithOptionalParameters.ts(85,9): error TS2322: Type '(x?: T, y?: T) => T' is not assignable to type '<T>(x: T, y?: T) => T'.
  Types of parameters 'x' and 'x' are incompatible.
    Type 'T' is not assignable to type 'T'. Two different types with this name exist, but they are unrelated.
      'T' could be instantiated with an arbitrary type which could be unrelated to 'T'.
tests/cases/conformance/types/typeRelationships/assignmentCompatibility/assignmentCompatWithGenericCallSignaturesWithOptionalParameters.ts(87,9): error TS2322: Type '() => T' is not assignable to type '<T>(x?: T, y?: T) => T'.
  Type 'T' is not assignable to type 'T'. Two different types with this name exist, but they are unrelated.
    'T' could be instantiated with an arbitrary type which could be unrelated to 'T'.
tests/cases/conformance/types/typeRelationships/assignmentCompatibility/assignmentCompatWithGenericCallSignaturesWithOptionalParameters.ts(88,9): error TS2322: Type '(x?: T) => T' is not assignable to type '<T>(x?: T, y?: T) => T'.
  Types of parameters 'x' and 'x' are incompatible.
    Type 'T' is not assignable to type 'T'. Two different types with this name exist, but they are unrelated.
      'T' could be instantiated with an arbitrary type which could be unrelated to 'T'.
tests/cases/conformance/types/typeRelationships/assignmentCompatibility/assignmentCompatWithGenericCallSignaturesWithOptionalParameters.ts(89,9): error TS2322: Type '(x: T) => T' is not assignable to type '<T>(x?: T, y?: T) => T'.
  Types of parameters 'x' and 'x' are incompatible.
    Type 'T' is not assignable to type 'T'. Two different types with this name exist, but they are unrelated.
      'T' could be instantiated with an arbitrary type which could be unrelated to 'T'.
tests/cases/conformance/types/typeRelationships/assignmentCompatibility/assignmentCompatWithGenericCallSignaturesWithOptionalParameters.ts(90,9): error TS2322: Type '(x: T, y?: T) => T' is not assignable to type '<T>(x?: T, y?: T) => T'.
  Types of parameters 'x' and 'x' are incompatible.
    Type 'T' is not assignable to type 'T'. Two different types with this name exist, but they are unrelated.
      'T' could be instantiated with an arbitrary type which could be unrelated to 'T'.
tests/cases/conformance/types/typeRelationships/assignmentCompatibility/assignmentCompatWithGenericCallSignaturesWithOptionalParameters.ts(91,9): error TS2322: Type '(x?: T, y?: T) => T' is not assignable to type '<T>(x?: T, y?: T) => T'.
  Types of parameters 'x' and 'x' are incompatible.
    Type 'T' is not assignable to type 'T'. Two different types with this name exist, but they are unrelated.
      'T' could be instantiated with an arbitrary type which could be unrelated to 'T'.
>>>>>>> d1f87d18
tests/cases/conformance/types/typeRelationships/assignmentCompatibility/assignmentCompatWithGenericCallSignaturesWithOptionalParameters.ts(107,13): error TS2322: Type '<T>(x: T) => any' is not assignable to type '<T>() => T'.
tests/cases/conformance/types/typeRelationships/assignmentCompatibility/assignmentCompatWithGenericCallSignaturesWithOptionalParameters.ts(116,13): error TS2322: Type '<T>(x: T, y: T) => any' is not assignable to type '<T>(x: T) => T'.


==== tests/cases/conformance/types/typeRelationships/assignmentCompatibility/assignmentCompatWithGenericCallSignaturesWithOptionalParameters.ts (29 errors) ====
    // call signatures in derived types must have the same or fewer optional parameters as the target for assignment
    
    module ClassTypeParam {
        class Base<T> {
            a: () => T;
            a2: (x?: T) => T;
            a3: (x: T) => T;
            a4: (x: T, y?: T) => T;
            a5: (x?: T, y?: T) => T;
    
            init = () => {
                this.a = () => null; // ok, same T of required params
                this.a = (x?: T) => null; // ok, same T of required params
                this.a = (x: T) => null; // error, too many required params
                ~~~~~~
!!! error TS2322: Type '(x: T) => any' is not assignable to type '() => T'.
    
                this.a2 = () => null; // ok, same T of required params
                this.a2 = (x?: T) => null; // ok, same T of required params
                this.a2 = (x: T) => null; // ok, same number of params
    
                this.a3 = () => null; // ok, fewer required params
                this.a3 = (x?: T) => null; // ok, fewer required params
                this.a3 = (x: T) => null; // ok, same T of required params
                this.a3 = (x: T, y: T) => null;  // error, too many required params
                ~~~~~~~
!!! error TS2322: Type '(x: T, y: T) => any' is not assignable to type '(x: T) => T'.
    
                this.a4 = () => null; // ok, fewer required params
                this.a4 = (x?: T, y?: T) => null; // ok, fewer required params
                this.a4 = (x: T) => null; // ok, same T of required params
                this.a4 = (x: T, y: T) => null;  // ok, same number of params
    
    
                this.a5 = () => null; // ok, fewer required params
                this.a5 = (x?: T, y?: T) => null; // ok, fewer required params
                this.a5 = (x: T) => null; // ok, all present params match
                this.a5 = (x: T, y: T) => null;  // ok, same number of params
            }
        }
    }
    
    module GenericSignaturesInvalid {
    
        class Base2 {
            a: <T>() => T;
            a2: <T>(x?: T) => T;
            a3: <T>(x: T) => T;
            a4: <T>(x: T, y?: T) => T;
            a5: <T>(x?: T, y?: T) => T;
        }
    
        class Target<T> {
            a: () => T;
            a2: (x?: T) => T;
            a3: (x: T) => T;
            a4: (x: T, y?: T) => T;
            a5: (x?: T, y?: T) => T;
        }
    
    
        function foo<T>() {
            var b: Base2;
            var t: Target<T>;
    
            // all errors
            b.a = t.a;
            ~~~
!!! error TS2322: Type '() => T' is not assignable to type '<T>() => T'.
!!! error TS2322:   Type 'T' is not assignable to type 'T'. Two different types with this name exist, but they are unrelated.
<<<<<<< HEAD
=======
!!! error TS2322:     'T' could be instantiated with an arbitrary type which could be unrelated to 'T'.
>>>>>>> d1f87d18
            b.a = t.a2;
            ~~~
!!! error TS2322: Type '(x?: T) => T' is not assignable to type '<T>() => T'.
!!! error TS2322:   Type 'T' is not assignable to type 'T'. Two different types with this name exist, but they are unrelated.
<<<<<<< HEAD
=======
!!! error TS2322:     'T' could be instantiated with an arbitrary type which could be unrelated to 'T'.
>>>>>>> d1f87d18
            b.a = t.a3;
            ~~~
!!! error TS2322: Type '(x: T) => T' is not assignable to type '<T>() => T'.
            b.a = t.a4;
            ~~~
!!! error TS2322: Type '(x: T, y?: T) => T' is not assignable to type '<T>() => T'.
            b.a = t.a5;
            ~~~
!!! error TS2322: Type '(x?: T, y?: T) => T' is not assignable to type '<T>() => T'.
!!! error TS2322:   Type 'T' is not assignable to type 'T'. Two different types with this name exist, but they are unrelated.
<<<<<<< HEAD
=======
!!! error TS2322:     'T' could be instantiated with an arbitrary type which could be unrelated to 'T'.
>>>>>>> d1f87d18
    
            b.a2 = t.a;
            ~~~~
!!! error TS2322: Type '() => T' is not assignable to type '<T>(x?: T) => T'.
!!! error TS2322:   Type 'T' is not assignable to type 'T'. Two different types with this name exist, but they are unrelated.
<<<<<<< HEAD
=======
!!! error TS2322:     'T' could be instantiated with an arbitrary type which could be unrelated to 'T'.
>>>>>>> d1f87d18
            b.a2 = t.a2;
            ~~~~
!!! error TS2322: Type '(x?: T) => T' is not assignable to type '<T>(x?: T) => T'.
!!! error TS2322:   Types of parameters 'x' and 'x' are incompatible.
!!! error TS2322:     Type 'T' is not assignable to type 'T'. Two different types with this name exist, but they are unrelated.
<<<<<<< HEAD
=======
!!! error TS2322:       'T' could be instantiated with an arbitrary type which could be unrelated to 'T'.
>>>>>>> d1f87d18
            b.a2 = t.a3;
            ~~~~
!!! error TS2322: Type '(x: T) => T' is not assignable to type '<T>(x?: T) => T'.
!!! error TS2322:   Types of parameters 'x' and 'x' are incompatible.
!!! error TS2322:     Type 'T' is not assignable to type 'T'. Two different types with this name exist, but they are unrelated.
<<<<<<< HEAD
=======
!!! error TS2322:       'T' could be instantiated with an arbitrary type which could be unrelated to 'T'.
>>>>>>> d1f87d18
            b.a2 = t.a4;
            ~~~~
!!! error TS2322: Type '(x: T, y?: T) => T' is not assignable to type '<T>(x?: T) => T'.
!!! error TS2322:   Types of parameters 'x' and 'x' are incompatible.
!!! error TS2322:     Type 'T' is not assignable to type 'T'. Two different types with this name exist, but they are unrelated.
<<<<<<< HEAD
=======
!!! error TS2322:       'T' could be instantiated with an arbitrary type which could be unrelated to 'T'.
>>>>>>> d1f87d18
            b.a2 = t.a5;
            ~~~~
!!! error TS2322: Type '(x?: T, y?: T) => T' is not assignable to type '<T>(x?: T) => T'.
!!! error TS2322:   Types of parameters 'x' and 'x' are incompatible.
!!! error TS2322:     Type 'T' is not assignable to type 'T'. Two different types with this name exist, but they are unrelated.
<<<<<<< HEAD
=======
!!! error TS2322:       'T' could be instantiated with an arbitrary type which could be unrelated to 'T'.
>>>>>>> d1f87d18
    
            b.a3 = t.a;
            ~~~~
!!! error TS2322: Type '() => T' is not assignable to type '<T>(x: T) => T'.
!!! error TS2322:   Type 'T' is not assignable to type 'T'. Two different types with this name exist, but they are unrelated.
<<<<<<< HEAD
=======
!!! error TS2322:     'T' could be instantiated with an arbitrary type which could be unrelated to 'T'.
>>>>>>> d1f87d18
            b.a3 = t.a2;
            ~~~~
!!! error TS2322: Type '(x?: T) => T' is not assignable to type '<T>(x: T) => T'.
!!! error TS2322:   Types of parameters 'x' and 'x' are incompatible.
!!! error TS2322:     Type 'T' is not assignable to type 'T'. Two different types with this name exist, but they are unrelated.
<<<<<<< HEAD
=======
!!! error TS2322:       'T' could be instantiated with an arbitrary type which could be unrelated to 'T'.
>>>>>>> d1f87d18
            b.a3 = t.a3;
            ~~~~
!!! error TS2322: Type '(x: T) => T' is not assignable to type '<T>(x: T) => T'.
!!! error TS2322:   Types of parameters 'x' and 'x' are incompatible.
!!! error TS2322:     Type 'T' is not assignable to type 'T'. Two different types with this name exist, but they are unrelated.
<<<<<<< HEAD
=======
!!! error TS2322:       'T' could be instantiated with an arbitrary type which could be unrelated to 'T'.
>>>>>>> d1f87d18
            b.a3 = t.a4;
            ~~~~
!!! error TS2322: Type '(x: T, y?: T) => T' is not assignable to type '<T>(x: T) => T'.
!!! error TS2322:   Types of parameters 'x' and 'x' are incompatible.
!!! error TS2322:     Type 'T' is not assignable to type 'T'. Two different types with this name exist, but they are unrelated.
<<<<<<< HEAD
=======
!!! error TS2322:       'T' could be instantiated with an arbitrary type which could be unrelated to 'T'.
>>>>>>> d1f87d18
            b.a3 = t.a5;
            ~~~~
!!! error TS2322: Type '(x?: T, y?: T) => T' is not assignable to type '<T>(x: T) => T'.
!!! error TS2322:   Types of parameters 'x' and 'x' are incompatible.
!!! error TS2322:     Type 'T' is not assignable to type 'T'. Two different types with this name exist, but they are unrelated.
<<<<<<< HEAD
=======
!!! error TS2322:       'T' could be instantiated with an arbitrary type which could be unrelated to 'T'.
>>>>>>> d1f87d18
    
            b.a4 = t.a;
            ~~~~
!!! error TS2322: Type '() => T' is not assignable to type '<T>(x: T, y?: T) => T'.
!!! error TS2322:   Type 'T' is not assignable to type 'T'. Two different types with this name exist, but they are unrelated.
<<<<<<< HEAD
=======
!!! error TS2322:     'T' could be instantiated with an arbitrary type which could be unrelated to 'T'.
>>>>>>> d1f87d18
            b.a4 = t.a2;
            ~~~~
!!! error TS2322: Type '(x?: T) => T' is not assignable to type '<T>(x: T, y?: T) => T'.
!!! error TS2322:   Types of parameters 'x' and 'x' are incompatible.
!!! error TS2322:     Type 'T' is not assignable to type 'T'. Two different types with this name exist, but they are unrelated.
<<<<<<< HEAD
=======
!!! error TS2322:       'T' could be instantiated with an arbitrary type which could be unrelated to 'T'.
>>>>>>> d1f87d18
            b.a4 = t.a3;
            ~~~~
!!! error TS2322: Type '(x: T) => T' is not assignable to type '<T>(x: T, y?: T) => T'.
!!! error TS2322:   Types of parameters 'x' and 'x' are incompatible.
!!! error TS2322:     Type 'T' is not assignable to type 'T'. Two different types with this name exist, but they are unrelated.
<<<<<<< HEAD
=======
!!! error TS2322:       'T' could be instantiated with an arbitrary type which could be unrelated to 'T'.
>>>>>>> d1f87d18
            b.a4 = t.a4;
            ~~~~
!!! error TS2322: Type '(x: T, y?: T) => T' is not assignable to type '<T>(x: T, y?: T) => T'.
!!! error TS2322:   Types of parameters 'x' and 'x' are incompatible.
!!! error TS2322:     Type 'T' is not assignable to type 'T'. Two different types with this name exist, but they are unrelated.
<<<<<<< HEAD
=======
!!! error TS2322:       'T' could be instantiated with an arbitrary type which could be unrelated to 'T'.
>>>>>>> d1f87d18
            b.a4 = t.a5;
            ~~~~
!!! error TS2322: Type '(x?: T, y?: T) => T' is not assignable to type '<T>(x: T, y?: T) => T'.
!!! error TS2322:   Types of parameters 'x' and 'x' are incompatible.
!!! error TS2322:     Type 'T' is not assignable to type 'T'. Two different types with this name exist, but they are unrelated.
<<<<<<< HEAD
=======
!!! error TS2322:       'T' could be instantiated with an arbitrary type which could be unrelated to 'T'.
>>>>>>> d1f87d18
    
            b.a5 = t.a;
            ~~~~
!!! error TS2322: Type '() => T' is not assignable to type '<T>(x?: T, y?: T) => T'.
!!! error TS2322:   Type 'T' is not assignable to type 'T'. Two different types with this name exist, but they are unrelated.
<<<<<<< HEAD
=======
!!! error TS2322:     'T' could be instantiated with an arbitrary type which could be unrelated to 'T'.
>>>>>>> d1f87d18
            b.a5 = t.a2;
            ~~~~
!!! error TS2322: Type '(x?: T) => T' is not assignable to type '<T>(x?: T, y?: T) => T'.
!!! error TS2322:   Types of parameters 'x' and 'x' are incompatible.
!!! error TS2322:     Type 'T' is not assignable to type 'T'. Two different types with this name exist, but they are unrelated.
<<<<<<< HEAD
=======
!!! error TS2322:       'T' could be instantiated with an arbitrary type which could be unrelated to 'T'.
>>>>>>> d1f87d18
            b.a5 = t.a3;
            ~~~~
!!! error TS2322: Type '(x: T) => T' is not assignable to type '<T>(x?: T, y?: T) => T'.
!!! error TS2322:   Types of parameters 'x' and 'x' are incompatible.
!!! error TS2322:     Type 'T' is not assignable to type 'T'. Two different types with this name exist, but they are unrelated.
<<<<<<< HEAD
=======
!!! error TS2322:       'T' could be instantiated with an arbitrary type which could be unrelated to 'T'.
>>>>>>> d1f87d18
            b.a5 = t.a4;
            ~~~~
!!! error TS2322: Type '(x: T, y?: T) => T' is not assignable to type '<T>(x?: T, y?: T) => T'.
!!! error TS2322:   Types of parameters 'x' and 'x' are incompatible.
!!! error TS2322:     Type 'T' is not assignable to type 'T'. Two different types with this name exist, but they are unrelated.
<<<<<<< HEAD
=======
!!! error TS2322:       'T' could be instantiated with an arbitrary type which could be unrelated to 'T'.
>>>>>>> d1f87d18
            b.a5 = t.a5;
            ~~~~
!!! error TS2322: Type '(x?: T, y?: T) => T' is not assignable to type '<T>(x?: T, y?: T) => T'.
!!! error TS2322:   Types of parameters 'x' and 'x' are incompatible.
!!! error TS2322:     Type 'T' is not assignable to type 'T'. Two different types with this name exist, but they are unrelated.
<<<<<<< HEAD
=======
!!! error TS2322:       'T' could be instantiated with an arbitrary type which could be unrelated to 'T'.
>>>>>>> d1f87d18
        }
    }
    
    module GenericSignaturesValid {
    
        class Base2 {
            a: <T>() => T;
            a2: <T>(x?: T) => T;
            a3: <T>(x: T) => T;
            a4: <T>(x: T, y?: T) => T;
            a5: <T>(x?: T, y?: T) => T;
    
            init = () => {
                this.a = <T>() => null; // ok, same T of required params
                this.a = <T>(x?: T) => null; // ok, same T of required params
                this.a = <T>(x: T) => null; // error, too many required params
                ~~~~~~
!!! error TS2322: Type '<T>(x: T) => any' is not assignable to type '<T>() => T'.
    
                this.a2 = <T>() => null; // ok, same T of required params
                this.a2 = <T>(x?: T) => null; // ok, same T of required params
                this.a2 = <T>(x: T) => null; // ok, same number of params
    
                this.a3 = <T>() => null; // ok, fewer required params
                this.a3 = <T>(x?: T) => null; // ok, fewer required params
                this.a3 = <T>(x: T) => null; // ok, same T of required params
                this.a3 = <T>(x: T, y: T) => null;  // error, too many required params
                ~~~~~~~
!!! error TS2322: Type '<T>(x: T, y: T) => any' is not assignable to type '<T>(x: T) => T'.
    
                this.a4 = <T>() => null; // ok, fewer required params
                this.a4 = <T>(x?: T, y?: T) => null; // ok, fewer required params
                this.a4 = <T>(x: T) => null; // ok, same T of required params
                this.a4 = <T>(x: T, y: T) => null;  // ok, same number of params
    
    
                this.a5 = <T>() => null; // ok, fewer required params
                this.a5 = <T>(x?: T, y?: T) => null; // ok, fewer required params
                this.a5 = <T>(x: T) => null; // ok, all present params match
                this.a5 = <T>(x: T, y: T) => null;  // ok, same number of params
            }
        }
    }<|MERGE_RESOLUTION|>--- conflicted
+++ resolved
@@ -1,477 +1,344 @@
-tests/cases/conformance/types/typeRelationships/assignmentCompatibility/assignmentCompatWithGenericCallSignaturesWithOptionalParameters.ts(14,13): error TS2322: Type '(x: T) => any' is not assignable to type '() => T'.
-tests/cases/conformance/types/typeRelationships/assignmentCompatibility/assignmentCompatWithGenericCallSignaturesWithOptionalParameters.ts(23,13): error TS2322: Type '(x: T, y: T) => any' is not assignable to type '(x: T) => T'.
-tests/cases/conformance/types/typeRelationships/assignmentCompatibility/assignmentCompatWithGenericCallSignaturesWithOptionalParameters.ts(63,9): error TS2322: Type '() => T' is not assignable to type '<T>() => T'.
-  Type 'T' is not assignable to type 'T'. Two different types with this name exist, but they are unrelated.
-<<<<<<< HEAD
-tests/cases/conformance/types/typeRelationships/assignmentCompatibility/assignmentCompatWithGenericCallSignaturesWithOptionalParameters.ts(64,9): error TS2322: Type '(x?: T) => T' is not assignable to type '<T>() => T'.
-  Type 'T' is not assignable to type 'T'. Two different types with this name exist, but they are unrelated.
-=======
-    'T' could be instantiated with an arbitrary type which could be unrelated to 'T'.
-tests/cases/conformance/types/typeRelationships/assignmentCompatibility/assignmentCompatWithGenericCallSignaturesWithOptionalParameters.ts(64,9): error TS2322: Type '(x?: T) => T' is not assignable to type '<T>() => T'.
-  Type 'T' is not assignable to type 'T'. Two different types with this name exist, but they are unrelated.
-    'T' could be instantiated with an arbitrary type which could be unrelated to 'T'.
->>>>>>> d1f87d18
-tests/cases/conformance/types/typeRelationships/assignmentCompatibility/assignmentCompatWithGenericCallSignaturesWithOptionalParameters.ts(65,9): error TS2322: Type '(x: T) => T' is not assignable to type '<T>() => T'.
-tests/cases/conformance/types/typeRelationships/assignmentCompatibility/assignmentCompatWithGenericCallSignaturesWithOptionalParameters.ts(66,9): error TS2322: Type '(x: T, y?: T) => T' is not assignable to type '<T>() => T'.
-tests/cases/conformance/types/typeRelationships/assignmentCompatibility/assignmentCompatWithGenericCallSignaturesWithOptionalParameters.ts(67,9): error TS2322: Type '(x?: T, y?: T) => T' is not assignable to type '<T>() => T'.
-  Type 'T' is not assignable to type 'T'. Two different types with this name exist, but they are unrelated.
-<<<<<<< HEAD
-tests/cases/conformance/types/typeRelationships/assignmentCompatibility/assignmentCompatWithGenericCallSignaturesWithOptionalParameters.ts(69,9): error TS2322: Type '() => T' is not assignable to type '<T>(x?: T) => T'.
-  Type 'T' is not assignable to type 'T'. Two different types with this name exist, but they are unrelated.
-tests/cases/conformance/types/typeRelationships/assignmentCompatibility/assignmentCompatWithGenericCallSignaturesWithOptionalParameters.ts(70,9): error TS2322: Type '(x?: T) => T' is not assignable to type '<T>(x?: T) => T'.
-  Types of parameters 'x' and 'x' are incompatible.
-    Type 'T' is not assignable to type 'T'. Two different types with this name exist, but they are unrelated.
-tests/cases/conformance/types/typeRelationships/assignmentCompatibility/assignmentCompatWithGenericCallSignaturesWithOptionalParameters.ts(71,9): error TS2322: Type '(x: T) => T' is not assignable to type '<T>(x?: T) => T'.
-  Types of parameters 'x' and 'x' are incompatible.
-    Type 'T' is not assignable to type 'T'. Two different types with this name exist, but they are unrelated.
-tests/cases/conformance/types/typeRelationships/assignmentCompatibility/assignmentCompatWithGenericCallSignaturesWithOptionalParameters.ts(72,9): error TS2322: Type '(x: T, y?: T) => T' is not assignable to type '<T>(x?: T) => T'.
-  Types of parameters 'x' and 'x' are incompatible.
-    Type 'T' is not assignable to type 'T'. Two different types with this name exist, but they are unrelated.
-tests/cases/conformance/types/typeRelationships/assignmentCompatibility/assignmentCompatWithGenericCallSignaturesWithOptionalParameters.ts(73,9): error TS2322: Type '(x?: T, y?: T) => T' is not assignable to type '<T>(x?: T) => T'.
-  Types of parameters 'x' and 'x' are incompatible.
-    Type 'T' is not assignable to type 'T'. Two different types with this name exist, but they are unrelated.
-tests/cases/conformance/types/typeRelationships/assignmentCompatibility/assignmentCompatWithGenericCallSignaturesWithOptionalParameters.ts(75,9): error TS2322: Type '() => T' is not assignable to type '<T>(x: T) => T'.
-  Type 'T' is not assignable to type 'T'. Two different types with this name exist, but they are unrelated.
-tests/cases/conformance/types/typeRelationships/assignmentCompatibility/assignmentCompatWithGenericCallSignaturesWithOptionalParameters.ts(76,9): error TS2322: Type '(x?: T) => T' is not assignable to type '<T>(x: T) => T'.
-  Types of parameters 'x' and 'x' are incompatible.
-    Type 'T' is not assignable to type 'T'. Two different types with this name exist, but they are unrelated.
-tests/cases/conformance/types/typeRelationships/assignmentCompatibility/assignmentCompatWithGenericCallSignaturesWithOptionalParameters.ts(77,9): error TS2322: Type '(x: T) => T' is not assignable to type '<T>(x: T) => T'.
-  Types of parameters 'x' and 'x' are incompatible.
-    Type 'T' is not assignable to type 'T'. Two different types with this name exist, but they are unrelated.
-tests/cases/conformance/types/typeRelationships/assignmentCompatibility/assignmentCompatWithGenericCallSignaturesWithOptionalParameters.ts(78,9): error TS2322: Type '(x: T, y?: T) => T' is not assignable to type '<T>(x: T) => T'.
-  Types of parameters 'x' and 'x' are incompatible.
-    Type 'T' is not assignable to type 'T'. Two different types with this name exist, but they are unrelated.
-tests/cases/conformance/types/typeRelationships/assignmentCompatibility/assignmentCompatWithGenericCallSignaturesWithOptionalParameters.ts(79,9): error TS2322: Type '(x?: T, y?: T) => T' is not assignable to type '<T>(x: T) => T'.
-  Types of parameters 'x' and 'x' are incompatible.
-    Type 'T' is not assignable to type 'T'. Two different types with this name exist, but they are unrelated.
-tests/cases/conformance/types/typeRelationships/assignmentCompatibility/assignmentCompatWithGenericCallSignaturesWithOptionalParameters.ts(81,9): error TS2322: Type '() => T' is not assignable to type '<T>(x: T, y?: T) => T'.
-  Type 'T' is not assignable to type 'T'. Two different types with this name exist, but they are unrelated.
-tests/cases/conformance/types/typeRelationships/assignmentCompatibility/assignmentCompatWithGenericCallSignaturesWithOptionalParameters.ts(82,9): error TS2322: Type '(x?: T) => T' is not assignable to type '<T>(x: T, y?: T) => T'.
-  Types of parameters 'x' and 'x' are incompatible.
-    Type 'T' is not assignable to type 'T'. Two different types with this name exist, but they are unrelated.
-tests/cases/conformance/types/typeRelationships/assignmentCompatibility/assignmentCompatWithGenericCallSignaturesWithOptionalParameters.ts(83,9): error TS2322: Type '(x: T) => T' is not assignable to type '<T>(x: T, y?: T) => T'.
-  Types of parameters 'x' and 'x' are incompatible.
-    Type 'T' is not assignable to type 'T'. Two different types with this name exist, but they are unrelated.
-tests/cases/conformance/types/typeRelationships/assignmentCompatibility/assignmentCompatWithGenericCallSignaturesWithOptionalParameters.ts(84,9): error TS2322: Type '(x: T, y?: T) => T' is not assignable to type '<T>(x: T, y?: T) => T'.
-  Types of parameters 'x' and 'x' are incompatible.
-    Type 'T' is not assignable to type 'T'. Two different types with this name exist, but they are unrelated.
-tests/cases/conformance/types/typeRelationships/assignmentCompatibility/assignmentCompatWithGenericCallSignaturesWithOptionalParameters.ts(85,9): error TS2322: Type '(x?: T, y?: T) => T' is not assignable to type '<T>(x: T, y?: T) => T'.
-  Types of parameters 'x' and 'x' are incompatible.
-    Type 'T' is not assignable to type 'T'. Two different types with this name exist, but they are unrelated.
-tests/cases/conformance/types/typeRelationships/assignmentCompatibility/assignmentCompatWithGenericCallSignaturesWithOptionalParameters.ts(87,9): error TS2322: Type '() => T' is not assignable to type '<T>(x?: T, y?: T) => T'.
-  Type 'T' is not assignable to type 'T'. Two different types with this name exist, but they are unrelated.
-tests/cases/conformance/types/typeRelationships/assignmentCompatibility/assignmentCompatWithGenericCallSignaturesWithOptionalParameters.ts(88,9): error TS2322: Type '(x?: T) => T' is not assignable to type '<T>(x?: T, y?: T) => T'.
-  Types of parameters 'x' and 'x' are incompatible.
-    Type 'T' is not assignable to type 'T'. Two different types with this name exist, but they are unrelated.
-tests/cases/conformance/types/typeRelationships/assignmentCompatibility/assignmentCompatWithGenericCallSignaturesWithOptionalParameters.ts(89,9): error TS2322: Type '(x: T) => T' is not assignable to type '<T>(x?: T, y?: T) => T'.
-  Types of parameters 'x' and 'x' are incompatible.
-    Type 'T' is not assignable to type 'T'. Two different types with this name exist, but they are unrelated.
-tests/cases/conformance/types/typeRelationships/assignmentCompatibility/assignmentCompatWithGenericCallSignaturesWithOptionalParameters.ts(90,9): error TS2322: Type '(x: T, y?: T) => T' is not assignable to type '<T>(x?: T, y?: T) => T'.
-  Types of parameters 'x' and 'x' are incompatible.
-    Type 'T' is not assignable to type 'T'. Two different types with this name exist, but they are unrelated.
-tests/cases/conformance/types/typeRelationships/assignmentCompatibility/assignmentCompatWithGenericCallSignaturesWithOptionalParameters.ts(91,9): error TS2322: Type '(x?: T, y?: T) => T' is not assignable to type '<T>(x?: T, y?: T) => T'.
-  Types of parameters 'x' and 'x' are incompatible.
-    Type 'T' is not assignable to type 'T'. Two different types with this name exist, but they are unrelated.
-=======
-    'T' could be instantiated with an arbitrary type which could be unrelated to 'T'.
-tests/cases/conformance/types/typeRelationships/assignmentCompatibility/assignmentCompatWithGenericCallSignaturesWithOptionalParameters.ts(69,9): error TS2322: Type '() => T' is not assignable to type '<T>(x?: T) => T'.
-  Type 'T' is not assignable to type 'T'. Two different types with this name exist, but they are unrelated.
-    'T' could be instantiated with an arbitrary type which could be unrelated to 'T'.
-tests/cases/conformance/types/typeRelationships/assignmentCompatibility/assignmentCompatWithGenericCallSignaturesWithOptionalParameters.ts(70,9): error TS2322: Type '(x?: T) => T' is not assignable to type '<T>(x?: T) => T'.
-  Types of parameters 'x' and 'x' are incompatible.
-    Type 'T' is not assignable to type 'T'. Two different types with this name exist, but they are unrelated.
-      'T' could be instantiated with an arbitrary type which could be unrelated to 'T'.
-tests/cases/conformance/types/typeRelationships/assignmentCompatibility/assignmentCompatWithGenericCallSignaturesWithOptionalParameters.ts(71,9): error TS2322: Type '(x: T) => T' is not assignable to type '<T>(x?: T) => T'.
-  Types of parameters 'x' and 'x' are incompatible.
-    Type 'T' is not assignable to type 'T'. Two different types with this name exist, but they are unrelated.
-      'T' could be instantiated with an arbitrary type which could be unrelated to 'T'.
-tests/cases/conformance/types/typeRelationships/assignmentCompatibility/assignmentCompatWithGenericCallSignaturesWithOptionalParameters.ts(72,9): error TS2322: Type '(x: T, y?: T) => T' is not assignable to type '<T>(x?: T) => T'.
-  Types of parameters 'x' and 'x' are incompatible.
-    Type 'T' is not assignable to type 'T'. Two different types with this name exist, but they are unrelated.
-      'T' could be instantiated with an arbitrary type which could be unrelated to 'T'.
-tests/cases/conformance/types/typeRelationships/assignmentCompatibility/assignmentCompatWithGenericCallSignaturesWithOptionalParameters.ts(73,9): error TS2322: Type '(x?: T, y?: T) => T' is not assignable to type '<T>(x?: T) => T'.
-  Types of parameters 'x' and 'x' are incompatible.
-    Type 'T' is not assignable to type 'T'. Two different types with this name exist, but they are unrelated.
-      'T' could be instantiated with an arbitrary type which could be unrelated to 'T'.
-tests/cases/conformance/types/typeRelationships/assignmentCompatibility/assignmentCompatWithGenericCallSignaturesWithOptionalParameters.ts(75,9): error TS2322: Type '() => T' is not assignable to type '<T>(x: T) => T'.
-  Type 'T' is not assignable to type 'T'. Two different types with this name exist, but they are unrelated.
-    'T' could be instantiated with an arbitrary type which could be unrelated to 'T'.
-tests/cases/conformance/types/typeRelationships/assignmentCompatibility/assignmentCompatWithGenericCallSignaturesWithOptionalParameters.ts(76,9): error TS2322: Type '(x?: T) => T' is not assignable to type '<T>(x: T) => T'.
-  Types of parameters 'x' and 'x' are incompatible.
-    Type 'T' is not assignable to type 'T'. Two different types with this name exist, but they are unrelated.
-      'T' could be instantiated with an arbitrary type which could be unrelated to 'T'.
-tests/cases/conformance/types/typeRelationships/assignmentCompatibility/assignmentCompatWithGenericCallSignaturesWithOptionalParameters.ts(77,9): error TS2322: Type '(x: T) => T' is not assignable to type '<T>(x: T) => T'.
-  Types of parameters 'x' and 'x' are incompatible.
-    Type 'T' is not assignable to type 'T'. Two different types with this name exist, but they are unrelated.
-      'T' could be instantiated with an arbitrary type which could be unrelated to 'T'.
-tests/cases/conformance/types/typeRelationships/assignmentCompatibility/assignmentCompatWithGenericCallSignaturesWithOptionalParameters.ts(78,9): error TS2322: Type '(x: T, y?: T) => T' is not assignable to type '<T>(x: T) => T'.
-  Types of parameters 'x' and 'x' are incompatible.
-    Type 'T' is not assignable to type 'T'. Two different types with this name exist, but they are unrelated.
-      'T' could be instantiated with an arbitrary type which could be unrelated to 'T'.
-tests/cases/conformance/types/typeRelationships/assignmentCompatibility/assignmentCompatWithGenericCallSignaturesWithOptionalParameters.ts(79,9): error TS2322: Type '(x?: T, y?: T) => T' is not assignable to type '<T>(x: T) => T'.
-  Types of parameters 'x' and 'x' are incompatible.
-    Type 'T' is not assignable to type 'T'. Two different types with this name exist, but they are unrelated.
-      'T' could be instantiated with an arbitrary type which could be unrelated to 'T'.
-tests/cases/conformance/types/typeRelationships/assignmentCompatibility/assignmentCompatWithGenericCallSignaturesWithOptionalParameters.ts(81,9): error TS2322: Type '() => T' is not assignable to type '<T>(x: T, y?: T) => T'.
-  Type 'T' is not assignable to type 'T'. Two different types with this name exist, but they are unrelated.
-    'T' could be instantiated with an arbitrary type which could be unrelated to 'T'.
-tests/cases/conformance/types/typeRelationships/assignmentCompatibility/assignmentCompatWithGenericCallSignaturesWithOptionalParameters.ts(82,9): error TS2322: Type '(x?: T) => T' is not assignable to type '<T>(x: T, y?: T) => T'.
-  Types of parameters 'x' and 'x' are incompatible.
-    Type 'T' is not assignable to type 'T'. Two different types with this name exist, but they are unrelated.
-      'T' could be instantiated with an arbitrary type which could be unrelated to 'T'.
-tests/cases/conformance/types/typeRelationships/assignmentCompatibility/assignmentCompatWithGenericCallSignaturesWithOptionalParameters.ts(83,9): error TS2322: Type '(x: T) => T' is not assignable to type '<T>(x: T, y?: T) => T'.
-  Types of parameters 'x' and 'x' are incompatible.
-    Type 'T' is not assignable to type 'T'. Two different types with this name exist, but they are unrelated.
-      'T' could be instantiated with an arbitrary type which could be unrelated to 'T'.
-tests/cases/conformance/types/typeRelationships/assignmentCompatibility/assignmentCompatWithGenericCallSignaturesWithOptionalParameters.ts(84,9): error TS2322: Type '(x: T, y?: T) => T' is not assignable to type '<T>(x: T, y?: T) => T'.
-  Types of parameters 'x' and 'x' are incompatible.
-    Type 'T' is not assignable to type 'T'. Two different types with this name exist, but they are unrelated.
-      'T' could be instantiated with an arbitrary type which could be unrelated to 'T'.
-tests/cases/conformance/types/typeRelationships/assignmentCompatibility/assignmentCompatWithGenericCallSignaturesWithOptionalParameters.ts(85,9): error TS2322: Type '(x?: T, y?: T) => T' is not assignable to type '<T>(x: T, y?: T) => T'.
-  Types of parameters 'x' and 'x' are incompatible.
-    Type 'T' is not assignable to type 'T'. Two different types with this name exist, but they are unrelated.
-      'T' could be instantiated with an arbitrary type which could be unrelated to 'T'.
-tests/cases/conformance/types/typeRelationships/assignmentCompatibility/assignmentCompatWithGenericCallSignaturesWithOptionalParameters.ts(87,9): error TS2322: Type '() => T' is not assignable to type '<T>(x?: T, y?: T) => T'.
-  Type 'T' is not assignable to type 'T'. Two different types with this name exist, but they are unrelated.
-    'T' could be instantiated with an arbitrary type which could be unrelated to 'T'.
-tests/cases/conformance/types/typeRelationships/assignmentCompatibility/assignmentCompatWithGenericCallSignaturesWithOptionalParameters.ts(88,9): error TS2322: Type '(x?: T) => T' is not assignable to type '<T>(x?: T, y?: T) => T'.
-  Types of parameters 'x' and 'x' are incompatible.
-    Type 'T' is not assignable to type 'T'. Two different types with this name exist, but they are unrelated.
-      'T' could be instantiated with an arbitrary type which could be unrelated to 'T'.
-tests/cases/conformance/types/typeRelationships/assignmentCompatibility/assignmentCompatWithGenericCallSignaturesWithOptionalParameters.ts(89,9): error TS2322: Type '(x: T) => T' is not assignable to type '<T>(x?: T, y?: T) => T'.
-  Types of parameters 'x' and 'x' are incompatible.
-    Type 'T' is not assignable to type 'T'. Two different types with this name exist, but they are unrelated.
-      'T' could be instantiated with an arbitrary type which could be unrelated to 'T'.
-tests/cases/conformance/types/typeRelationships/assignmentCompatibility/assignmentCompatWithGenericCallSignaturesWithOptionalParameters.ts(90,9): error TS2322: Type '(x: T, y?: T) => T' is not assignable to type '<T>(x?: T, y?: T) => T'.
-  Types of parameters 'x' and 'x' are incompatible.
-    Type 'T' is not assignable to type 'T'. Two different types with this name exist, but they are unrelated.
-      'T' could be instantiated with an arbitrary type which could be unrelated to 'T'.
-tests/cases/conformance/types/typeRelationships/assignmentCompatibility/assignmentCompatWithGenericCallSignaturesWithOptionalParameters.ts(91,9): error TS2322: Type '(x?: T, y?: T) => T' is not assignable to type '<T>(x?: T, y?: T) => T'.
-  Types of parameters 'x' and 'x' are incompatible.
-    Type 'T' is not assignable to type 'T'. Two different types with this name exist, but they are unrelated.
-      'T' could be instantiated with an arbitrary type which could be unrelated to 'T'.
->>>>>>> d1f87d18
-tests/cases/conformance/types/typeRelationships/assignmentCompatibility/assignmentCompatWithGenericCallSignaturesWithOptionalParameters.ts(107,13): error TS2322: Type '<T>(x: T) => any' is not assignable to type '<T>() => T'.
-tests/cases/conformance/types/typeRelationships/assignmentCompatibility/assignmentCompatWithGenericCallSignaturesWithOptionalParameters.ts(116,13): error TS2322: Type '<T>(x: T, y: T) => any' is not assignable to type '<T>(x: T) => T'.
-
-
-==== tests/cases/conformance/types/typeRelationships/assignmentCompatibility/assignmentCompatWithGenericCallSignaturesWithOptionalParameters.ts (29 errors) ====
-    // call signatures in derived types must have the same or fewer optional parameters as the target for assignment
-    
-    module ClassTypeParam {
-        class Base<T> {
-            a: () => T;
-            a2: (x?: T) => T;
-            a3: (x: T) => T;
-            a4: (x: T, y?: T) => T;
-            a5: (x?: T, y?: T) => T;
-    
-            init = () => {
-                this.a = () => null; // ok, same T of required params
-                this.a = (x?: T) => null; // ok, same T of required params
-                this.a = (x: T) => null; // error, too many required params
-                ~~~~~~
-!!! error TS2322: Type '(x: T) => any' is not assignable to type '() => T'.
-    
-                this.a2 = () => null; // ok, same T of required params
-                this.a2 = (x?: T) => null; // ok, same T of required params
-                this.a2 = (x: T) => null; // ok, same number of params
-    
-                this.a3 = () => null; // ok, fewer required params
-                this.a3 = (x?: T) => null; // ok, fewer required params
-                this.a3 = (x: T) => null; // ok, same T of required params
-                this.a3 = (x: T, y: T) => null;  // error, too many required params
-                ~~~~~~~
-!!! error TS2322: Type '(x: T, y: T) => any' is not assignable to type '(x: T) => T'.
-    
-                this.a4 = () => null; // ok, fewer required params
-                this.a4 = (x?: T, y?: T) => null; // ok, fewer required params
-                this.a4 = (x: T) => null; // ok, same T of required params
-                this.a4 = (x: T, y: T) => null;  // ok, same number of params
-    
-    
-                this.a5 = () => null; // ok, fewer required params
-                this.a5 = (x?: T, y?: T) => null; // ok, fewer required params
-                this.a5 = (x: T) => null; // ok, all present params match
-                this.a5 = (x: T, y: T) => null;  // ok, same number of params
-            }
-        }
-    }
-    
-    module GenericSignaturesInvalid {
-    
-        class Base2 {
-            a: <T>() => T;
-            a2: <T>(x?: T) => T;
-            a3: <T>(x: T) => T;
-            a4: <T>(x: T, y?: T) => T;
-            a5: <T>(x?: T, y?: T) => T;
-        }
-    
-        class Target<T> {
-            a: () => T;
-            a2: (x?: T) => T;
-            a3: (x: T) => T;
-            a4: (x: T, y?: T) => T;
-            a5: (x?: T, y?: T) => T;
-        }
-    
-    
-        function foo<T>() {
-            var b: Base2;
-            var t: Target<T>;
-    
-            // all errors
-            b.a = t.a;
-            ~~~
-!!! error TS2322: Type '() => T' is not assignable to type '<T>() => T'.
-!!! error TS2322:   Type 'T' is not assignable to type 'T'. Two different types with this name exist, but they are unrelated.
-<<<<<<< HEAD
-=======
-!!! error TS2322:     'T' could be instantiated with an arbitrary type which could be unrelated to 'T'.
->>>>>>> d1f87d18
-            b.a = t.a2;
-            ~~~
-!!! error TS2322: Type '(x?: T) => T' is not assignable to type '<T>() => T'.
-!!! error TS2322:   Type 'T' is not assignable to type 'T'. Two different types with this name exist, but they are unrelated.
-<<<<<<< HEAD
-=======
-!!! error TS2322:     'T' could be instantiated with an arbitrary type which could be unrelated to 'T'.
->>>>>>> d1f87d18
-            b.a = t.a3;
-            ~~~
-!!! error TS2322: Type '(x: T) => T' is not assignable to type '<T>() => T'.
-            b.a = t.a4;
-            ~~~
-!!! error TS2322: Type '(x: T, y?: T) => T' is not assignable to type '<T>() => T'.
-            b.a = t.a5;
-            ~~~
-!!! error TS2322: Type '(x?: T, y?: T) => T' is not assignable to type '<T>() => T'.
-!!! error TS2322:   Type 'T' is not assignable to type 'T'. Two different types with this name exist, but they are unrelated.
-<<<<<<< HEAD
-=======
-!!! error TS2322:     'T' could be instantiated with an arbitrary type which could be unrelated to 'T'.
->>>>>>> d1f87d18
-    
-            b.a2 = t.a;
-            ~~~~
-!!! error TS2322: Type '() => T' is not assignable to type '<T>(x?: T) => T'.
-!!! error TS2322:   Type 'T' is not assignable to type 'T'. Two different types with this name exist, but they are unrelated.
-<<<<<<< HEAD
-=======
-!!! error TS2322:     'T' could be instantiated with an arbitrary type which could be unrelated to 'T'.
->>>>>>> d1f87d18
-            b.a2 = t.a2;
-            ~~~~
-!!! error TS2322: Type '(x?: T) => T' is not assignable to type '<T>(x?: T) => T'.
-!!! error TS2322:   Types of parameters 'x' and 'x' are incompatible.
-!!! error TS2322:     Type 'T' is not assignable to type 'T'. Two different types with this name exist, but they are unrelated.
-<<<<<<< HEAD
-=======
-!!! error TS2322:       'T' could be instantiated with an arbitrary type which could be unrelated to 'T'.
->>>>>>> d1f87d18
-            b.a2 = t.a3;
-            ~~~~
-!!! error TS2322: Type '(x: T) => T' is not assignable to type '<T>(x?: T) => T'.
-!!! error TS2322:   Types of parameters 'x' and 'x' are incompatible.
-!!! error TS2322:     Type 'T' is not assignable to type 'T'. Two different types with this name exist, but they are unrelated.
-<<<<<<< HEAD
-=======
-!!! error TS2322:       'T' could be instantiated with an arbitrary type which could be unrelated to 'T'.
->>>>>>> d1f87d18
-            b.a2 = t.a4;
-            ~~~~
-!!! error TS2322: Type '(x: T, y?: T) => T' is not assignable to type '<T>(x?: T) => T'.
-!!! error TS2322:   Types of parameters 'x' and 'x' are incompatible.
-!!! error TS2322:     Type 'T' is not assignable to type 'T'. Two different types with this name exist, but they are unrelated.
-<<<<<<< HEAD
-=======
-!!! error TS2322:       'T' could be instantiated with an arbitrary type which could be unrelated to 'T'.
->>>>>>> d1f87d18
-            b.a2 = t.a5;
-            ~~~~
-!!! error TS2322: Type '(x?: T, y?: T) => T' is not assignable to type '<T>(x?: T) => T'.
-!!! error TS2322:   Types of parameters 'x' and 'x' are incompatible.
-!!! error TS2322:     Type 'T' is not assignable to type 'T'. Two different types with this name exist, but they are unrelated.
-<<<<<<< HEAD
-=======
-!!! error TS2322:       'T' could be instantiated with an arbitrary type which could be unrelated to 'T'.
->>>>>>> d1f87d18
-    
-            b.a3 = t.a;
-            ~~~~
-!!! error TS2322: Type '() => T' is not assignable to type '<T>(x: T) => T'.
-!!! error TS2322:   Type 'T' is not assignable to type 'T'. Two different types with this name exist, but they are unrelated.
-<<<<<<< HEAD
-=======
-!!! error TS2322:     'T' could be instantiated with an arbitrary type which could be unrelated to 'T'.
->>>>>>> d1f87d18
-            b.a3 = t.a2;
-            ~~~~
-!!! error TS2322: Type '(x?: T) => T' is not assignable to type '<T>(x: T) => T'.
-!!! error TS2322:   Types of parameters 'x' and 'x' are incompatible.
-!!! error TS2322:     Type 'T' is not assignable to type 'T'. Two different types with this name exist, but they are unrelated.
-<<<<<<< HEAD
-=======
-!!! error TS2322:       'T' could be instantiated with an arbitrary type which could be unrelated to 'T'.
->>>>>>> d1f87d18
-            b.a3 = t.a3;
-            ~~~~
-!!! error TS2322: Type '(x: T) => T' is not assignable to type '<T>(x: T) => T'.
-!!! error TS2322:   Types of parameters 'x' and 'x' are incompatible.
-!!! error TS2322:     Type 'T' is not assignable to type 'T'. Two different types with this name exist, but they are unrelated.
-<<<<<<< HEAD
-=======
-!!! error TS2322:       'T' could be instantiated with an arbitrary type which could be unrelated to 'T'.
->>>>>>> d1f87d18
-            b.a3 = t.a4;
-            ~~~~
-!!! error TS2322: Type '(x: T, y?: T) => T' is not assignable to type '<T>(x: T) => T'.
-!!! error TS2322:   Types of parameters 'x' and 'x' are incompatible.
-!!! error TS2322:     Type 'T' is not assignable to type 'T'. Two different types with this name exist, but they are unrelated.
-<<<<<<< HEAD
-=======
-!!! error TS2322:       'T' could be instantiated with an arbitrary type which could be unrelated to 'T'.
->>>>>>> d1f87d18
-            b.a3 = t.a5;
-            ~~~~
-!!! error TS2322: Type '(x?: T, y?: T) => T' is not assignable to type '<T>(x: T) => T'.
-!!! error TS2322:   Types of parameters 'x' and 'x' are incompatible.
-!!! error TS2322:     Type 'T' is not assignable to type 'T'. Two different types with this name exist, but they are unrelated.
-<<<<<<< HEAD
-=======
-!!! error TS2322:       'T' could be instantiated with an arbitrary type which could be unrelated to 'T'.
->>>>>>> d1f87d18
-    
-            b.a4 = t.a;
-            ~~~~
-!!! error TS2322: Type '() => T' is not assignable to type '<T>(x: T, y?: T) => T'.
-!!! error TS2322:   Type 'T' is not assignable to type 'T'. Two different types with this name exist, but they are unrelated.
-<<<<<<< HEAD
-=======
-!!! error TS2322:     'T' could be instantiated with an arbitrary type which could be unrelated to 'T'.
->>>>>>> d1f87d18
-            b.a4 = t.a2;
-            ~~~~
-!!! error TS2322: Type '(x?: T) => T' is not assignable to type '<T>(x: T, y?: T) => T'.
-!!! error TS2322:   Types of parameters 'x' and 'x' are incompatible.
-!!! error TS2322:     Type 'T' is not assignable to type 'T'. Two different types with this name exist, but they are unrelated.
-<<<<<<< HEAD
-=======
-!!! error TS2322:       'T' could be instantiated with an arbitrary type which could be unrelated to 'T'.
->>>>>>> d1f87d18
-            b.a4 = t.a3;
-            ~~~~
-!!! error TS2322: Type '(x: T) => T' is not assignable to type '<T>(x: T, y?: T) => T'.
-!!! error TS2322:   Types of parameters 'x' and 'x' are incompatible.
-!!! error TS2322:     Type 'T' is not assignable to type 'T'. Two different types with this name exist, but they are unrelated.
-<<<<<<< HEAD
-=======
-!!! error TS2322:       'T' could be instantiated with an arbitrary type which could be unrelated to 'T'.
->>>>>>> d1f87d18
-            b.a4 = t.a4;
-            ~~~~
-!!! error TS2322: Type '(x: T, y?: T) => T' is not assignable to type '<T>(x: T, y?: T) => T'.
-!!! error TS2322:   Types of parameters 'x' and 'x' are incompatible.
-!!! error TS2322:     Type 'T' is not assignable to type 'T'. Two different types with this name exist, but they are unrelated.
-<<<<<<< HEAD
-=======
-!!! error TS2322:       'T' could be instantiated with an arbitrary type which could be unrelated to 'T'.
->>>>>>> d1f87d18
-            b.a4 = t.a5;
-            ~~~~
-!!! error TS2322: Type '(x?: T, y?: T) => T' is not assignable to type '<T>(x: T, y?: T) => T'.
-!!! error TS2322:   Types of parameters 'x' and 'x' are incompatible.
-!!! error TS2322:     Type 'T' is not assignable to type 'T'. Two different types with this name exist, but they are unrelated.
-<<<<<<< HEAD
-=======
-!!! error TS2322:       'T' could be instantiated with an arbitrary type which could be unrelated to 'T'.
->>>>>>> d1f87d18
-    
-            b.a5 = t.a;
-            ~~~~
-!!! error TS2322: Type '() => T' is not assignable to type '<T>(x?: T, y?: T) => T'.
-!!! error TS2322:   Type 'T' is not assignable to type 'T'. Two different types with this name exist, but they are unrelated.
-<<<<<<< HEAD
-=======
-!!! error TS2322:     'T' could be instantiated with an arbitrary type which could be unrelated to 'T'.
->>>>>>> d1f87d18
-            b.a5 = t.a2;
-            ~~~~
-!!! error TS2322: Type '(x?: T) => T' is not assignable to type '<T>(x?: T, y?: T) => T'.
-!!! error TS2322:   Types of parameters 'x' and 'x' are incompatible.
-!!! error TS2322:     Type 'T' is not assignable to type 'T'. Two different types with this name exist, but they are unrelated.
-<<<<<<< HEAD
-=======
-!!! error TS2322:       'T' could be instantiated with an arbitrary type which could be unrelated to 'T'.
->>>>>>> d1f87d18
-            b.a5 = t.a3;
-            ~~~~
-!!! error TS2322: Type '(x: T) => T' is not assignable to type '<T>(x?: T, y?: T) => T'.
-!!! error TS2322:   Types of parameters 'x' and 'x' are incompatible.
-!!! error TS2322:     Type 'T' is not assignable to type 'T'. Two different types with this name exist, but they are unrelated.
-<<<<<<< HEAD
-=======
-!!! error TS2322:       'T' could be instantiated with an arbitrary type which could be unrelated to 'T'.
->>>>>>> d1f87d18
-            b.a5 = t.a4;
-            ~~~~
-!!! error TS2322: Type '(x: T, y?: T) => T' is not assignable to type '<T>(x?: T, y?: T) => T'.
-!!! error TS2322:   Types of parameters 'x' and 'x' are incompatible.
-!!! error TS2322:     Type 'T' is not assignable to type 'T'. Two different types with this name exist, but they are unrelated.
-<<<<<<< HEAD
-=======
-!!! error TS2322:       'T' could be instantiated with an arbitrary type which could be unrelated to 'T'.
->>>>>>> d1f87d18
-            b.a5 = t.a5;
-            ~~~~
-!!! error TS2322: Type '(x?: T, y?: T) => T' is not assignable to type '<T>(x?: T, y?: T) => T'.
-!!! error TS2322:   Types of parameters 'x' and 'x' are incompatible.
-!!! error TS2322:     Type 'T' is not assignable to type 'T'. Two different types with this name exist, but they are unrelated.
-<<<<<<< HEAD
-=======
-!!! error TS2322:       'T' could be instantiated with an arbitrary type which could be unrelated to 'T'.
->>>>>>> d1f87d18
-        }
-    }
-    
-    module GenericSignaturesValid {
-    
-        class Base2 {
-            a: <T>() => T;
-            a2: <T>(x?: T) => T;
-            a3: <T>(x: T) => T;
-            a4: <T>(x: T, y?: T) => T;
-            a5: <T>(x?: T, y?: T) => T;
-    
-            init = () => {
-                this.a = <T>() => null; // ok, same T of required params
-                this.a = <T>(x?: T) => null; // ok, same T of required params
-                this.a = <T>(x: T) => null; // error, too many required params
-                ~~~~~~
-!!! error TS2322: Type '<T>(x: T) => any' is not assignable to type '<T>() => T'.
-    
-                this.a2 = <T>() => null; // ok, same T of required params
-                this.a2 = <T>(x?: T) => null; // ok, same T of required params
-                this.a2 = <T>(x: T) => null; // ok, same number of params
-    
-                this.a3 = <T>() => null; // ok, fewer required params
-                this.a3 = <T>(x?: T) => null; // ok, fewer required params
-                this.a3 = <T>(x: T) => null; // ok, same T of required params
-                this.a3 = <T>(x: T, y: T) => null;  // error, too many required params
-                ~~~~~~~
-!!! error TS2322: Type '<T>(x: T, y: T) => any' is not assignable to type '<T>(x: T) => T'.
-    
-                this.a4 = <T>() => null; // ok, fewer required params
-                this.a4 = <T>(x?: T, y?: T) => null; // ok, fewer required params
-                this.a4 = <T>(x: T) => null; // ok, same T of required params
-                this.a4 = <T>(x: T, y: T) => null;  // ok, same number of params
-    
-    
-                this.a5 = <T>() => null; // ok, fewer required params
-                this.a5 = <T>(x?: T, y?: T) => null; // ok, fewer required params
-                this.a5 = <T>(x: T) => null; // ok, all present params match
-                this.a5 = <T>(x: T, y: T) => null;  // ok, same number of params
-            }
-        }
+tests/cases/conformance/types/typeRelationships/assignmentCompatibility/assignmentCompatWithGenericCallSignaturesWithOptionalParameters.ts(14,13): error TS2322: Type '(x: T) => any' is not assignable to type '() => T'.
+tests/cases/conformance/types/typeRelationships/assignmentCompatibility/assignmentCompatWithGenericCallSignaturesWithOptionalParameters.ts(23,13): error TS2322: Type '(x: T, y: T) => any' is not assignable to type '(x: T) => T'.
+tests/cases/conformance/types/typeRelationships/assignmentCompatibility/assignmentCompatWithGenericCallSignaturesWithOptionalParameters.ts(63,9): error TS2322: Type '() => T' is not assignable to type '<T>() => T'.
+  Type 'T' is not assignable to type 'T'. Two different types with this name exist, but they are unrelated.
+    'T' could be instantiated with an arbitrary type which could be unrelated to 'T'.
+tests/cases/conformance/types/typeRelationships/assignmentCompatibility/assignmentCompatWithGenericCallSignaturesWithOptionalParameters.ts(64,9): error TS2322: Type '(x?: T) => T' is not assignable to type '<T>() => T'.
+  Type 'T' is not assignable to type 'T'. Two different types with this name exist, but they are unrelated.
+    'T' could be instantiated with an arbitrary type which could be unrelated to 'T'.
+tests/cases/conformance/types/typeRelationships/assignmentCompatibility/assignmentCompatWithGenericCallSignaturesWithOptionalParameters.ts(65,9): error TS2322: Type '(x: T) => T' is not assignable to type '<T>() => T'.
+tests/cases/conformance/types/typeRelationships/assignmentCompatibility/assignmentCompatWithGenericCallSignaturesWithOptionalParameters.ts(66,9): error TS2322: Type '(x: T, y?: T) => T' is not assignable to type '<T>() => T'.
+tests/cases/conformance/types/typeRelationships/assignmentCompatibility/assignmentCompatWithGenericCallSignaturesWithOptionalParameters.ts(67,9): error TS2322: Type '(x?: T, y?: T) => T' is not assignable to type '<T>() => T'.
+  Type 'T' is not assignable to type 'T'. Two different types with this name exist, but they are unrelated.
+    'T' could be instantiated with an arbitrary type which could be unrelated to 'T'.
+tests/cases/conformance/types/typeRelationships/assignmentCompatibility/assignmentCompatWithGenericCallSignaturesWithOptionalParameters.ts(69,9): error TS2322: Type '() => T' is not assignable to type '<T>(x?: T) => T'.
+  Type 'T' is not assignable to type 'T'. Two different types with this name exist, but they are unrelated.
+    'T' could be instantiated with an arbitrary type which could be unrelated to 'T'.
+tests/cases/conformance/types/typeRelationships/assignmentCompatibility/assignmentCompatWithGenericCallSignaturesWithOptionalParameters.ts(70,9): error TS2322: Type '(x?: T) => T' is not assignable to type '<T>(x?: T) => T'.
+  Types of parameters 'x' and 'x' are incompatible.
+    Type 'T' is not assignable to type 'T'. Two different types with this name exist, but they are unrelated.
+      'T' could be instantiated with an arbitrary type which could be unrelated to 'T'.
+tests/cases/conformance/types/typeRelationships/assignmentCompatibility/assignmentCompatWithGenericCallSignaturesWithOptionalParameters.ts(71,9): error TS2322: Type '(x: T) => T' is not assignable to type '<T>(x?: T) => T'.
+  Types of parameters 'x' and 'x' are incompatible.
+    Type 'T' is not assignable to type 'T'. Two different types with this name exist, but they are unrelated.
+      'T' could be instantiated with an arbitrary type which could be unrelated to 'T'.
+tests/cases/conformance/types/typeRelationships/assignmentCompatibility/assignmentCompatWithGenericCallSignaturesWithOptionalParameters.ts(72,9): error TS2322: Type '(x: T, y?: T) => T' is not assignable to type '<T>(x?: T) => T'.
+  Types of parameters 'x' and 'x' are incompatible.
+    Type 'T' is not assignable to type 'T'. Two different types with this name exist, but they are unrelated.
+      'T' could be instantiated with an arbitrary type which could be unrelated to 'T'.
+tests/cases/conformance/types/typeRelationships/assignmentCompatibility/assignmentCompatWithGenericCallSignaturesWithOptionalParameters.ts(73,9): error TS2322: Type '(x?: T, y?: T) => T' is not assignable to type '<T>(x?: T) => T'.
+  Types of parameters 'x' and 'x' are incompatible.
+    Type 'T' is not assignable to type 'T'. Two different types with this name exist, but they are unrelated.
+      'T' could be instantiated with an arbitrary type which could be unrelated to 'T'.
+tests/cases/conformance/types/typeRelationships/assignmentCompatibility/assignmentCompatWithGenericCallSignaturesWithOptionalParameters.ts(75,9): error TS2322: Type '() => T' is not assignable to type '<T>(x: T) => T'.
+  Type 'T' is not assignable to type 'T'. Two different types with this name exist, but they are unrelated.
+    'T' could be instantiated with an arbitrary type which could be unrelated to 'T'.
+tests/cases/conformance/types/typeRelationships/assignmentCompatibility/assignmentCompatWithGenericCallSignaturesWithOptionalParameters.ts(76,9): error TS2322: Type '(x?: T) => T' is not assignable to type '<T>(x: T) => T'.
+  Types of parameters 'x' and 'x' are incompatible.
+    Type 'T' is not assignable to type 'T'. Two different types with this name exist, but they are unrelated.
+      'T' could be instantiated with an arbitrary type which could be unrelated to 'T'.
+tests/cases/conformance/types/typeRelationships/assignmentCompatibility/assignmentCompatWithGenericCallSignaturesWithOptionalParameters.ts(77,9): error TS2322: Type '(x: T) => T' is not assignable to type '<T>(x: T) => T'.
+  Types of parameters 'x' and 'x' are incompatible.
+    Type 'T' is not assignable to type 'T'. Two different types with this name exist, but they are unrelated.
+      'T' could be instantiated with an arbitrary type which could be unrelated to 'T'.
+tests/cases/conformance/types/typeRelationships/assignmentCompatibility/assignmentCompatWithGenericCallSignaturesWithOptionalParameters.ts(78,9): error TS2322: Type '(x: T, y?: T) => T' is not assignable to type '<T>(x: T) => T'.
+  Types of parameters 'x' and 'x' are incompatible.
+    Type 'T' is not assignable to type 'T'. Two different types with this name exist, but they are unrelated.
+      'T' could be instantiated with an arbitrary type which could be unrelated to 'T'.
+tests/cases/conformance/types/typeRelationships/assignmentCompatibility/assignmentCompatWithGenericCallSignaturesWithOptionalParameters.ts(79,9): error TS2322: Type '(x?: T, y?: T) => T' is not assignable to type '<T>(x: T) => T'.
+  Types of parameters 'x' and 'x' are incompatible.
+    Type 'T' is not assignable to type 'T'. Two different types with this name exist, but they are unrelated.
+      'T' could be instantiated with an arbitrary type which could be unrelated to 'T'.
+tests/cases/conformance/types/typeRelationships/assignmentCompatibility/assignmentCompatWithGenericCallSignaturesWithOptionalParameters.ts(81,9): error TS2322: Type '() => T' is not assignable to type '<T>(x: T, y?: T) => T'.
+  Type 'T' is not assignable to type 'T'. Two different types with this name exist, but they are unrelated.
+    'T' could be instantiated with an arbitrary type which could be unrelated to 'T'.
+tests/cases/conformance/types/typeRelationships/assignmentCompatibility/assignmentCompatWithGenericCallSignaturesWithOptionalParameters.ts(82,9): error TS2322: Type '(x?: T) => T' is not assignable to type '<T>(x: T, y?: T) => T'.
+  Types of parameters 'x' and 'x' are incompatible.
+    Type 'T' is not assignable to type 'T'. Two different types with this name exist, but they are unrelated.
+      'T' could be instantiated with an arbitrary type which could be unrelated to 'T'.
+tests/cases/conformance/types/typeRelationships/assignmentCompatibility/assignmentCompatWithGenericCallSignaturesWithOptionalParameters.ts(83,9): error TS2322: Type '(x: T) => T' is not assignable to type '<T>(x: T, y?: T) => T'.
+  Types of parameters 'x' and 'x' are incompatible.
+    Type 'T' is not assignable to type 'T'. Two different types with this name exist, but they are unrelated.
+      'T' could be instantiated with an arbitrary type which could be unrelated to 'T'.
+tests/cases/conformance/types/typeRelationships/assignmentCompatibility/assignmentCompatWithGenericCallSignaturesWithOptionalParameters.ts(84,9): error TS2322: Type '(x: T, y?: T) => T' is not assignable to type '<T>(x: T, y?: T) => T'.
+  Types of parameters 'x' and 'x' are incompatible.
+    Type 'T' is not assignable to type 'T'. Two different types with this name exist, but they are unrelated.
+      'T' could be instantiated with an arbitrary type which could be unrelated to 'T'.
+tests/cases/conformance/types/typeRelationships/assignmentCompatibility/assignmentCompatWithGenericCallSignaturesWithOptionalParameters.ts(85,9): error TS2322: Type '(x?: T, y?: T) => T' is not assignable to type '<T>(x: T, y?: T) => T'.
+  Types of parameters 'x' and 'x' are incompatible.
+    Type 'T' is not assignable to type 'T'. Two different types with this name exist, but they are unrelated.
+      'T' could be instantiated with an arbitrary type which could be unrelated to 'T'.
+tests/cases/conformance/types/typeRelationships/assignmentCompatibility/assignmentCompatWithGenericCallSignaturesWithOptionalParameters.ts(87,9): error TS2322: Type '() => T' is not assignable to type '<T>(x?: T, y?: T) => T'.
+  Type 'T' is not assignable to type 'T'. Two different types with this name exist, but they are unrelated.
+    'T' could be instantiated with an arbitrary type which could be unrelated to 'T'.
+tests/cases/conformance/types/typeRelationships/assignmentCompatibility/assignmentCompatWithGenericCallSignaturesWithOptionalParameters.ts(88,9): error TS2322: Type '(x?: T) => T' is not assignable to type '<T>(x?: T, y?: T) => T'.
+  Types of parameters 'x' and 'x' are incompatible.
+    Type 'T' is not assignable to type 'T'. Two different types with this name exist, but they are unrelated.
+      'T' could be instantiated with an arbitrary type which could be unrelated to 'T'.
+tests/cases/conformance/types/typeRelationships/assignmentCompatibility/assignmentCompatWithGenericCallSignaturesWithOptionalParameters.ts(89,9): error TS2322: Type '(x: T) => T' is not assignable to type '<T>(x?: T, y?: T) => T'.
+  Types of parameters 'x' and 'x' are incompatible.
+    Type 'T' is not assignable to type 'T'. Two different types with this name exist, but they are unrelated.
+      'T' could be instantiated with an arbitrary type which could be unrelated to 'T'.
+tests/cases/conformance/types/typeRelationships/assignmentCompatibility/assignmentCompatWithGenericCallSignaturesWithOptionalParameters.ts(90,9): error TS2322: Type '(x: T, y?: T) => T' is not assignable to type '<T>(x?: T, y?: T) => T'.
+  Types of parameters 'x' and 'x' are incompatible.
+    Type 'T' is not assignable to type 'T'. Two different types with this name exist, but they are unrelated.
+      'T' could be instantiated with an arbitrary type which could be unrelated to 'T'.
+tests/cases/conformance/types/typeRelationships/assignmentCompatibility/assignmentCompatWithGenericCallSignaturesWithOptionalParameters.ts(91,9): error TS2322: Type '(x?: T, y?: T) => T' is not assignable to type '<T>(x?: T, y?: T) => T'.
+  Types of parameters 'x' and 'x' are incompatible.
+    Type 'T' is not assignable to type 'T'. Two different types with this name exist, but they are unrelated.
+      'T' could be instantiated with an arbitrary type which could be unrelated to 'T'.
+tests/cases/conformance/types/typeRelationships/assignmentCompatibility/assignmentCompatWithGenericCallSignaturesWithOptionalParameters.ts(107,13): error TS2322: Type '<T>(x: T) => any' is not assignable to type '<T>() => T'.
+tests/cases/conformance/types/typeRelationships/assignmentCompatibility/assignmentCompatWithGenericCallSignaturesWithOptionalParameters.ts(116,13): error TS2322: Type '<T>(x: T, y: T) => any' is not assignable to type '<T>(x: T) => T'.
+
+
+==== tests/cases/conformance/types/typeRelationships/assignmentCompatibility/assignmentCompatWithGenericCallSignaturesWithOptionalParameters.ts (29 errors) ====
+    // call signatures in derived types must have the same or fewer optional parameters as the target for assignment
+    
+    module ClassTypeParam {
+        class Base<T> {
+            a: () => T;
+            a2: (x?: T) => T;
+            a3: (x: T) => T;
+            a4: (x: T, y?: T) => T;
+            a5: (x?: T, y?: T) => T;
+    
+            init = () => {
+                this.a = () => null; // ok, same T of required params
+                this.a = (x?: T) => null; // ok, same T of required params
+                this.a = (x: T) => null; // error, too many required params
+                ~~~~~~
+!!! error TS2322: Type '(x: T) => any' is not assignable to type '() => T'.
+    
+                this.a2 = () => null; // ok, same T of required params
+                this.a2 = (x?: T) => null; // ok, same T of required params
+                this.a2 = (x: T) => null; // ok, same number of params
+    
+                this.a3 = () => null; // ok, fewer required params
+                this.a3 = (x?: T) => null; // ok, fewer required params
+                this.a3 = (x: T) => null; // ok, same T of required params
+                this.a3 = (x: T, y: T) => null;  // error, too many required params
+                ~~~~~~~
+!!! error TS2322: Type '(x: T, y: T) => any' is not assignable to type '(x: T) => T'.
+    
+                this.a4 = () => null; // ok, fewer required params
+                this.a4 = (x?: T, y?: T) => null; // ok, fewer required params
+                this.a4 = (x: T) => null; // ok, same T of required params
+                this.a4 = (x: T, y: T) => null;  // ok, same number of params
+    
+    
+                this.a5 = () => null; // ok, fewer required params
+                this.a5 = (x?: T, y?: T) => null; // ok, fewer required params
+                this.a5 = (x: T) => null; // ok, all present params match
+                this.a5 = (x: T, y: T) => null;  // ok, same number of params
+            }
+        }
+    }
+    
+    module GenericSignaturesInvalid {
+    
+        class Base2 {
+            a: <T>() => T;
+            a2: <T>(x?: T) => T;
+            a3: <T>(x: T) => T;
+            a4: <T>(x: T, y?: T) => T;
+            a5: <T>(x?: T, y?: T) => T;
+        }
+    
+        class Target<T> {
+            a: () => T;
+            a2: (x?: T) => T;
+            a3: (x: T) => T;
+            a4: (x: T, y?: T) => T;
+            a5: (x?: T, y?: T) => T;
+        }
+    
+    
+        function foo<T>() {
+            var b: Base2;
+            var t: Target<T>;
+    
+            // all errors
+            b.a = t.a;
+            ~~~
+!!! error TS2322: Type '() => T' is not assignable to type '<T>() => T'.
+!!! error TS2322:   Type 'T' is not assignable to type 'T'. Two different types with this name exist, but they are unrelated.
+!!! error TS2322:     'T' could be instantiated with an arbitrary type which could be unrelated to 'T'.
+            b.a = t.a2;
+            ~~~
+!!! error TS2322: Type '(x?: T) => T' is not assignable to type '<T>() => T'.
+!!! error TS2322:   Type 'T' is not assignable to type 'T'. Two different types with this name exist, but they are unrelated.
+!!! error TS2322:     'T' could be instantiated with an arbitrary type which could be unrelated to 'T'.
+            b.a = t.a3;
+            ~~~
+!!! error TS2322: Type '(x: T) => T' is not assignable to type '<T>() => T'.
+            b.a = t.a4;
+            ~~~
+!!! error TS2322: Type '(x: T, y?: T) => T' is not assignable to type '<T>() => T'.
+            b.a = t.a5;
+            ~~~
+!!! error TS2322: Type '(x?: T, y?: T) => T' is not assignable to type '<T>() => T'.
+!!! error TS2322:   Type 'T' is not assignable to type 'T'. Two different types with this name exist, but they are unrelated.
+!!! error TS2322:     'T' could be instantiated with an arbitrary type which could be unrelated to 'T'.
+    
+            b.a2 = t.a;
+            ~~~~
+!!! error TS2322: Type '() => T' is not assignable to type '<T>(x?: T) => T'.
+!!! error TS2322:   Type 'T' is not assignable to type 'T'. Two different types with this name exist, but they are unrelated.
+!!! error TS2322:     'T' could be instantiated with an arbitrary type which could be unrelated to 'T'.
+            b.a2 = t.a2;
+            ~~~~
+!!! error TS2322: Type '(x?: T) => T' is not assignable to type '<T>(x?: T) => T'.
+!!! error TS2322:   Types of parameters 'x' and 'x' are incompatible.
+!!! error TS2322:     Type 'T' is not assignable to type 'T'. Two different types with this name exist, but they are unrelated.
+!!! error TS2322:       'T' could be instantiated with an arbitrary type which could be unrelated to 'T'.
+            b.a2 = t.a3;
+            ~~~~
+!!! error TS2322: Type '(x: T) => T' is not assignable to type '<T>(x?: T) => T'.
+!!! error TS2322:   Types of parameters 'x' and 'x' are incompatible.
+!!! error TS2322:     Type 'T' is not assignable to type 'T'. Two different types with this name exist, but they are unrelated.
+!!! error TS2322:       'T' could be instantiated with an arbitrary type which could be unrelated to 'T'.
+            b.a2 = t.a4;
+            ~~~~
+!!! error TS2322: Type '(x: T, y?: T) => T' is not assignable to type '<T>(x?: T) => T'.
+!!! error TS2322:   Types of parameters 'x' and 'x' are incompatible.
+!!! error TS2322:     Type 'T' is not assignable to type 'T'. Two different types with this name exist, but they are unrelated.
+!!! error TS2322:       'T' could be instantiated with an arbitrary type which could be unrelated to 'T'.
+            b.a2 = t.a5;
+            ~~~~
+!!! error TS2322: Type '(x?: T, y?: T) => T' is not assignable to type '<T>(x?: T) => T'.
+!!! error TS2322:   Types of parameters 'x' and 'x' are incompatible.
+!!! error TS2322:     Type 'T' is not assignable to type 'T'. Two different types with this name exist, but they are unrelated.
+!!! error TS2322:       'T' could be instantiated with an arbitrary type which could be unrelated to 'T'.
+    
+            b.a3 = t.a;
+            ~~~~
+!!! error TS2322: Type '() => T' is not assignable to type '<T>(x: T) => T'.
+!!! error TS2322:   Type 'T' is not assignable to type 'T'. Two different types with this name exist, but they are unrelated.
+!!! error TS2322:     'T' could be instantiated with an arbitrary type which could be unrelated to 'T'.
+            b.a3 = t.a2;
+            ~~~~
+!!! error TS2322: Type '(x?: T) => T' is not assignable to type '<T>(x: T) => T'.
+!!! error TS2322:   Types of parameters 'x' and 'x' are incompatible.
+!!! error TS2322:     Type 'T' is not assignable to type 'T'. Two different types with this name exist, but they are unrelated.
+!!! error TS2322:       'T' could be instantiated with an arbitrary type which could be unrelated to 'T'.
+            b.a3 = t.a3;
+            ~~~~
+!!! error TS2322: Type '(x: T) => T' is not assignable to type '<T>(x: T) => T'.
+!!! error TS2322:   Types of parameters 'x' and 'x' are incompatible.
+!!! error TS2322:     Type 'T' is not assignable to type 'T'. Two different types with this name exist, but they are unrelated.
+!!! error TS2322:       'T' could be instantiated with an arbitrary type which could be unrelated to 'T'.
+            b.a3 = t.a4;
+            ~~~~
+!!! error TS2322: Type '(x: T, y?: T) => T' is not assignable to type '<T>(x: T) => T'.
+!!! error TS2322:   Types of parameters 'x' and 'x' are incompatible.
+!!! error TS2322:     Type 'T' is not assignable to type 'T'. Two different types with this name exist, but they are unrelated.
+!!! error TS2322:       'T' could be instantiated with an arbitrary type which could be unrelated to 'T'.
+            b.a3 = t.a5;
+            ~~~~
+!!! error TS2322: Type '(x?: T, y?: T) => T' is not assignable to type '<T>(x: T) => T'.
+!!! error TS2322:   Types of parameters 'x' and 'x' are incompatible.
+!!! error TS2322:     Type 'T' is not assignable to type 'T'. Two different types with this name exist, but they are unrelated.
+!!! error TS2322:       'T' could be instantiated with an arbitrary type which could be unrelated to 'T'.
+    
+            b.a4 = t.a;
+            ~~~~
+!!! error TS2322: Type '() => T' is not assignable to type '<T>(x: T, y?: T) => T'.
+!!! error TS2322:   Type 'T' is not assignable to type 'T'. Two different types with this name exist, but they are unrelated.
+!!! error TS2322:     'T' could be instantiated with an arbitrary type which could be unrelated to 'T'.
+            b.a4 = t.a2;
+            ~~~~
+!!! error TS2322: Type '(x?: T) => T' is not assignable to type '<T>(x: T, y?: T) => T'.
+!!! error TS2322:   Types of parameters 'x' and 'x' are incompatible.
+!!! error TS2322:     Type 'T' is not assignable to type 'T'. Two different types with this name exist, but they are unrelated.
+!!! error TS2322:       'T' could be instantiated with an arbitrary type which could be unrelated to 'T'.
+            b.a4 = t.a3;
+            ~~~~
+!!! error TS2322: Type '(x: T) => T' is not assignable to type '<T>(x: T, y?: T) => T'.
+!!! error TS2322:   Types of parameters 'x' and 'x' are incompatible.
+!!! error TS2322:     Type 'T' is not assignable to type 'T'. Two different types with this name exist, but they are unrelated.
+!!! error TS2322:       'T' could be instantiated with an arbitrary type which could be unrelated to 'T'.
+            b.a4 = t.a4;
+            ~~~~
+!!! error TS2322: Type '(x: T, y?: T) => T' is not assignable to type '<T>(x: T, y?: T) => T'.
+!!! error TS2322:   Types of parameters 'x' and 'x' are incompatible.
+!!! error TS2322:     Type 'T' is not assignable to type 'T'. Two different types with this name exist, but they are unrelated.
+!!! error TS2322:       'T' could be instantiated with an arbitrary type which could be unrelated to 'T'.
+            b.a4 = t.a5;
+            ~~~~
+!!! error TS2322: Type '(x?: T, y?: T) => T' is not assignable to type '<T>(x: T, y?: T) => T'.
+!!! error TS2322:   Types of parameters 'x' and 'x' are incompatible.
+!!! error TS2322:     Type 'T' is not assignable to type 'T'. Two different types with this name exist, but they are unrelated.
+!!! error TS2322:       'T' could be instantiated with an arbitrary type which could be unrelated to 'T'.
+    
+            b.a5 = t.a;
+            ~~~~
+!!! error TS2322: Type '() => T' is not assignable to type '<T>(x?: T, y?: T) => T'.
+!!! error TS2322:   Type 'T' is not assignable to type 'T'. Two different types with this name exist, but they are unrelated.
+!!! error TS2322:     'T' could be instantiated with an arbitrary type which could be unrelated to 'T'.
+            b.a5 = t.a2;
+            ~~~~
+!!! error TS2322: Type '(x?: T) => T' is not assignable to type '<T>(x?: T, y?: T) => T'.
+!!! error TS2322:   Types of parameters 'x' and 'x' are incompatible.
+!!! error TS2322:     Type 'T' is not assignable to type 'T'. Two different types with this name exist, but they are unrelated.
+!!! error TS2322:       'T' could be instantiated with an arbitrary type which could be unrelated to 'T'.
+            b.a5 = t.a3;
+            ~~~~
+!!! error TS2322: Type '(x: T) => T' is not assignable to type '<T>(x?: T, y?: T) => T'.
+!!! error TS2322:   Types of parameters 'x' and 'x' are incompatible.
+!!! error TS2322:     Type 'T' is not assignable to type 'T'. Two different types with this name exist, but they are unrelated.
+!!! error TS2322:       'T' could be instantiated with an arbitrary type which could be unrelated to 'T'.
+            b.a5 = t.a4;
+            ~~~~
+!!! error TS2322: Type '(x: T, y?: T) => T' is not assignable to type '<T>(x?: T, y?: T) => T'.
+!!! error TS2322:   Types of parameters 'x' and 'x' are incompatible.
+!!! error TS2322:     Type 'T' is not assignable to type 'T'. Two different types with this name exist, but they are unrelated.
+!!! error TS2322:       'T' could be instantiated with an arbitrary type which could be unrelated to 'T'.
+            b.a5 = t.a5;
+            ~~~~
+!!! error TS2322: Type '(x?: T, y?: T) => T' is not assignable to type '<T>(x?: T, y?: T) => T'.
+!!! error TS2322:   Types of parameters 'x' and 'x' are incompatible.
+!!! error TS2322:     Type 'T' is not assignable to type 'T'. Two different types with this name exist, but they are unrelated.
+!!! error TS2322:       'T' could be instantiated with an arbitrary type which could be unrelated to 'T'.
+        }
+    }
+    
+    module GenericSignaturesValid {
+    
+        class Base2 {
+            a: <T>() => T;
+            a2: <T>(x?: T) => T;
+            a3: <T>(x: T) => T;
+            a4: <T>(x: T, y?: T) => T;
+            a5: <T>(x?: T, y?: T) => T;
+    
+            init = () => {
+                this.a = <T>() => null; // ok, same T of required params
+                this.a = <T>(x?: T) => null; // ok, same T of required params
+                this.a = <T>(x: T) => null; // error, too many required params
+                ~~~~~~
+!!! error TS2322: Type '<T>(x: T) => any' is not assignable to type '<T>() => T'.
+    
+                this.a2 = <T>() => null; // ok, same T of required params
+                this.a2 = <T>(x?: T) => null; // ok, same T of required params
+                this.a2 = <T>(x: T) => null; // ok, same number of params
+    
+                this.a3 = <T>() => null; // ok, fewer required params
+                this.a3 = <T>(x?: T) => null; // ok, fewer required params
+                this.a3 = <T>(x: T) => null; // ok, same T of required params
+                this.a3 = <T>(x: T, y: T) => null;  // error, too many required params
+                ~~~~~~~
+!!! error TS2322: Type '<T>(x: T, y: T) => any' is not assignable to type '<T>(x: T) => T'.
+    
+                this.a4 = <T>() => null; // ok, fewer required params
+                this.a4 = <T>(x?: T, y?: T) => null; // ok, fewer required params
+                this.a4 = <T>(x: T) => null; // ok, same T of required params
+                this.a4 = <T>(x: T, y: T) => null;  // ok, same number of params
+    
+    
+                this.a5 = <T>() => null; // ok, fewer required params
+                this.a5 = <T>(x?: T, y?: T) => null; // ok, fewer required params
+                this.a5 = <T>(x: T) => null; // ok, all present params match
+                this.a5 = <T>(x: T, y: T) => null;  // ok, same number of params
+            }
+        }
     }