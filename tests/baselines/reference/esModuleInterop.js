--- conflicted
+++ resolved
@@ -1,14 +1,14 @@
-//// [tests/cases/compiler/esModuleInterop.ts] ////
-
-//// [index.d.ts]
-export function sayHello(): string;
-//// [path.d.ts]
+//// [tests/cases/compiler/esModuleInterop.ts] ////
+
+//// [index.d.ts]
+export function sayHello(): string;
+//// [path.d.ts]
 declare const anything: any;
-export = anything;
-//// [fs.d.ts]
+export = anything;
+//// [fs.d.ts]
 declare const anything: any;
-export = anything;
-//// [mjts.ts]
+export = anything;
+//// [mjts.ts]
 import { sayHello } from "./hybrid";
 import path from "./path";
 import * as fs from "./fs";
@@ -16,40 +16,36 @@
 path;
 sayHello();
 fs;
-
-
-//// [mjts.js]
-"use strict";
-var __createBinding = (this && this.__createBinding) || (Object.create ? (function(o, m, k, k2) {
-    if (k2 === undefined) k2 = k;
-    Object.defineProperty(o, k2, { enumerable: true, get: function() { return m[k]; } });
-}) : (function(o, m, k, k2) {
-    if (k2 === undefined) k2 = k;
-    o[k2] = m[k];
-}));
-var __setModuleDefault = (this && this.__setModuleDefault) || (Object.create ? (function(o, v) {
-    Object.defineProperty(o, "default", { enumerable: true, value: v });
-}) : function(o, v) {
-    o["default"] = v;
-});
-var __importStar = (this && this.__importStar) || function (mod) {
-    if (mod && mod.__esModule) return mod;
-    var result = {};
-<<<<<<< HEAD
-    if (mod != null) for (var k in mod) if (Object.prototype.hasOwnProperty.call(mod, k)) __createBinding(result, mod, k);
-=======
-    if (mod != null) for (var k in mod) if (k !== "default" && Object.hasOwnProperty.call(mod, k)) __createBinding(result, mod, k);
->>>>>>> b397d1fd
-    __setModuleDefault(result, mod);
-    return result;
-};
-var __importDefault = (this && this.__importDefault) || function (mod) {
-    return (mod && mod.__esModule) ? mod : { "default": mod };
-};
-exports.__esModule = true;
-var hybrid_1 = require("./hybrid");
-var path_1 = __importDefault(require("./path"));
-var fs = __importStar(require("./fs"));
-path_1["default"];
-hybrid_1.sayHello();
-fs;
+
+
+//// [mjts.js]
+"use strict";
+var __createBinding = (this && this.__createBinding) || (Object.create ? (function(o, m, k, k2) {
+    if (k2 === undefined) k2 = k;
+    Object.defineProperty(o, k2, { enumerable: true, get: function() { return m[k]; } });
+}) : (function(o, m, k, k2) {
+    if (k2 === undefined) k2 = k;
+    o[k2] = m[k];
+}));
+var __setModuleDefault = (this && this.__setModuleDefault) || (Object.create ? (function(o, v) {
+    Object.defineProperty(o, "default", { enumerable: true, value: v });
+}) : function(o, v) {
+    o["default"] = v;
+});
+var __importStar = (this && this.__importStar) || function (mod) {
+    if (mod && mod.__esModule) return mod;
+    var result = {};
+    if (mod != null) for (var k in mod) if (k !== "default" && Object.prototype.hasOwnProperty.call(mod, k)) __createBinding(result, mod, k);
+    __setModuleDefault(result, mod);
+    return result;
+};
+var __importDefault = (this && this.__importDefault) || function (mod) {
+    return (mod && mod.__esModule) ? mod : { "default": mod };
+};
+exports.__esModule = true;
+var hybrid_1 = require("./hybrid");
+var path_1 = __importDefault(require("./path"));
+var fs = __importStar(require("./fs"));
+path_1["default"];
+hybrid_1.sayHello();
+fs;