//// [tests/cases/compiler/esModuleInteropWithExportStar.ts] ////

//// [fs.d.ts]
export const x: number;
//// [mjts.ts]
import * as fs from "./fs";

fs;

export * from "./fs";
export {x} from "./fs";
export {x as y} from "./fs";


//// [mjts.js]
"use strict";
var __createBinding = (this && this.__createBinding) || (Object.create ? (function(o, m, k, k2) {
    if (k2 === undefined) k2 = k;
    Object.defineProperty(o, k2, { enumerable: true, get: function() { return m[k]; } });
}) : (function(o, m, k, k2) {
    if (k2 === undefined) k2 = k;
    o[k2] = m[k];
}));
var __setModuleDefault = (this && this.__setModuleDefault) || (Object.create ? (function(o, v) {
    Object.defineProperty(o, "default", { enumerable: true, value: v });
}) : function(o, v) {
    o["default"] = v;
});
var __importStar = (this && this.__importStar) || function (mod) {
    if (mod && mod.__esModule) return mod;
    var result = {};
<<<<<<< HEAD
    if (mod != null) for (var k in mod) if (Object.prototype.hasOwnProperty.call(mod, k)) __createBinding(result, mod, k);
=======
    if (mod != null) for (var k in mod) if (k !== "default" && Object.hasOwnProperty.call(mod, k)) __createBinding(result, mod, k);
>>>>>>> b397d1fd
    __setModuleDefault(result, mod);
    return result;
};
var __exportStar = (this && this.__exportStar) || function(m, exports) {
<<<<<<< HEAD
    for (var p in m) if (!Object.prototype.hasOwnProperty.call(exports, p)) __createBinding(exports, m, p);
}
=======
    for (var p in m) if (p !== "default" && !exports.hasOwnProperty(p)) __createBinding(exports, m, p);
};
>>>>>>> b397d1fd
exports.__esModule = true;
exports.y = exports.x = void 0;
var fs = __importStar(require("./fs"));
fs;
__exportStar(require("./fs"), exports);
var fs_1 = require("./fs");
__createBinding(exports, fs_1, "x");
var fs_2 = require("./fs");
__createBinding(exports, fs_2, "x", "y");
<|MERGE_RESOLUTION|>--- conflicted
+++ resolved
@@ -1,8 +1,8 @@
-//// [tests/cases/compiler/esModuleInteropWithExportStar.ts] ////
-
-//// [fs.d.ts]
-export const x: number;
-//// [mjts.ts]
+//// [tests/cases/compiler/esModuleInteropWithExportStar.ts] ////
+
+//// [fs.d.ts]
+export const x: number;
+//// [mjts.ts]
 import * as fs from "./fs";
 
 fs;
@@ -10,47 +10,38 @@
 export * from "./fs";
 export {x} from "./fs";
 export {x as y} from "./fs";
-
-
-//// [mjts.js]
-"use strict";
-var __createBinding = (this && this.__createBinding) || (Object.create ? (function(o, m, k, k2) {
-    if (k2 === undefined) k2 = k;
-    Object.defineProperty(o, k2, { enumerable: true, get: function() { return m[k]; } });
-}) : (function(o, m, k, k2) {
-    if (k2 === undefined) k2 = k;
-    o[k2] = m[k];
-}));
-var __setModuleDefault = (this && this.__setModuleDefault) || (Object.create ? (function(o, v) {
-    Object.defineProperty(o, "default", { enumerable: true, value: v });
-}) : function(o, v) {
-    o["default"] = v;
-});
-var __importStar = (this && this.__importStar) || function (mod) {
-    if (mod && mod.__esModule) return mod;
-    var result = {};
-<<<<<<< HEAD
-    if (mod != null) for (var k in mod) if (Object.prototype.hasOwnProperty.call(mod, k)) __createBinding(result, mod, k);
-=======
-    if (mod != null) for (var k in mod) if (k !== "default" && Object.hasOwnProperty.call(mod, k)) __createBinding(result, mod, k);
->>>>>>> b397d1fd
-    __setModuleDefault(result, mod);
-    return result;
-};
-var __exportStar = (this && this.__exportStar) || function(m, exports) {
-<<<<<<< HEAD
-    for (var p in m) if (!Object.prototype.hasOwnProperty.call(exports, p)) __createBinding(exports, m, p);
-}
-=======
-    for (var p in m) if (p !== "default" && !exports.hasOwnProperty(p)) __createBinding(exports, m, p);
-};
->>>>>>> b397d1fd
-exports.__esModule = true;
-exports.y = exports.x = void 0;
-var fs = __importStar(require("./fs"));
-fs;
-__exportStar(require("./fs"), exports);
-var fs_1 = require("./fs");
-__createBinding(exports, fs_1, "x");
-var fs_2 = require("./fs");
-__createBinding(exports, fs_2, "x", "y");
+
+
+//// [mjts.js]
+"use strict";
+var __createBinding = (this && this.__createBinding) || (Object.create ? (function(o, m, k, k2) {
+    if (k2 === undefined) k2 = k;
+    Object.defineProperty(o, k2, { enumerable: true, get: function() { return m[k]; } });
+}) : (function(o, m, k, k2) {
+    if (k2 === undefined) k2 = k;
+    o[k2] = m[k];
+}));
+var __setModuleDefault = (this && this.__setModuleDefault) || (Object.create ? (function(o, v) {
+    Object.defineProperty(o, "default", { enumerable: true, value: v });
+}) : function(o, v) {
+    o["default"] = v;
+});
+var __importStar = (this && this.__importStar) || function (mod) {
+    if (mod && mod.__esModule) return mod;
+    var result = {};
+    if (mod != null) for (var k in mod) if (k !== "default" && Object.prototype.hasOwnProperty.call(mod, k)) __createBinding(result, mod, k);
+    __setModuleDefault(result, mod);
+    return result;
+};
+var __exportStar = (this && this.__exportStar) || function(m, exports) {
+    for (var p in m) if (p !== "default" && !Object.prototype.hasOwnProperty.call(exports, p)) __createBinding(exports, m, p);
+};
+exports.__esModule = true;
+exports.y = exports.x = void 0;
+var fs = __importStar(require("./fs"));
+fs;
+__exportStar(require("./fs"), exports);
+var fs_1 = require("./fs");
+__createBinding(exports, fs_1, "x");
+var fs_2 = require("./fs");
+__createBinding(exports, fs_2, "x", "y");