--- conflicted
+++ resolved
@@ -1,45 +1,40 @@
-tests/cases/compiler/orderMattersForSignatureGroupIdentity.ts(19,5): error TS2345: Argument of type '{ s: string; n: 0; }' is not assignable to parameter of type '{ n: number; }'.
-  Object literal may only specify known properties, and 's' does not exist in type '{ n: number; }'.
-<<<<<<< HEAD
-tests/cases/compiler/orderMattersForSignatureGroupIdentity.ts(22,5): error TS2403: Subsequent variable declarations must have the same type.  Variable 'w' must be of type 'A', but here has type 'C'.
-tests/cases/compiler/orderMattersForSignatureGroupIdentity.ts(24,5): error TS2345: Argument of type '{ s: string; n: 0; }' is not assignable to parameter of type '{ n: number; }'.
-=======
-tests/cases/compiler/orderMattersForSignatureGroupIdentity.ts(22,5): error TS2403: Subsequent variable declarations must have the same type.  Variable 'w' has type 'A' at tests/cases/compiler/orderMattersForSignatureGroupIdentity.ts 20:4, but here has type 'C'.
-tests/cases/compiler/orderMattersForSignatureGroupIdentity.ts(24,5): error TS2345: Argument of type '{ s: string; n: number; }' is not assignable to parameter of type '{ n: number; }'.
->>>>>>> 6c71ca84
-  Object literal may only specify known properties, and 's' does not exist in type '{ n: number; }'.
-
-
-==== tests/cases/compiler/orderMattersForSignatureGroupIdentity.ts (3 errors) ====
-    interface A {
-        (x: { s: string }): string
-        (x: { n: number }): number
-    }
-    
-    interface B {
-        (x: { s: string }): string
-        (x: { n: number }): number
-    }
-    
-    interface C {
-        (x: { n: number }): number
-        (x: { s: string }): string
-    }
-    
-    var v: A;
-    var v: B;
-    
-    v({ s: "", n: 0 }).toLowerCase();
-        ~~~~~
-!!! error TS2345: Argument of type '{ s: string; n: 0; }' is not assignable to parameter of type '{ n: number; }'.
-!!! error TS2345:   Object literal may only specify known properties, and 's' does not exist in type '{ n: number; }'.
-    
-    var w: A;
-    var w: C;
-        ~
-!!! error TS2403: Subsequent variable declarations must have the same type.  Variable 'w' has type 'A' at tests/cases/compiler/orderMattersForSignatureGroupIdentity.ts 20:4, but here has type 'C'.
-    
-    w({ s: "", n: 0 }).toLowerCase();
-        ~~~~~
-!!! error TS2345: Argument of type '{ s: string; n: 0; }' is not assignable to parameter of type '{ n: number; }'.
+tests/cases/compiler/orderMattersForSignatureGroupIdentity.ts(19,5): error TS2345: Argument of type '{ s: string; n: 0; }' is not assignable to parameter of type '{ n: number; }'.
+  Object literal may only specify known properties, and 's' does not exist in type '{ n: number; }'.
+tests/cases/compiler/orderMattersForSignatureGroupIdentity.ts(22,5): error TS2403: Subsequent variable declarations must have the same type.  Variable 'w' has type 'A' at tests/cases/compiler/orderMattersForSignatureGroupIdentity.ts 20:4, but here has type 'C'.
+tests/cases/compiler/orderMattersForSignatureGroupIdentity.ts(24,5): error TS2345: Argument of type '{ s: string; n: 0; }' is not assignable to parameter of type '{ n: number; }'.
+  Object literal may only specify known properties, and 's' does not exist in type '{ n: number; }'.
+
+
+==== tests/cases/compiler/orderMattersForSignatureGroupIdentity.ts (3 errors) ====
+    interface A {
+        (x: { s: string }): string
+        (x: { n: number }): number
+    }
+    
+    interface B {
+        (x: { s: string }): string
+        (x: { n: number }): number
+    }
+    
+    interface C {
+        (x: { n: number }): number
+        (x: { s: string }): string
+    }
+    
+    var v: A;
+    var v: B;
+    
+    v({ s: "", n: 0 }).toLowerCase();
+        ~~~~~
+!!! error TS2345: Argument of type '{ s: string; n: 0; }' is not assignable to parameter of type '{ n: number; }'.
+!!! error TS2345:   Object literal may only specify known properties, and 's' does not exist in type '{ n: number; }'.
+    
+    var w: A;
+    var w: C;
+        ~
+!!! error TS2403: Subsequent variable declarations must have the same type.  Variable 'w' has type 'A' at tests/cases/compiler/orderMattersForSignatureGroupIdentity.ts 20:4, but here has type 'C'.
+    
+    w({ s: "", n: 0 }).toLowerCase();
+        ~~~~~
+!!! error TS2345: Argument of type '{ s: string; n: 0; }' is not assignable to parameter of type '{ n: number; }'.
 !!! error TS2345:   Object literal may only specify known properties, and 's' does not exist in type '{ n: number; }'.