--- conflicted
+++ resolved
@@ -1,301 +1,293 @@
-=== tests/cases/conformance/types/typeRelationships/typeAndMemberIdentity/objectTypesIdentityWithGenericCallSignaturesDifferingByConstraints.ts ===
-// Two call or construct signatures are considered identical when they have the same number of type parameters and, considering those 
-// parameters pairwise identical, have identical type parameter constraints, identical number of parameters with identical kind(required, 
-// optional or rest) and types, and identical return types.
-
-class A {
->A : A
-
-    foo<T extends Date>(x: T): string { return null; }
->foo : <T extends Date>(x: T) => string
->x : T
->null : null
-}
-
-class B<T extends Array<number>> {
->B : B<T>
-
-    foo(x: T): string { return null; }
->foo : (x: T) => string
->x : T
->null : null
-}
-
-class C<T extends String> {
->C : C<T>
-
-    foo(x: T): string { return null; }
->foo : (x: T) => string
->x : T
->null : null
-}
-
-interface I<T extends Number> {
-    foo(x: T): string;
->foo : (x: T) => string
->x : T
-}
-
-interface I2 {
-    foo<T extends Boolean>(x: T): string;
->foo : <T extends Boolean>(x: T) => string
->x : T
-}
-
-var a: { foo<T extends Array<string>>(x: T): string }
->a : { foo<T extends string[]>(x: T): string; }
->foo : <T extends string[]>(x: T) => string
->x : T
-
-var b = { foo<T extends RegExp>(x: T) { return ''; } };
-<<<<<<< HEAD
->b : { foo<T extends RegExp<string>>(x: T): string; }
->{ foo<T extends RegExp>(x: T) { return ''; } } : { foo<T extends RegExp<string>>(x: T): string; }
->foo : <T extends RegExp<string>>(x: T) => string
->T : T
->RegExp : RegExp<T>
-=======
->b : { foo<T extends RegExp>(x: T): string; }
->{ foo<T extends RegExp>(x: T) { return ''; } } : { foo<T extends RegExp>(x: T): string; }
->foo : <T extends RegExp>(x: T) => string
->>>>>>> b065902a
->x : T
->'' : ""
-
-function foo1(x: A);
->foo1 : { (x: A): any; (x: A): any; }
->x : A
-
-function foo1(x: A); // error
->foo1 : { (x: A): any; (x: A): any; }
->x : A
-
-function foo1(x: any) { }
->foo1 : { (x: A): any; (x: A): any; }
->x : any
-
-function foo1b(x: B<Array<number>>);
->foo1b : { (x: B<number[]>): any; (x: B<number[]>): any; }
->x : B<number[]>
-
-function foo1b(x: B<Array<number>>); // error
->foo1b : { (x: B<number[]>): any; (x: B<number[]>): any; }
->x : B<number[]>
-
-function foo1b(x: any) { }
->foo1b : { (x: B<number[]>): any; (x: B<number[]>): any; }
->x : any
-
-function foo1c(x: C<String>);
->foo1c : { (x: C<String>): any; (x: C<String>): any; }
->x : C<String>
-
-function foo1c(x: C<String>); // error
->foo1c : { (x: C<String>): any; (x: C<String>): any; }
->x : C<String>
-
-function foo1c(x: any) { }
->foo1c : { (x: C<String>): any; (x: C<String>): any; }
->x : any
-
-function foo2(x: I<Number>);
->foo2 : { (x: I<Number>): any; (x: I<Number>): any; }
->x : I<Number>
-
-function foo2(x: I<Number>); // error
->foo2 : { (x: I<Number>): any; (x: I<Number>): any; }
->x : I<Number>
-
-function foo2(x: any) { }
->foo2 : { (x: I<Number>): any; (x: I<Number>): any; }
->x : any
-
-function foo3(x: typeof a);
->foo3 : { (x: { foo<T extends string[]>(x: T): string; }): any; (x: { foo<T extends string[]>(x: T): string; }): any; }
->x : { foo<T extends string[]>(x: T): string; }
->a : { foo<T extends string[]>(x: T): string; }
-
-function foo3(x: typeof a); // error
->foo3 : { (x: { foo<T extends string[]>(x: T): string; }): any; (x: { foo<T extends string[]>(x: T): string; }): any; }
->x : { foo<T extends string[]>(x: T): string; }
->a : { foo<T extends string[]>(x: T): string; }
-
-function foo3(x: any) { }
->foo3 : { (x: { foo<T extends string[]>(x: T): string; }): any; (x: { foo<T extends string[]>(x: T): string; }): any; }
->x : any
-
-function foo4(x: typeof b);
->foo4 : { (x: { foo<T extends RegExp<string>>(x: T): string; }): any; (x: { foo<T extends RegExp<string>>(x: T): string; }): any; }
->x : { foo<T extends RegExp<string>>(x: T): string; }
->b : { foo<T extends RegExp<string>>(x: T): string; }
-
-function foo4(x: typeof b); // error
->foo4 : { (x: { foo<T extends RegExp<string>>(x: T): string; }): any; (x: { foo<T extends RegExp<string>>(x: T): string; }): any; }
->x : { foo<T extends RegExp<string>>(x: T): string; }
->b : { foo<T extends RegExp<string>>(x: T): string; }
-
-function foo4(x: any) { }
->foo4 : { (x: { foo<T extends RegExp<string>>(x: T): string; }): any; (x: { foo<T extends RegExp<string>>(x: T): string; }): any; }
->x : any
-
-function foo5(x: A);
->foo5 : { (x: A): any; (x: B<number[]>): any; }
->x : A
-
-function foo5(x: B<Array<number>>); // ok
->foo5 : { (x: A): any; (x: B<number[]>): any; }
->x : B<number[]>
-
-function foo5(x: any) { }
->foo5 : { (x: A): any; (x: B<number[]>): any; }
->x : any
-
-function foo5b(x: A);
->foo5b : { (x: A): any; (x: C<String>): any; }
->x : A
-
-function foo5b(x: C<String>); // ok
->foo5b : { (x: A): any; (x: C<String>): any; }
->x : C<String>
-
-function foo5b(x: any) { }
->foo5b : { (x: A): any; (x: C<String>): any; }
->x : any
-
-function foo6(x: A);
->foo6 : { (x: A): any; (x: I<Number>): any; }
->x : A
-
-function foo6(x: I<Number>); // ok
->foo6 : { (x: A): any; (x: I<Number>): any; }
->x : I<Number>
-
-function foo6(x: any) { }
->foo6 : { (x: A): any; (x: I<Number>): any; }
->x : any
-
-function foo7(x: A);
->foo7 : { (x: A): any; (x: { foo<T extends string[]>(x: T): string; }): any; }
->x : A
-
-function foo7(x: typeof a); // ok
->foo7 : { (x: A): any; (x: { foo<T extends string[]>(x: T): string; }): any; }
->x : { foo<T extends string[]>(x: T): string; }
->a : { foo<T extends string[]>(x: T): string; }
-
-function foo7(x: any) { }
->foo7 : { (x: A): any; (x: { foo<T extends string[]>(x: T): string; }): any; }
->x : any
-
-function foo8(x: B<Array<number>>);
->foo8 : { (x: B<number[]>): any; (x: I<Number>): any; }
->x : B<number[]>
-
-function foo8(x: I<Number>); // ok
->foo8 : { (x: B<number[]>): any; (x: I<Number>): any; }
->x : I<Number>
-
-function foo8(x: any) { }
->foo8 : { (x: B<number[]>): any; (x: I<Number>): any; }
->x : any
-
-function foo9(x: B<Array<number>>);
->foo9 : { (x: B<number[]>): any; (x: C<String>): any; }
->x : B<number[]>
-
-function foo9(x: C<String>); // ok
->foo9 : { (x: B<number[]>): any; (x: C<String>): any; }
->x : C<String>
-
-function foo9(x: any) { }
->foo9 : { (x: B<number[]>): any; (x: C<String>): any; }
->x : any
-
-function foo10(x: B<Array<number>>);
->foo10 : { (x: B<number[]>): any; (x: { foo<T extends string[]>(x: T): string; }): any; }
->x : B<number[]>
-
-function foo10(x: typeof a); // ok
->foo10 : { (x: B<number[]>): any; (x: { foo<T extends string[]>(x: T): string; }): any; }
->x : { foo<T extends string[]>(x: T): string; }
->a : { foo<T extends string[]>(x: T): string; }
-
-function foo10(x: any) { }
->foo10 : { (x: B<number[]>): any; (x: { foo<T extends string[]>(x: T): string; }): any; }
->x : any
-
-function foo11(x: B<Array<number>>);
->foo11 : { (x: B<number[]>): any; (x: { foo<T extends RegExp<string>>(x: T): string; }): any; }
->x : B<number[]>
-
-function foo11(x: typeof b); // ok
->foo11 : { (x: B<number[]>): any; (x: { foo<T extends RegExp<string>>(x: T): string; }): any; }
->x : { foo<T extends RegExp<string>>(x: T): string; }
->b : { foo<T extends RegExp<string>>(x: T): string; }
-
-function foo11(x: any) { }
->foo11 : { (x: B<number[]>): any; (x: { foo<T extends RegExp<string>>(x: T): string; }): any; }
->x : any
-
-function foo12(x: I<Number>);
->foo12 : { (x: I<Number>): any; (x: C<String>): any; }
->x : I<Number>
-
-function foo12(x: C<String>); // ok
->foo12 : { (x: I<Number>): any; (x: C<String>): any; }
->x : C<String>
-
-function foo12(x: any) { }
->foo12 : { (x: I<Number>): any; (x: C<String>): any; }
->x : any
-
-function foo12b(x: I2);
->foo12b : { (x: I2): any; (x: C<String>): any; }
->x : I2
-
-function foo12b(x: C<String>); // ok
->foo12b : { (x: I2): any; (x: C<String>): any; }
->x : C<String>
-
-function foo12b(x: any) { }
->foo12b : { (x: I2): any; (x: C<String>): any; }
->x : any
-
-function foo13(x: I<Number>);
->foo13 : { (x: I<Number>): any; (x: { foo<T extends string[]>(x: T): string; }): any; }
->x : I<Number>
-
-function foo13(x: typeof a); // ok
->foo13 : { (x: I<Number>): any; (x: { foo<T extends string[]>(x: T): string; }): any; }
->x : { foo<T extends string[]>(x: T): string; }
->a : { foo<T extends string[]>(x: T): string; }
-
-function foo13(x: any) { }
->foo13 : { (x: I<Number>): any; (x: { foo<T extends string[]>(x: T): string; }): any; }
->x : any
-
-function foo14(x: I<Number>);
->foo14 : { (x: I<Number>): any; (x: { foo<T extends RegExp<string>>(x: T): string; }): any; }
->x : I<Number>
-
-function foo14(x: typeof b); // ok
->foo14 : { (x: I<Number>): any; (x: { foo<T extends RegExp<string>>(x: T): string; }): any; }
->x : { foo<T extends RegExp<string>>(x: T): string; }
->b : { foo<T extends RegExp<string>>(x: T): string; }
-
-function foo14(x: any) { }
->foo14 : { (x: I<Number>): any; (x: { foo<T extends RegExp<string>>(x: T): string; }): any; }
->x : any
-
-function foo15(x: I2);
->foo15 : { (x: I2): any; (x: C<String>): any; }
->x : I2
-
-function foo15(x: C<String>); // ok
->foo15 : { (x: I2): any; (x: C<String>): any; }
->x : C<String>
-
-function foo15(x: any) { }
->foo15 : { (x: I2): any; (x: C<String>): any; }
->x : any
-
+=== tests/cases/conformance/types/typeRelationships/typeAndMemberIdentity/objectTypesIdentityWithGenericCallSignaturesDifferingByConstraints.ts ===
+// Two call or construct signatures are considered identical when they have the same number of type parameters and, considering those 
+// parameters pairwise identical, have identical type parameter constraints, identical number of parameters with identical kind(required, 
+// optional or rest) and types, and identical return types.
+
+class A {
+>A : A
+
+    foo<T extends Date>(x: T): string { return null; }
+>foo : <T extends Date>(x: T) => string
+>x : T
+>null : null
+}
+
+class B<T extends Array<number>> {
+>B : B<T>
+
+    foo(x: T): string { return null; }
+>foo : (x: T) => string
+>x : T
+>null : null
+}
+
+class C<T extends String> {
+>C : C<T>
+
+    foo(x: T): string { return null; }
+>foo : (x: T) => string
+>x : T
+>null : null
+}
+
+interface I<T extends Number> {
+    foo(x: T): string;
+>foo : (x: T) => string
+>x : T
+}
+
+interface I2 {
+    foo<T extends Boolean>(x: T): string;
+>foo : <T extends Boolean>(x: T) => string
+>x : T
+}
+
+var a: { foo<T extends Array<string>>(x: T): string }
+>a : { foo<T extends string[]>(x: T): string; }
+>foo : <T extends string[]>(x: T) => string
+>x : T
+
+var b = { foo<T extends RegExp>(x: T) { return ''; } };
+>b : { foo<T extends RegExp<string>>(x: T): string; }
+>{ foo<T extends RegExp>(x: T) { return ''; } } : { foo<T extends RegExp<string>>(x: T): string; }
+>foo : <T extends RegExp<string>>(x: T) => string
+>x : T
+>'' : ""
+
+function foo1(x: A);
+>foo1 : { (x: A): any; (x: A): any; }
+>x : A
+
+function foo1(x: A); // error
+>foo1 : { (x: A): any; (x: A): any; }
+>x : A
+
+function foo1(x: any) { }
+>foo1 : { (x: A): any; (x: A): any; }
+>x : any
+
+function foo1b(x: B<Array<number>>);
+>foo1b : { (x: B<number[]>): any; (x: B<number[]>): any; }
+>x : B<number[]>
+
+function foo1b(x: B<Array<number>>); // error
+>foo1b : { (x: B<number[]>): any; (x: B<number[]>): any; }
+>x : B<number[]>
+
+function foo1b(x: any) { }
+>foo1b : { (x: B<number[]>): any; (x: B<number[]>): any; }
+>x : any
+
+function foo1c(x: C<String>);
+>foo1c : { (x: C<String>): any; (x: C<String>): any; }
+>x : C<String>
+
+function foo1c(x: C<String>); // error
+>foo1c : { (x: C<String>): any; (x: C<String>): any; }
+>x : C<String>
+
+function foo1c(x: any) { }
+>foo1c : { (x: C<String>): any; (x: C<String>): any; }
+>x : any
+
+function foo2(x: I<Number>);
+>foo2 : { (x: I<Number>): any; (x: I<Number>): any; }
+>x : I<Number>
+
+function foo2(x: I<Number>); // error
+>foo2 : { (x: I<Number>): any; (x: I<Number>): any; }
+>x : I<Number>
+
+function foo2(x: any) { }
+>foo2 : { (x: I<Number>): any; (x: I<Number>): any; }
+>x : any
+
+function foo3(x: typeof a);
+>foo3 : { (x: { foo<T extends string[]>(x: T): string; }): any; (x: { foo<T extends string[]>(x: T): string; }): any; }
+>x : { foo<T extends string[]>(x: T): string; }
+>a : { foo<T extends string[]>(x: T): string; }
+
+function foo3(x: typeof a); // error
+>foo3 : { (x: { foo<T extends string[]>(x: T): string; }): any; (x: { foo<T extends string[]>(x: T): string; }): any; }
+>x : { foo<T extends string[]>(x: T): string; }
+>a : { foo<T extends string[]>(x: T): string; }
+
+function foo3(x: any) { }
+>foo3 : { (x: { foo<T extends string[]>(x: T): string; }): any; (x: { foo<T extends string[]>(x: T): string; }): any; }
+>x : any
+
+function foo4(x: typeof b);
+>foo4 : { (x: { foo<T extends RegExp<string>>(x: T): string; }): any; (x: { foo<T extends RegExp<string>>(x: T): string; }): any; }
+>x : { foo<T extends RegExp<string>>(x: T): string; }
+>b : { foo<T extends RegExp<string>>(x: T): string; }
+
+function foo4(x: typeof b); // error
+>foo4 : { (x: { foo<T extends RegExp<string>>(x: T): string; }): any; (x: { foo<T extends RegExp<string>>(x: T): string; }): any; }
+>x : { foo<T extends RegExp<string>>(x: T): string; }
+>b : { foo<T extends RegExp<string>>(x: T): string; }
+
+function foo4(x: any) { }
+>foo4 : { (x: { foo<T extends RegExp<string>>(x: T): string; }): any; (x: { foo<T extends RegExp<string>>(x: T): string; }): any; }
+>x : any
+
+function foo5(x: A);
+>foo5 : { (x: A): any; (x: B<number[]>): any; }
+>x : A
+
+function foo5(x: B<Array<number>>); // ok
+>foo5 : { (x: A): any; (x: B<number[]>): any; }
+>x : B<number[]>
+
+function foo5(x: any) { }
+>foo5 : { (x: A): any; (x: B<number[]>): any; }
+>x : any
+
+function foo5b(x: A);
+>foo5b : { (x: A): any; (x: C<String>): any; }
+>x : A
+
+function foo5b(x: C<String>); // ok
+>foo5b : { (x: A): any; (x: C<String>): any; }
+>x : C<String>
+
+function foo5b(x: any) { }
+>foo5b : { (x: A): any; (x: C<String>): any; }
+>x : any
+
+function foo6(x: A);
+>foo6 : { (x: A): any; (x: I<Number>): any; }
+>x : A
+
+function foo6(x: I<Number>); // ok
+>foo6 : { (x: A): any; (x: I<Number>): any; }
+>x : I<Number>
+
+function foo6(x: any) { }
+>foo6 : { (x: A): any; (x: I<Number>): any; }
+>x : any
+
+function foo7(x: A);
+>foo7 : { (x: A): any; (x: { foo<T extends string[]>(x: T): string; }): any; }
+>x : A
+
+function foo7(x: typeof a); // ok
+>foo7 : { (x: A): any; (x: { foo<T extends string[]>(x: T): string; }): any; }
+>x : { foo<T extends string[]>(x: T): string; }
+>a : { foo<T extends string[]>(x: T): string; }
+
+function foo7(x: any) { }
+>foo7 : { (x: A): any; (x: { foo<T extends string[]>(x: T): string; }): any; }
+>x : any
+
+function foo8(x: B<Array<number>>);
+>foo8 : { (x: B<number[]>): any; (x: I<Number>): any; }
+>x : B<number[]>
+
+function foo8(x: I<Number>); // ok
+>foo8 : { (x: B<number[]>): any; (x: I<Number>): any; }
+>x : I<Number>
+
+function foo8(x: any) { }
+>foo8 : { (x: B<number[]>): any; (x: I<Number>): any; }
+>x : any
+
+function foo9(x: B<Array<number>>);
+>foo9 : { (x: B<number[]>): any; (x: C<String>): any; }
+>x : B<number[]>
+
+function foo9(x: C<String>); // ok
+>foo9 : { (x: B<number[]>): any; (x: C<String>): any; }
+>x : C<String>
+
+function foo9(x: any) { }
+>foo9 : { (x: B<number[]>): any; (x: C<String>): any; }
+>x : any
+
+function foo10(x: B<Array<number>>);
+>foo10 : { (x: B<number[]>): any; (x: { foo<T extends string[]>(x: T): string; }): any; }
+>x : B<number[]>
+
+function foo10(x: typeof a); // ok
+>foo10 : { (x: B<number[]>): any; (x: { foo<T extends string[]>(x: T): string; }): any; }
+>x : { foo<T extends string[]>(x: T): string; }
+>a : { foo<T extends string[]>(x: T): string; }
+
+function foo10(x: any) { }
+>foo10 : { (x: B<number[]>): any; (x: { foo<T extends string[]>(x: T): string; }): any; }
+>x : any
+
+function foo11(x: B<Array<number>>);
+>foo11 : { (x: B<number[]>): any; (x: { foo<T extends RegExp<string>>(x: T): string; }): any; }
+>x : B<number[]>
+
+function foo11(x: typeof b); // ok
+>foo11 : { (x: B<number[]>): any; (x: { foo<T extends RegExp<string>>(x: T): string; }): any; }
+>x : { foo<T extends RegExp<string>>(x: T): string; }
+>b : { foo<T extends RegExp<string>>(x: T): string; }
+
+function foo11(x: any) { }
+>foo11 : { (x: B<number[]>): any; (x: { foo<T extends RegExp<string>>(x: T): string; }): any; }
+>x : any
+
+function foo12(x: I<Number>);
+>foo12 : { (x: I<Number>): any; (x: C<String>): any; }
+>x : I<Number>
+
+function foo12(x: C<String>); // ok
+>foo12 : { (x: I<Number>): any; (x: C<String>): any; }
+>x : C<String>
+
+function foo12(x: any) { }
+>foo12 : { (x: I<Number>): any; (x: C<String>): any; }
+>x : any
+
+function foo12b(x: I2);
+>foo12b : { (x: I2): any; (x: C<String>): any; }
+>x : I2
+
+function foo12b(x: C<String>); // ok
+>foo12b : { (x: I2): any; (x: C<String>): any; }
+>x : C<String>
+
+function foo12b(x: any) { }
+>foo12b : { (x: I2): any; (x: C<String>): any; }
+>x : any
+
+function foo13(x: I<Number>);
+>foo13 : { (x: I<Number>): any; (x: { foo<T extends string[]>(x: T): string; }): any; }
+>x : I<Number>
+
+function foo13(x: typeof a); // ok
+>foo13 : { (x: I<Number>): any; (x: { foo<T extends string[]>(x: T): string; }): any; }
+>x : { foo<T extends string[]>(x: T): string; }
+>a : { foo<T extends string[]>(x: T): string; }
+
+function foo13(x: any) { }
+>foo13 : { (x: I<Number>): any; (x: { foo<T extends string[]>(x: T): string; }): any; }
+>x : any
+
+function foo14(x: I<Number>);
+>foo14 : { (x: I<Number>): any; (x: { foo<T extends RegExp<string>>(x: T): string; }): any; }
+>x : I<Number>
+
+function foo14(x: typeof b); // ok
+>foo14 : { (x: I<Number>): any; (x: { foo<T extends RegExp<string>>(x: T): string; }): any; }
+>x : { foo<T extends RegExp<string>>(x: T): string; }
+>b : { foo<T extends RegExp<string>>(x: T): string; }
+
+function foo14(x: any) { }
+>foo14 : { (x: I<Number>): any; (x: { foo<T extends RegExp<string>>(x: T): string; }): any; }
+>x : any
+
+function foo15(x: I2);
+>foo15 : { (x: I2): any; (x: C<String>): any; }
+>x : I2
+
+function foo15(x: C<String>); // ok
+>foo15 : { (x: I2): any; (x: C<String>): any; }
+>x : C<String>
+
+function foo15(x: any) { }
+>foo15 : { (x: I2): any; (x: C<String>): any; }
+>x : any
+