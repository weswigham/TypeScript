--- conflicted
+++ resolved
@@ -1,27 +1,22 @@
-tests/cases/compiler/classExtendsInterfaceThatExtendsClassWithPrivates1.ts(10,7): error TS2421: Class 'D2' incorrectly implements interface 'I':
-  Private property 'x' cannot be reimplemented.
-
-
-==== tests/cases/compiler/classExtendsInterfaceThatExtendsClassWithPrivates1.ts (1 errors) ====
-    class C {
-        public foo(x: any) { return x; }
-        private x = 1;
-    }
-    
-    interface I extends C {
-        other(x: any): any;
-    }
-    
-    class D2 implements I {
-          ~~
-<<<<<<< HEAD
-!!! Class 'D2' incorrectly implements interface 'I':
-!!!   Types have separate declarations of a private property 'x'.
-=======
-!!! error TS2421: Class 'D2' incorrectly implements interface 'I':
-!!! error TS2421:   Private property 'x' cannot be reimplemented.
->>>>>>> d867cecf
-        public foo(x: any) { return x }
-        private x = 3;
-        other(x: any) { return x }
+tests/cases/compiler/classExtendsInterfaceThatExtendsClassWithPrivates1.ts(10,7): error TS2421: Class 'D2' incorrectly implements interface 'I':
+  Types have separate declarations of a private property 'x'.
+
+
+==== tests/cases/compiler/classExtendsInterfaceThatExtendsClassWithPrivates1.ts (1 errors) ====
+    class C {
+        public foo(x: any) { return x; }
+        private x = 1;
+    }
+    
+    interface I extends C {
+        other(x: any): any;
+    }
+    
+    class D2 implements I {
+          ~~
+!!! error TS2421: Class 'D2' incorrectly implements interface 'I':
+!!! error TS2421:   Types have separate declarations of a private property 'x'.
+        public foo(x: any) { return x }
+        private x = 3;
+        other(x: any) { return x }
     } 