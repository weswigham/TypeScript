--- conflicted
+++ resolved
@@ -1,303 +1,296 @@
-=== tests/cases/conformance/types/typeRelationships/assignmentCompatibility/anyAssignabilityInInheritance.ts ===
-// any is not a subtype of any other types, errors expected on all the below derived classes unless otherwise noted
-
-interface I {
-    [x: string]: any;
->x : string
-
-    foo: any; // ok, any identical to itself
->foo : any
-}
-
-var a: any;
->a : any
-
-declare function foo2(x: number): number;
->foo2 : { (x: number): number; (x: any): any; }
->x : number
-
-declare function foo2(x: any): any;
->foo2 : { (x: number): number; (x: any): any; }
->x : any
-
-var r3 = foo2(a); // any, not a subtype of number so it skips that overload, is a subtype of itself so it picks second (if truly ambiguous it would pick first overload)
->r3 : any
->foo2(a) : any
->foo2 : { (x: number): number; (x: any): any; }
->a : any
-
-declare function foo3(x: string): string;
->foo3 : { (x: string): string; (x: any): any; }
->x : string
-
-declare function foo3(x: any): any;
->foo3 : { (x: string): string; (x: any): any; }
->x : any
-
-var r3 = foo3(a); // any
->r3 : any
->foo3(a) : any
->foo3 : { (x: string): string; (x: any): any; }
->a : any
-
-declare function foo4(x: boolean): boolean;
->foo4 : { (x: boolean): boolean; (x: any): any; }
->x : boolean
-
-declare function foo4(x: any): any;
->foo4 : { (x: boolean): boolean; (x: any): any; }
->x : any
-
-var r3 = foo3(a); // any
->r3 : any
->foo3(a) : any
->foo3 : { (x: string): string; (x: any): any; }
->a : any
-
-declare function foo5(x: Date): Date;
->foo5 : { (x: Date): Date; (x: any): any; }
->x : Date
-
-declare function foo5(x: any): any;
->foo5 : { (x: Date): Date; (x: any): any; }
->x : any
-
-var r3 = foo3(a); // any
->r3 : any
->foo3(a) : any
->foo3 : { (x: string): string; (x: any): any; }
->a : any
-
-declare function foo6(x: RegExp): RegExp;
-<<<<<<< HEAD
->foo6 : { (x: RegExp<string>): RegExp<string>; (x: any): any; }
->x : RegExp<string>
->RegExp : RegExp<T>
->RegExp : RegExp<T>
-=======
->foo6 : { (x: RegExp): RegExp; (x: any): any; }
->x : RegExp
->>>>>>> b065902a
-
-declare function foo6(x: any): any;
->foo6 : { (x: RegExp<string>): RegExp<string>; (x: any): any; }
->x : any
-
-var r3 = foo3(a); // any
->r3 : any
->foo3(a) : any
->foo3 : { (x: string): string; (x: any): any; }
->a : any
-
-declare function foo7(x: { bar: number }): { bar: number };
->foo7 : { (x: { bar: number; }): { bar: number; }; (x: any): any; }
->x : { bar: number; }
->bar : number
->bar : number
-
-declare function foo7(x: any): any;
->foo7 : { (x: { bar: number; }): { bar: number; }; (x: any): any; }
->x : any
-
-var r3 = foo3(a); // any
->r3 : any
->foo3(a) : any
->foo3 : { (x: string): string; (x: any): any; }
->a : any
-
-declare function foo8(x: number[]): number[];
->foo8 : { (x: number[]): number[]; (x: any): any; }
->x : number[]
-
-declare function foo8(x: any): any;
->foo8 : { (x: number[]): number[]; (x: any): any; }
->x : any
-
-var r3 = foo3(a); // any
->r3 : any
->foo3(a) : any
->foo3 : { (x: string): string; (x: any): any; }
->a : any
-
-interface I8 { foo: string }
->foo : string
-
-declare function foo9(x: I8): I8;
->foo9 : { (x: I8): I8; (x: any): any; }
->x : I8
-
-declare function foo9(x: any): any;
->foo9 : { (x: I8): I8; (x: any): any; }
->x : any
-
-var r3 = foo3(a); // any
->r3 : any
->foo3(a) : any
->foo3 : { (x: string): string; (x: any): any; }
->a : any
-
-class A { foo: number; }
->A : A
->foo : number
-
-declare function foo10(x: A): A;
->foo10 : { (x: A): A; (x: any): any; }
->x : A
-
-declare function foo10(x: any): any;
->foo10 : { (x: A): A; (x: any): any; }
->x : any
-
-var r3 = foo3(a); // any
->r3 : any
->foo3(a) : any
->foo3 : { (x: string): string; (x: any): any; }
->a : any
-
-class A2<T> { foo: T; }
->A2 : A2<T>
->foo : T
-
-declare function foo11(x: A2<string>): A2<string>;
->foo11 : { (x: A2<string>): A2<string>; (x: any): any; }
->x : A2<string>
-
-declare function foo11(x: any): any;
->foo11 : { (x: A2<string>): A2<string>; (x: any): any; }
->x : any
-
-var r3 = foo3(a); // any
->r3 : any
->foo3(a) : any
->foo3 : { (x: string): string; (x: any): any; }
->a : any
-
-declare function foo12(x: (x) => number): (x) => number;
->foo12 : { (x: (x: any) => number): (x: any) => number; (x: any): any; }
->x : (x: any) => number
->x : any
->x : any
-
-declare function foo12(x: any): any;
->foo12 : { (x: (x: any) => number): (x: any) => number; (x: any): any; }
->x : any
-
-var r3 = foo3(a); // any
->r3 : any
->foo3(a) : any
->foo3 : { (x: string): string; (x: any): any; }
->a : any
-
-declare function foo13(x: <T>(x: T) => T): <T>(x: T) => T;
->foo13 : { (x: <T>(x: T) => T): <T>(x: T) => T; (x: any): any; }
->x : <T>(x: T) => T
->x : T
->x : T
-
-declare function foo13(x: any): any;
->foo13 : { (x: <T>(x: T) => T): <T>(x: T) => T; (x: any): any; }
->x : any
-
-var r3 = foo3(a); // any
->r3 : any
->foo3(a) : any
->foo3 : { (x: string): string; (x: any): any; }
->a : any
-
-enum E { A }
->E : E
->A : E.A
-
-declare function foo14(x: E): E;
->foo14 : { (x: E): E; (x: any): any; }
->x : E
-
-declare function foo14(x: any): any;
->foo14 : { (x: E): E; (x: any): any; }
->x : any
-
-var r3 = foo3(a); // any
->r3 : any
->foo3(a) : any
->foo3 : { (x: string): string; (x: any): any; }
->a : any
-
-function f() { }
->f : typeof f
-
-module f {
->f : typeof f
-
-    export var bar = 1;
->bar : number
->1 : 1
-}
-declare function foo15(x: typeof f): typeof f;
->foo15 : { (x: typeof f): typeof f; (x: any): any; }
->x : typeof f
->f : typeof f
->f : typeof f
-
-declare function foo15(x: any): any;
->foo15 : { (x: typeof f): typeof f; (x: any): any; }
->x : any
-
-var r3 = foo3(a); // any
->r3 : any
->foo3(a) : any
->foo3 : { (x: string): string; (x: any): any; }
->a : any
-
-class CC { baz: string }
->CC : CC
->baz : string
-
-module CC {
->CC : typeof CC
-
-    export var bar = 1;
->bar : number
->1 : 1
-}
-declare function foo16(x: CC): CC;
->foo16 : { (x: CC): CC; (x: any): any; }
->x : CC
-
-declare function foo16(x: any): any;
->foo16 : { (x: CC): CC; (x: any): any; }
->x : any
-
-var r3 = foo3(a); // any
->r3 : any
->foo3(a) : any
->foo3 : { (x: string): string; (x: any): any; }
->a : any
-
-declare function foo17(x: Object): Object;
->foo17 : { (x: Object): Object; (x: any): any; }
->x : Object
-
-declare function foo17(x: any): any;
->foo17 : { (x: Object): Object; (x: any): any; }
->x : any
-
-var r3 = foo3(a); // any
->r3 : any
->foo3(a) : any
->foo3 : { (x: string): string; (x: any): any; }
->a : any
-
-declare function foo18(x: {}): {};
->foo18 : { (x: {}): {}; (x: any): any; }
->x : {}
-
-declare function foo18(x: any): any;
->foo18 : { (x: {}): {}; (x: any): any; }
->x : any
-
-var r3 = foo3(a); // any
->r3 : any
->foo3(a) : any
->foo3 : { (x: string): string; (x: any): any; }
->a : any
-
+=== tests/cases/conformance/types/typeRelationships/assignmentCompatibility/anyAssignabilityInInheritance.ts ===
+// any is not a subtype of any other types, errors expected on all the below derived classes unless otherwise noted
+
+interface I {
+    [x: string]: any;
+>x : string
+
+    foo: any; // ok, any identical to itself
+>foo : any
+}
+
+var a: any;
+>a : any
+
+declare function foo2(x: number): number;
+>foo2 : { (x: number): number; (x: any): any; }
+>x : number
+
+declare function foo2(x: any): any;
+>foo2 : { (x: number): number; (x: any): any; }
+>x : any
+
+var r3 = foo2(a); // any, not a subtype of number so it skips that overload, is a subtype of itself so it picks second (if truly ambiguous it would pick first overload)
+>r3 : any
+>foo2(a) : any
+>foo2 : { (x: number): number; (x: any): any; }
+>a : any
+
+declare function foo3(x: string): string;
+>foo3 : { (x: string): string; (x: any): any; }
+>x : string
+
+declare function foo3(x: any): any;
+>foo3 : { (x: string): string; (x: any): any; }
+>x : any
+
+var r3 = foo3(a); // any
+>r3 : any
+>foo3(a) : any
+>foo3 : { (x: string): string; (x: any): any; }
+>a : any
+
+declare function foo4(x: boolean): boolean;
+>foo4 : { (x: boolean): boolean; (x: any): any; }
+>x : boolean
+
+declare function foo4(x: any): any;
+>foo4 : { (x: boolean): boolean; (x: any): any; }
+>x : any
+
+var r3 = foo3(a); // any
+>r3 : any
+>foo3(a) : any
+>foo3 : { (x: string): string; (x: any): any; }
+>a : any
+
+declare function foo5(x: Date): Date;
+>foo5 : { (x: Date): Date; (x: any): any; }
+>x : Date
+
+declare function foo5(x: any): any;
+>foo5 : { (x: Date): Date; (x: any): any; }
+>x : any
+
+var r3 = foo3(a); // any
+>r3 : any
+>foo3(a) : any
+>foo3 : { (x: string): string; (x: any): any; }
+>a : any
+
+declare function foo6(x: RegExp): RegExp;
+>foo6 : { (x: RegExp<string>): RegExp<string>; (x: any): any; }
+>x : RegExp<string>
+
+declare function foo6(x: any): any;
+>foo6 : { (x: RegExp<string>): RegExp<string>; (x: any): any; }
+>x : any
+
+var r3 = foo3(a); // any
+>r3 : any
+>foo3(a) : any
+>foo3 : { (x: string): string; (x: any): any; }
+>a : any
+
+declare function foo7(x: { bar: number }): { bar: number };
+>foo7 : { (x: { bar: number; }): { bar: number; }; (x: any): any; }
+>x : { bar: number; }
+>bar : number
+>bar : number
+
+declare function foo7(x: any): any;
+>foo7 : { (x: { bar: number; }): { bar: number; }; (x: any): any; }
+>x : any
+
+var r3 = foo3(a); // any
+>r3 : any
+>foo3(a) : any
+>foo3 : { (x: string): string; (x: any): any; }
+>a : any
+
+declare function foo8(x: number[]): number[];
+>foo8 : { (x: number[]): number[]; (x: any): any; }
+>x : number[]
+
+declare function foo8(x: any): any;
+>foo8 : { (x: number[]): number[]; (x: any): any; }
+>x : any
+
+var r3 = foo3(a); // any
+>r3 : any
+>foo3(a) : any
+>foo3 : { (x: string): string; (x: any): any; }
+>a : any
+
+interface I8 { foo: string }
+>foo : string
+
+declare function foo9(x: I8): I8;
+>foo9 : { (x: I8): I8; (x: any): any; }
+>x : I8
+
+declare function foo9(x: any): any;
+>foo9 : { (x: I8): I8; (x: any): any; }
+>x : any
+
+var r3 = foo3(a); // any
+>r3 : any
+>foo3(a) : any
+>foo3 : { (x: string): string; (x: any): any; }
+>a : any
+
+class A { foo: number; }
+>A : A
+>foo : number
+
+declare function foo10(x: A): A;
+>foo10 : { (x: A): A; (x: any): any; }
+>x : A
+
+declare function foo10(x: any): any;
+>foo10 : { (x: A): A; (x: any): any; }
+>x : any
+
+var r3 = foo3(a); // any
+>r3 : any
+>foo3(a) : any
+>foo3 : { (x: string): string; (x: any): any; }
+>a : any
+
+class A2<T> { foo: T; }
+>A2 : A2<T>
+>foo : T
+
+declare function foo11(x: A2<string>): A2<string>;
+>foo11 : { (x: A2<string>): A2<string>; (x: any): any; }
+>x : A2<string>
+
+declare function foo11(x: any): any;
+>foo11 : { (x: A2<string>): A2<string>; (x: any): any; }
+>x : any
+
+var r3 = foo3(a); // any
+>r3 : any
+>foo3(a) : any
+>foo3 : { (x: string): string; (x: any): any; }
+>a : any
+
+declare function foo12(x: (x) => number): (x) => number;
+>foo12 : { (x: (x: any) => number): (x: any) => number; (x: any): any; }
+>x : (x: any) => number
+>x : any
+>x : any
+
+declare function foo12(x: any): any;
+>foo12 : { (x: (x: any) => number): (x: any) => number; (x: any): any; }
+>x : any
+
+var r3 = foo3(a); // any
+>r3 : any
+>foo3(a) : any
+>foo3 : { (x: string): string; (x: any): any; }
+>a : any
+
+declare function foo13(x: <T>(x: T) => T): <T>(x: T) => T;
+>foo13 : { (x: <T>(x: T) => T): <T>(x: T) => T; (x: any): any; }
+>x : <T>(x: T) => T
+>x : T
+>x : T
+
+declare function foo13(x: any): any;
+>foo13 : { (x: <T>(x: T) => T): <T>(x: T) => T; (x: any): any; }
+>x : any
+
+var r3 = foo3(a); // any
+>r3 : any
+>foo3(a) : any
+>foo3 : { (x: string): string; (x: any): any; }
+>a : any
+
+enum E { A }
+>E : E
+>A : E.A
+
+declare function foo14(x: E): E;
+>foo14 : { (x: E): E; (x: any): any; }
+>x : E
+
+declare function foo14(x: any): any;
+>foo14 : { (x: E): E; (x: any): any; }
+>x : any
+
+var r3 = foo3(a); // any
+>r3 : any
+>foo3(a) : any
+>foo3 : { (x: string): string; (x: any): any; }
+>a : any
+
+function f() { }
+>f : typeof f
+
+module f {
+>f : typeof f
+
+    export var bar = 1;
+>bar : number
+>1 : 1
+}
+declare function foo15(x: typeof f): typeof f;
+>foo15 : { (x: typeof f): typeof f; (x: any): any; }
+>x : typeof f
+>f : typeof f
+>f : typeof f
+
+declare function foo15(x: any): any;
+>foo15 : { (x: typeof f): typeof f; (x: any): any; }
+>x : any
+
+var r3 = foo3(a); // any
+>r3 : any
+>foo3(a) : any
+>foo3 : { (x: string): string; (x: any): any; }
+>a : any
+
+class CC { baz: string }
+>CC : CC
+>baz : string
+
+module CC {
+>CC : typeof CC
+
+    export var bar = 1;
+>bar : number
+>1 : 1
+}
+declare function foo16(x: CC): CC;
+>foo16 : { (x: CC): CC; (x: any): any; }
+>x : CC
+
+declare function foo16(x: any): any;
+>foo16 : { (x: CC): CC; (x: any): any; }
+>x : any
+
+var r3 = foo3(a); // any
+>r3 : any
+>foo3(a) : any
+>foo3 : { (x: string): string; (x: any): any; }
+>a : any
+
+declare function foo17(x: Object): Object;
+>foo17 : { (x: Object): Object; (x: any): any; }
+>x : Object
+
+declare function foo17(x: any): any;
+>foo17 : { (x: Object): Object; (x: any): any; }
+>x : any
+
+var r3 = foo3(a); // any
+>r3 : any
+>foo3(a) : any
+>foo3 : { (x: string): string; (x: any): any; }
+>a : any
+
+declare function foo18(x: {}): {};
+>foo18 : { (x: {}): {}; (x: any): any; }
+>x : {}
+
+declare function foo18(x: any): any;
+>foo18 : { (x: {}): {}; (x: any): any; }
+>x : any
+
+var r3 = foo3(a); // any
+>r3 : any
+>foo3(a) : any
+>foo3 : { (x: string): string; (x: any): any; }
+>a : any
+