=== tests/cases/compiler/declareExternalModuleWithExportAssignedFundule.ts ===
declare module "express" {
>"express" : typeof import("express")

    export = express;
>express : typeof express

    function express(): express.ExpressServer;
>express : typeof express
>express : any

    module express {
>express : typeof express

        export interface ExpressServer {

            enable(name: string): ExpressServer;
>enable : (name: string) => ExpressServer
>name : string

            post(path: RegExp, handler: (req: Function) => void ): void;
<<<<<<< HEAD
>post : (path: RegExp<string>, handler: (req: Function) => void) => void
>path : RegExp<string>
>RegExp : RegExp<T>
=======
>post : (path: RegExp, handler: (req: Function) => void) => void
>path : RegExp
>>>>>>> b065902a
>handler : (req: Function) => void
>req : Function

        }

        export class ExpressServerRequest {
>ExpressServerRequest : ExpressServerRequest

        }

    }

}

<|MERGE_RESOLUTION|>--- conflicted
+++ resolved
@@ -1,43 +1,37 @@
-=== tests/cases/compiler/declareExternalModuleWithExportAssignedFundule.ts ===
-declare module "express" {
->"express" : typeof import("express")
-
-    export = express;
->express : typeof express
-
-    function express(): express.ExpressServer;
->express : typeof express
->express : any
-
-    module express {
->express : typeof express
-
-        export interface ExpressServer {
-
-            enable(name: string): ExpressServer;
->enable : (name: string) => ExpressServer
->name : string
-
-            post(path: RegExp, handler: (req: Function) => void ): void;
-<<<<<<< HEAD
->post : (path: RegExp<string>, handler: (req: Function) => void) => void
->path : RegExp<string>
->RegExp : RegExp<T>
-=======
->post : (path: RegExp, handler: (req: Function) => void) => void
->path : RegExp
->>>>>>> b065902a
->handler : (req: Function) => void
->req : Function
-
-        }
-
-        export class ExpressServerRequest {
->ExpressServerRequest : ExpressServerRequest
-
-        }
-
-    }
-
-}
-
+=== tests/cases/compiler/declareExternalModuleWithExportAssignedFundule.ts ===
+declare module "express" {
+>"express" : typeof import("express")
+
+    export = express;
+>express : typeof express
+
+    function express(): express.ExpressServer;
+>express : typeof express
+>express : any
+
+    module express {
+>express : typeof express
+
+        export interface ExpressServer {
+
+            enable(name: string): ExpressServer;
+>enable : (name: string) => ExpressServer
+>name : string
+
+            post(path: RegExp, handler: (req: Function) => void ): void;
+>post : (path: RegExp<string>, handler: (req: Function) => void) => void
+>path : RegExp<string>
+>handler : (req: Function) => void
+>req : Function
+
+        }
+
+        export class ExpressServerRequest {
+>ExpressServerRequest : ExpressServerRequest
+
+        }
+
+    }
+
+}
+