--- conflicted
+++ resolved
@@ -1,55 +1,49 @@
-tests/cases/compiler/indexSignatureAndMappedType.ts(6,5): error TS2322: Type '{ [key: string]: T; }' is not assignable to type 'Record<K, T>'.
-tests/cases/compiler/indexSignatureAndMappedType.ts(15,5): error TS2322: Type 'Record<K, U>' is not assignable to type '{ [key: string]: T; }'.
-  Type 'U' is not assignable to type 'T'.
-<<<<<<< HEAD
-=======
-    'T' could be instantiated with an arbitrary type which could be unrelated to 'U'.
->>>>>>> d1f87d18
-tests/cases/compiler/indexSignatureAndMappedType.ts(16,5): error TS2322: Type '{ [key: string]: T; }' is not assignable to type 'Record<K, U>'.
-
-
-==== tests/cases/compiler/indexSignatureAndMappedType.ts (3 errors) ====
-    // A mapped type { [P in K]: X }, where K is a generic type, is related to
-    // { [key: string]: Y } if X is related to Y.
-    
-    function f1<T, K extends string>(x: { [key: string]: T }, y: Record<K, T>) {
-        x = y;
-        y = x;  // Error
-        ~
-!!! error TS2322: Type '{ [key: string]: T; }' is not assignable to type 'Record<K, T>'.
-    }
-    
-    function f2<T>(x: { [key: string]: T }, y: Record<string, T>) {
-        x = y;
-        y = x;
-    }
-    
-    function f3<T, U, K extends string>(x: { [key: string]: T }, y: Record<K, U>) {
-        x = y;  // Error
-        ~
-!!! error TS2322: Type 'Record<K, U>' is not assignable to type '{ [key: string]: T; }'.
-!!! error TS2322:   Type 'U' is not assignable to type 'T'.
-<<<<<<< HEAD
-=======
-!!! error TS2322:     'T' could be instantiated with an arbitrary type which could be unrelated to 'U'.
->>>>>>> d1f87d18
-        y = x;  // Error
-        ~
-!!! error TS2322: Type '{ [key: string]: T; }' is not assignable to type 'Record<K, U>'.
-    }
-    
-    // Repro from #14548
-    
-    type Dictionary = {
-        [key: string]: string;
-    };
-    
-    interface IBaseEntity {
-        name: string;
-        properties: Dictionary;
-    }
-    
-    interface IEntity<T extends string> extends IBaseEntity {
-        properties: Record<T, string>;
-    }
+tests/cases/compiler/indexSignatureAndMappedType.ts(6,5): error TS2322: Type '{ [key: string]: T; }' is not assignable to type 'Record<K, T>'.
+tests/cases/compiler/indexSignatureAndMappedType.ts(15,5): error TS2322: Type 'Record<K, U>' is not assignable to type '{ [key: string]: T; }'.
+  Type 'U' is not assignable to type 'T'.
+    'T' could be instantiated with an arbitrary type which could be unrelated to 'U'.
+tests/cases/compiler/indexSignatureAndMappedType.ts(16,5): error TS2322: Type '{ [key: string]: T; }' is not assignable to type 'Record<K, U>'.
+
+
+==== tests/cases/compiler/indexSignatureAndMappedType.ts (3 errors) ====
+    // A mapped type { [P in K]: X }, where K is a generic type, is related to
+    // { [key: string]: Y } if X is related to Y.
+    
+    function f1<T, K extends string>(x: { [key: string]: T }, y: Record<K, T>) {
+        x = y;
+        y = x;  // Error
+        ~
+!!! error TS2322: Type '{ [key: string]: T; }' is not assignable to type 'Record<K, T>'.
+    }
+    
+    function f2<T>(x: { [key: string]: T }, y: Record<string, T>) {
+        x = y;
+        y = x;
+    }
+    
+    function f3<T, U, K extends string>(x: { [key: string]: T }, y: Record<K, U>) {
+        x = y;  // Error
+        ~
+!!! error TS2322: Type 'Record<K, U>' is not assignable to type '{ [key: string]: T; }'.
+!!! error TS2322:   Type 'U' is not assignable to type 'T'.
+!!! error TS2322:     'T' could be instantiated with an arbitrary type which could be unrelated to 'U'.
+        y = x;  // Error
+        ~
+!!! error TS2322: Type '{ [key: string]: T; }' is not assignable to type 'Record<K, U>'.
+    }
+    
+    // Repro from #14548
+    
+    type Dictionary = {
+        [key: string]: string;
+    };
+    
+    interface IBaseEntity {
+        name: string;
+        properties: Dictionary;
+    }
+    
+    interface IEntity<T extends string> extends IBaseEntity {
+        properties: Record<T, string>;
+    }
     