--- conflicted
+++ resolved
@@ -1,90 +1,81 @@
-=== tests/cases/conformance/salsa/use.js ===
-/// <reference path='./types.d.ts'/>
-var mod = require('./mod');
->mod : Symbol(mod, Decl(use.js, 1, 3))
->require : Symbol(require, Decl(types.d.ts, 0, 0))
->'./mod' : Symbol("tests/cases/conformance/salsa/mod", Decl(mod.js, 0, 0))
-
-var a = new mod.A()
->a : Symbol(a, Decl(use.js, 2, 3))
->mod.A : Symbol(A, Decl(mod.js, 6, 1))
->mod : Symbol(mod, Decl(use.js, 1, 3))
->A : Symbol(A, Decl(mod.js, 6, 1))
-
-var b = new mod.B()
->b : Symbol(b, Decl(use.js, 3, 3))
->mod.B : Symbol(B, Decl(mod.js, 7, 13))
->mod : Symbol(mod, Decl(use.js, 1, 3))
->B : Symbol(B, Decl(mod.js, 7, 13))
-
-a.m('nope')
->a.m : Symbol(m, Decl(mod.js, 9, 29))
->a : Symbol(a, Decl(use.js, 2, 3))
->m : Symbol(m, Decl(mod.js, 9, 29))
-
-b.m('not really')
->b.m : Symbol(m, Decl(mod.js, 9, 29))
->b : Symbol(b, Decl(use.js, 3, 3))
->m : Symbol(m, Decl(mod.js, 9, 29))
-
-=== tests/cases/conformance/salsa/types.d.ts ===
-declare function require(name: string): any;
->require : Symbol(require, Decl(types.d.ts, 0, 0))
->name : Symbol(name, Decl(types.d.ts, 0, 25))
-
-declare var exports: any;
->exports : Symbol(exports, Decl(types.d.ts, 1, 11))
-
-=== tests/cases/conformance/salsa/mod.js ===
-/// <reference path='./types.d.ts'/>
-var A = function() {
->A : Symbol(A, Decl(mod.js, 1, 3), Decl(mod.js, 8, 13))
-
-    this.a = 1
->a : Symbol(A.a, Decl(mod.js, 1, 20))
-}
-var B = function() {
->B : Symbol(B, Decl(mod.js, 4, 3), Decl(mod.js, 9, 13))
-
-    this.b = 2
->b : Symbol(B.b, Decl(mod.js, 4, 20))
-}
-exports.A = A
->exports.A : Symbol(A, Decl(mod.js, 6, 1))
->exports : Symbol(A, Decl(mod.js, 6, 1))
->A : Symbol(A, Decl(mod.js, 6, 1))
->A : Symbol(A, Decl(mod.js, 1, 3), Decl(mod.js, 8, 13))
-
-exports.B = B
->exports.B : Symbol(B, Decl(mod.js, 7, 13))
->exports : Symbol(B, Decl(mod.js, 7, 13))
->B : Symbol(B, Decl(mod.js, 7, 13))
->B : Symbol(B, Decl(mod.js, 4, 3), Decl(mod.js, 9, 13))
-
-A.prototype = B.prototype = {
-<<<<<<< HEAD
->A.prototype : Symbol(Function.prototype, Decl(lib.es5.d.ts, --, --))
->A : Symbol(A, Decl(mod.js, 1, 3), Decl(mod.js, 8, 13))
->prototype : Symbol(Function.prototype, Decl(lib.es5.d.ts, --, --))
->B.prototype : Symbol(Function.prototype, Decl(lib.es5.d.ts, --, --))
->B : Symbol(B, Decl(mod.js, 4, 3), Decl(mod.js, 9, 13))
->prototype : Symbol(Function.prototype, Decl(lib.es5.d.ts, --, --))
-=======
->A.prototype : Symbol(A.prototype, Decl(mod.js, 8, 13))
->A : Symbol(A, Decl(mod.js, 1, 3), Decl(mod.js, 8, 13))
->prototype : Symbol(A.prototype, Decl(mod.js, 8, 13))
->B.prototype : Symbol(B.prototype, Decl(mod.js, 9, 13))
->B : Symbol(B, Decl(mod.js, 4, 3), Decl(mod.js, 9, 13))
->prototype : Symbol(B.prototype, Decl(mod.js, 9, 13))
->>>>>>> c3dcc83d
-
-    /** @param {number} n */
-    m(n) {
->m : Symbol(m, Decl(mod.js, 9, 29))
->n : Symbol(n, Decl(mod.js, 11, 6))
-
-        return n + 1
->n : Symbol(n, Decl(mod.js, 11, 6))
-    }
-}
-
+=== tests/cases/conformance/salsa/use.js ===
+/// <reference path='./types.d.ts'/>
+var mod = require('./mod');
+>mod : Symbol(mod, Decl(use.js, 1, 3))
+>require : Symbol(require, Decl(types.d.ts, 0, 0))
+>'./mod' : Symbol("tests/cases/conformance/salsa/mod", Decl(mod.js, 0, 0))
+
+var a = new mod.A()
+>a : Symbol(a, Decl(use.js, 2, 3))
+>mod.A : Symbol(A, Decl(mod.js, 6, 1))
+>mod : Symbol(mod, Decl(use.js, 1, 3))
+>A : Symbol(A, Decl(mod.js, 6, 1))
+
+var b = new mod.B()
+>b : Symbol(b, Decl(use.js, 3, 3))
+>mod.B : Symbol(B, Decl(mod.js, 7, 13))
+>mod : Symbol(mod, Decl(use.js, 1, 3))
+>B : Symbol(B, Decl(mod.js, 7, 13))
+
+a.m('nope')
+>a.m : Symbol(m, Decl(mod.js, 9, 29))
+>a : Symbol(a, Decl(use.js, 2, 3))
+>m : Symbol(m, Decl(mod.js, 9, 29))
+
+b.m('not really')
+>b.m : Symbol(m, Decl(mod.js, 9, 29))
+>b : Symbol(b, Decl(use.js, 3, 3))
+>m : Symbol(m, Decl(mod.js, 9, 29))
+
+=== tests/cases/conformance/salsa/types.d.ts ===
+declare function require(name: string): any;
+>require : Symbol(require, Decl(types.d.ts, 0, 0))
+>name : Symbol(name, Decl(types.d.ts, 0, 25))
+
+declare var exports: any;
+>exports : Symbol(exports, Decl(types.d.ts, 1, 11))
+
+=== tests/cases/conformance/salsa/mod.js ===
+/// <reference path='./types.d.ts'/>
+var A = function() {
+>A : Symbol(A, Decl(mod.js, 1, 3), Decl(mod.js, 8, 13))
+
+    this.a = 1
+>a : Symbol(A.a, Decl(mod.js, 1, 20))
+}
+var B = function() {
+>B : Symbol(B, Decl(mod.js, 4, 3), Decl(mod.js, 9, 13))
+
+    this.b = 2
+>b : Symbol(B.b, Decl(mod.js, 4, 20))
+}
+exports.A = A
+>exports.A : Symbol(A, Decl(mod.js, 6, 1))
+>exports : Symbol(A, Decl(mod.js, 6, 1))
+>A : Symbol(A, Decl(mod.js, 6, 1))
+>A : Symbol(A, Decl(mod.js, 1, 3), Decl(mod.js, 8, 13))
+
+exports.B = B
+>exports.B : Symbol(B, Decl(mod.js, 7, 13))
+>exports : Symbol(B, Decl(mod.js, 7, 13))
+>B : Symbol(B, Decl(mod.js, 7, 13))
+>B : Symbol(B, Decl(mod.js, 4, 3), Decl(mod.js, 9, 13))
+
+A.prototype = B.prototype = {
+>A.prototype : Symbol(A.prototype, Decl(mod.js, 8, 13))
+>A : Symbol(A, Decl(mod.js, 1, 3), Decl(mod.js, 8, 13))
+>prototype : Symbol(A.prototype, Decl(mod.js, 8, 13))
+>B.prototype : Symbol(B.prototype, Decl(mod.js, 9, 13))
+>B : Symbol(B, Decl(mod.js, 4, 3), Decl(mod.js, 9, 13))
+>prototype : Symbol(B.prototype, Decl(mod.js, 9, 13))
+
+    /** @param {number} n */
+    m(n) {
+>m : Symbol(m, Decl(mod.js, 9, 29))
+>n : Symbol(n, Decl(mod.js, 11, 6))
+
+        return n + 1
+>n : Symbol(n, Decl(mod.js, 11, 6))
+    }
+}
+