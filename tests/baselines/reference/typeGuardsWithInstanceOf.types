--- conflicted
+++ resolved
@@ -1,34 +1,28 @@
-=== tests/cases/conformance/expressions/typeGuards/typeGuardsWithInstanceOf.ts ===
-interface I { global: string; }
->global : string
-
-var result: I;
->result : I
-
-var result2: I;
->result2 : I
-
-if (!(result instanceof RegExp)) {
->!(result instanceof RegExp) : boolean
->(result instanceof RegExp) : boolean
->result instanceof RegExp : boolean
->result : I
->RegExp : RegExpConstructor
-
-    result = result2;
->result = result2 : I
->result : I
->result2 : I
-
-} else if (!result.global) {
->!result.global : boolean
-<<<<<<< HEAD
->result.global : (string & true) | (string & false)
->result : I & RegExp<string>
->global : (string & true) | (string & false)
-=======
->result.global : never
->result : I & RegExp
->global : never
->>>>>>> b065902a
-}
+=== tests/cases/conformance/expressions/typeGuards/typeGuardsWithInstanceOf.ts ===
+interface I { global: string; }
+>global : string
+
+var result: I;
+>result : I
+
+var result2: I;
+>result2 : I
+
+if (!(result instanceof RegExp)) {
+>!(result instanceof RegExp) : boolean
+>(result instanceof RegExp) : boolean
+>result instanceof RegExp : boolean
+>result : I
+>RegExp : RegExpConstructor
+
+    result = result2;
+>result = result2 : I
+>result : I
+>result2 : I
+
+} else if (!result.global) {
+>!result.global : boolean
+>result.global : never
+>result : I & RegExp<string>
+>global : never
+}