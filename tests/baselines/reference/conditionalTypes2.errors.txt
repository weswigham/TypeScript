--- conflicted
+++ resolved
@@ -1,351 +1,329 @@
-tests/cases/conformance/types/conditional/conditionalTypes2.ts(15,5): error TS2322: Type 'Covariant<A>' is not assignable to type 'Covariant<B>'.
-  Type 'A' is not assignable to type 'B'.
-    'B' could be instantiated with an arbitrary type which could be unrelated to 'A'.
-tests/cases/conformance/types/conditional/conditionalTypes2.ts(19,5): error TS2322: Type 'Contravariant<B>' is not assignable to type 'Contravariant<A>'.
-  Type 'A' is not assignable to type 'B'.
-    'B' could be instantiated with an arbitrary type which could be unrelated to 'A'.
-tests/cases/conformance/types/conditional/conditionalTypes2.ts(24,5): error TS2322: Type 'Invariant<B>' is not assignable to type 'Invariant<A>'.
-  Types of property 'foo' are incompatible.
-    Type 'B extends string ? keyof B : B' is not assignable to type 'A extends string ? keyof A : A'.
-      Type 'B | keyof B' is not assignable to type 'A extends string ? keyof A : A'.
-        Type 'B' is not assignable to type 'A extends string ? keyof A : A'.
-          Type 'A' is not assignable to type 'A extends string ? keyof A : A'.
-            Type 'keyof B' is not assignable to type 'keyof A'.
-              Type 'string | number | symbol' is not assignable to type 'keyof A'.
-                Type 'string' is not assignable to type 'keyof A'.
-                  Type 'string' is not assignable to type 'number | "toString" | "charAt" | "charCodeAt" | "concat" | "indexOf" | "lastIndexOf" | "localeCompare" | "match" | "replace" | "search" | "slice" | "split" | "substring" | "toLowerCase" | "toLocaleLowerCase" | "toUpperCase" | "toLocaleUpperCase" | "trim" | "length" | "substr" | "valueOf"'.
-<<<<<<< HEAD
-                    Type 'keyof B' is not assignable to type 'number | "toString" | "charAt" | "charCodeAt" | "concat" | "indexOf" | "lastIndexOf" | "localeCompare" | "match" | "replace" | "search" | "slice" | "split" | "substring" | "toLowerCase" | "toLocaleLowerCase" | "toUpperCase" | "toLocaleUpperCase" | "trim" | "length" | "substr" | "valueOf"'.
-                      Type 'string | number | symbol' is not assignable to type 'number | "toString" | "charAt" | "charCodeAt" | "concat" | "indexOf" | "lastIndexOf" | "localeCompare" | "match" | "replace" | "search" | "slice" | "split" | "substring" | "toLowerCase" | "toLocaleLowerCase" | "toUpperCase" | "toLocaleUpperCase" | "trim" | "length" | "substr" | "valueOf"'.
-                        Type 'string' is not assignable to type 'number | "toString" | "charAt" | "charCodeAt" | "concat" | "indexOf" | "lastIndexOf" | "localeCompare" | "match" | "replace" | "search" | "slice" | "split" | "substring" | "toLowerCase" | "toLocaleLowerCase" | "toUpperCase" | "toLocaleUpperCase" | "trim" | "length" | "substr" | "valueOf"'.
-                          Type 'keyof B' is not assignable to type '"valueOf"'.
-                            Type 'string | number | symbol' is not assignable to type '"valueOf"'.
-                              Type 'string' is not assignable to type '"valueOf"'.
-tests/cases/conformance/types/conditional/conditionalTypes2.ts(25,5): error TS2322: Type 'Invariant<A>' is not assignable to type 'Invariant<B>'.
-  Types of property 'foo' are incompatible.
-    Type 'A extends string ? keyof A : A' is not assignable to type 'B extends string ? keyof B : B'.
-      Type 'A | keyof A' is not assignable to type 'B extends string ? keyof B : B'.
-        Type 'A' is not assignable to type 'B extends string ? keyof B : B'.
-          Type 'A' is not assignable to type 'B'.
-            'A' is assignable to the constraint of type 'B', but 'B' could be instantiated with a different subtype of constraint '{}'.
-=======
-                    Type 'keyof B' is not assignable to type 'number'.
-                      Type 'string | number | symbol' is not assignable to type 'number'.
-                        Type 'string' is not assignable to type 'number'.
-tests/cases/conformance/types/conditional/conditionalTypes2.ts(25,5): error TS2322: Type 'Invariant<A>' is not assignable to type 'Invariant<B>'.
-  Types of property 'foo' are incompatible.
-    Type 'A extends string ? keyof A : A' is not assignable to type 'B extends string ? keyof B : B'.
-      Type 'A' is not assignable to type 'B'.
-        'B' could be instantiated with an arbitrary type which could be unrelated to 'A'.
->>>>>>> a83ce339
-tests/cases/conformance/types/conditional/conditionalTypes2.ts(73,12): error TS2345: Argument of type 'Extract<Extract<T, Foo>, Bar>' is not assignable to parameter of type '{ foo: string; bat: string; }'.
-  Property 'bat' is missing in type 'Bar & Foo' but required in type '{ foo: string; bat: string; }'.
-    Type 'Extract<T, Bar>' is not assignable to type '{ foo: string; bat: string; }'.
-      Property 'bat' is missing in type 'Bar & Foo' but required in type '{ foo: string; bat: string; }'.
-tests/cases/conformance/types/conditional/conditionalTypes2.ts(74,12): error TS2345: Argument of type 'Extract<T, Foo & Bar>' is not assignable to parameter of type '{ foo: string; bat: string; }'.
-  Property 'bat' is missing in type 'Foo & Bar' but required in type '{ foo: string; bat: string; }'.
-tests/cases/conformance/types/conditional/conditionalTypes2.ts(75,12): error TS2345: Argument of type 'Extract2<T, Foo, Bar>' is not assignable to parameter of type '{ foo: string; bat: string; }'.
-  Type 'T extends Bar ? T : never' is not assignable to type '{ foo: string; bat: string; }'.
-    Property 'bat' is missing in type 'Bar & Foo' but required in type '{ foo: string; bat: string; }'.
-
-
-==== tests/cases/conformance/types/conditional/conditionalTypes2.ts (7 errors) ====
-    interface Covariant<T> {
-        foo: T extends string ? T : number;
-    }
-    
-    interface Contravariant<T> {
-        foo: T extends string ? keyof T : number;
-    }
-    
-    interface Invariant<T> {
-        foo: T extends string ? keyof T : T;
-    }
-    
-    function f1<A, B extends A>(a: Covariant<A>, b: Covariant<B>) {
-        a = b;
-        b = a;  // Error
-        ~
-!!! error TS2322: Type 'Covariant<A>' is not assignable to type 'Covariant<B>'.
-!!! error TS2322:   Type 'A' is not assignable to type 'B'.
-!!! error TS2322:     'B' could be instantiated with an arbitrary type which could be unrelated to 'A'.
-    }
-    
-    function f2<A, B extends A>(a: Contravariant<A>, b: Contravariant<B>) {
-        a = b;  // Error
-        ~
-!!! error TS2322: Type 'Contravariant<B>' is not assignable to type 'Contravariant<A>'.
-!!! error TS2322:   Type 'A' is not assignable to type 'B'.
-!!! error TS2322:     'B' could be instantiated with an arbitrary type which could be unrelated to 'A'.
-        b = a;
-    }
-    
-    function f3<A, B extends A>(a: Invariant<A>, b: Invariant<B>) {
-        a = b;  // Error
-        ~
-!!! error TS2322: Type 'Invariant<B>' is not assignable to type 'Invariant<A>'.
-!!! error TS2322:   Types of property 'foo' are incompatible.
-!!! error TS2322:     Type 'B extends string ? keyof B : B' is not assignable to type 'A extends string ? keyof A : A'.
-!!! error TS2322:       Type 'B | keyof B' is not assignable to type 'A extends string ? keyof A : A'.
-!!! error TS2322:         Type 'B' is not assignable to type 'A extends string ? keyof A : A'.
-!!! error TS2322:           Type 'A' is not assignable to type 'A extends string ? keyof A : A'.
-!!! error TS2322:             Type 'keyof B' is not assignable to type 'keyof A'.
-!!! error TS2322:               Type 'string | number | symbol' is not assignable to type 'keyof A'.
-!!! error TS2322:                 Type 'string' is not assignable to type 'keyof A'.
-!!! error TS2322:                   Type 'string' is not assignable to type 'number | "toString" | "charAt" | "charCodeAt" | "concat" | "indexOf" | "lastIndexOf" | "localeCompare" | "match" | "replace" | "search" | "slice" | "split" | "substring" | "toLowerCase" | "toLocaleLowerCase" | "toUpperCase" | "toLocaleUpperCase" | "trim" | "length" | "substr" | "valueOf"'.
-<<<<<<< HEAD
-!!! error TS2322:                     Type 'keyof B' is not assignable to type 'number | "toString" | "charAt" | "charCodeAt" | "concat" | "indexOf" | "lastIndexOf" | "localeCompare" | "match" | "replace" | "search" | "slice" | "split" | "substring" | "toLowerCase" | "toLocaleLowerCase" | "toUpperCase" | "toLocaleUpperCase" | "trim" | "length" | "substr" | "valueOf"'.
-!!! error TS2322:                       Type 'string | number | symbol' is not assignable to type 'number | "toString" | "charAt" | "charCodeAt" | "concat" | "indexOf" | "lastIndexOf" | "localeCompare" | "match" | "replace" | "search" | "slice" | "split" | "substring" | "toLowerCase" | "toLocaleLowerCase" | "toUpperCase" | "toLocaleUpperCase" | "trim" | "length" | "substr" | "valueOf"'.
-!!! error TS2322:                         Type 'string' is not assignable to type 'number | "toString" | "charAt" | "charCodeAt" | "concat" | "indexOf" | "lastIndexOf" | "localeCompare" | "match" | "replace" | "search" | "slice" | "split" | "substring" | "toLowerCase" | "toLocaleLowerCase" | "toUpperCase" | "toLocaleUpperCase" | "trim" | "length" | "substr" | "valueOf"'.
-!!! error TS2322:                           Type 'keyof B' is not assignable to type '"valueOf"'.
-!!! error TS2322:                             Type 'string | number | symbol' is not assignable to type '"valueOf"'.
-!!! error TS2322:                               Type 'string' is not assignable to type '"valueOf"'.
-=======
-!!! error TS2322:                     Type 'keyof B' is not assignable to type 'number'.
-!!! error TS2322:                       Type 'string | number | symbol' is not assignable to type 'number'.
-!!! error TS2322:                         Type 'string' is not assignable to type 'number'.
->>>>>>> a83ce339
-        b = a;  // Error
-        ~
-!!! error TS2322: Type 'Invariant<A>' is not assignable to type 'Invariant<B>'.
-!!! error TS2322:   Types of property 'foo' are incompatible.
-!!! error TS2322:     Type 'A extends string ? keyof A : A' is not assignable to type 'B extends string ? keyof B : B'.
-<<<<<<< HEAD
-!!! error TS2322:       Type 'A | keyof A' is not assignable to type 'B extends string ? keyof B : B'.
-!!! error TS2322:         Type 'A' is not assignable to type 'B extends string ? keyof B : B'.
-!!! error TS2322:           Type 'A' is not assignable to type 'B'.
-!!! error TS2322:             'A' is assignable to the constraint of type 'B', but 'B' could be instantiated with a different subtype of constraint '{}'.
-=======
-!!! error TS2322:       Type 'A' is not assignable to type 'B'.
-!!! error TS2322:         'B' could be instantiated with an arbitrary type which could be unrelated to 'A'.
->>>>>>> a83ce339
-    }
-    
-    // Extract<T, Function> is a T that is known to be a Function
-    function isFunction<T>(value: T): value is Extract<T, Function> {
-        return typeof value === "function";
-    }
-    
-    function getFunction<T>(item: T) {
-        if (isFunction(item)) {
-            return item;
-        }
-        throw new Error();
-    }
-    
-    function f10<T>(x: T) {
-        if (isFunction(x)) {
-            const f: Function = x;
-            const t: T = x;
-        }
-    }
-    
-    function f11(x: string | (() => string) | undefined) {
-        if (isFunction(x)) {
-            x();
-        }
-    }
-    
-    function f12(x: string | (() => string) | undefined) {
-        const f = getFunction(x);  // () => string
-        f();
-    }
-    
-    type Foo = { foo: string };
-    type Bar = { bar: string };
-    
-    declare function fooBar(x: { foo: string, bar: string }): void;
-    declare function fooBat(x: { foo: string, bat: string }): void;
-    
-    type Extract2<T, U, V> = T extends U ? T extends V ? T : never : never;
-    
-    function f20<T>(x: Extract<Extract<T, Foo>, Bar>, y: Extract<T, Foo & Bar>, z: Extract2<T, Foo, Bar>) {
-        fooBar(x);
-        fooBar(y);
-        fooBar(z);
-    }
-    
-    function f21<T>(x: Extract<Extract<T, Foo>, Bar>, y: Extract<T, Foo & Bar>, z: Extract2<T, Foo, Bar>) {
-        fooBat(x);  // Error
-               ~
-!!! error TS2345: Argument of type 'Extract<Extract<T, Foo>, Bar>' is not assignable to parameter of type '{ foo: string; bat: string; }'.
-!!! error TS2345:   Property 'bat' is missing in type 'Bar & Foo' but required in type '{ foo: string; bat: string; }'.
-!!! error TS2345:     Type 'Extract<T, Bar>' is not assignable to type '{ foo: string; bat: string; }'.
-!!! error TS2345:       Property 'bat' is missing in type 'Bar & Foo' but required in type '{ foo: string; bat: string; }'.
-!!! related TS2728 tests/cases/conformance/types/conditional/conditionalTypes2.ts:62:43: 'bat' is declared here.
-!!! related TS2728 tests/cases/conformance/types/conditional/conditionalTypes2.ts:62:43: 'bat' is declared here.
-        fooBat(y);  // Error
-               ~
-!!! error TS2345: Argument of type 'Extract<T, Foo & Bar>' is not assignable to parameter of type '{ foo: string; bat: string; }'.
-!!! error TS2345:   Property 'bat' is missing in type 'Foo & Bar' but required in type '{ foo: string; bat: string; }'.
-!!! related TS2728 tests/cases/conformance/types/conditional/conditionalTypes2.ts:62:43: 'bat' is declared here.
-        fooBat(z);  // Error
-               ~
-!!! error TS2345: Argument of type 'Extract2<T, Foo, Bar>' is not assignable to parameter of type '{ foo: string; bat: string; }'.
-!!! error TS2345:   Type 'T extends Bar ? T : never' is not assignable to type '{ foo: string; bat: string; }'.
-!!! error TS2345:     Property 'bat' is missing in type 'Bar & Foo' but required in type '{ foo: string; bat: string; }'.
-!!! related TS2728 tests/cases/conformance/types/conditional/conditionalTypes2.ts:62:43: 'bat' is declared here.
-    }
-    
-    // Repros from #22860
-    
-    class Opt<T> {
-        toVector(): Vector<T> {
-            return <any>undefined;
-        }
-    }
-    
-    interface Seq<T> {
-        tail(): Opt<Seq<T>>;
-    }
-    
-    class Vector<T> implements Seq<T> {
-        tail(): Opt<Vector<T>> {
-            return <any>undefined;
-        }
-        partition2<U extends T>(predicate:(v:T)=>v is U): [Vector<U>,Vector<Exclude<T, U>>];
-        partition2(predicate:(x:T)=>boolean): [Vector<T>,Vector<T>];
-        partition2<U extends T>(predicate:(v:T)=>boolean): [Vector<U>,Vector<any>] {
-            return <any>undefined;
-        }
-    }
-    
-    interface A1<T> {
-        bat: B1<A1<T>>;
-    }
-    
-    interface B1<T> extends A1<T> {
-        bat: B1<B1<T>>;
-        boom: T extends any ? true : true
-    }
-    
-    // Repro from #22899
-    
-    declare function toString1(value: object | Function): string ;
-    declare function toString2(value: Function): string ;
-    
-    function foo<T>(value: T) {
-        if (isFunction(value)) {
-            toString1(value);
-            toString2(value);
-        }
-    }
-    
-    // Repro from #23052
-    
-    type A<T, V, E> =
-      T extends object
-        ? { [Q in { [P in keyof T]: T[P] extends V ? P : P; }[keyof T]]: A<T[Q], V, E>; }
-        : T extends V ? T : never;
-    
-    type B<T, V> =
-      T extends object
-        ? { [Q in { [P in keyof T]: T[P] extends V ? P : P; }[keyof T]]: B<T[Q], V>; }
-        : T extends V ? T : never;
-    
-    type C<T, V, E> =
-      { [Q in { [P in keyof T]: T[P] extends V ? P : P; }[keyof T]]: C<T[Q], V, E>; };
-    
-    // Repro from #23100
-    
-    type A2<T, V, E> =
-        T extends object ? T extends any[] ? T : { [Q in keyof T]: A2<T[Q], V, E>; } : T;
-    
-    type B2<T, V> =
-        T extends object ? T extends any[] ? T : { [Q in keyof T]: B2<T[Q], V>; } : T;
-    
-    type C2<T, V, E> =
-        T extends object ? { [Q in keyof T]: C2<T[Q], V, E>; } : T;
-    
-    // Repro from #28654
-    
-    type MaybeTrue<T extends { b: boolean }> = true extends T["b"] ? "yes" : "no";
-    
-    type T0 = MaybeTrue<{ b: never }>     // "no"
-    type T1 = MaybeTrue<{ b: false }>;    // "no"
-    type T2 = MaybeTrue<{ b: true }>;     // "yes"
-    type T3 = MaybeTrue<{ b: boolean }>;  // "yes"
-    
-    // Repro from #28824
-    
-    type Union = 'a' | 'b';
-    type Product<A extends Union, B> = { f1: A, f2: B};
-    type ProductUnion = Product<'a', 0> | Product<'b', 1>;
-    
-    // {a: "b"; b: "a"}
-    type UnionComplement = {
-      [K in Union]: Exclude<Union, K>
-    };
-    type UCA = UnionComplement['a'];
-    type UCB = UnionComplement['b'];
-    
-    // {a: "a"; b: "b"}
-    type UnionComplementComplement = {
-      [K in Union]: Exclude<Union, Exclude<Union, K>>
-    };
-    type UCCA = UnionComplementComplement['a'];
-    type UCCB = UnionComplementComplement['b'];
-    
-    // {a: Product<'b', 1>; b: Product<'a', 0>}
-    type ProductComplement = {
-      [K in Union]: Exclude<ProductUnion, { f1: K }>
-    };
-    type PCA = ProductComplement['a'];
-    type PCB = ProductComplement['b'];
-    
-    // {a: Product<'a', 0>; b: Product<'b', 1>}
-    type ProductComplementComplement = {
-      [K in Union]: Exclude<ProductUnion, Exclude<ProductUnion, { f1: K }>>
-    };
-    type PCCA = ProductComplementComplement['a'];
-    type PCCB = ProductComplementComplement['b'];
-    
-    // Repro from #31326
-    
-    type Hmm<T, U extends T> = U extends T ? { [K in keyof U]: number } : never;
-    type What = Hmm<{}, { a: string }>
-    const w: What = { a: 4 };
-    
-    // Repro from #33568
-    
-    declare function save(_response: IRootResponse<string>): void;
-    
-    exportCommand(save);
-    
-    declare function exportCommand<TResponse>(functionToCall: IExportCallback<TResponse>): void;
-    
-    interface IExportCallback<TResponse> {
-    	(response: IRootResponse<TResponse>): void;
-    }
-    
-    type IRootResponse<TResponse> =
-    	TResponse extends IRecord ? IRecordResponse<TResponse> : IResponse<TResponse>;
-    
-    interface IRecord {
-    	readonly Id: string;
-    }
-    
-    declare type IRecordResponse<T extends IRecord> = IResponse<T> & {
-    	sendRecord(): void;
-    };
-    
-    declare type IResponse<T> = {
-    	sendValue(name: keyof GetAllPropertiesOfType<T, string>): void;
-    };
-    
-    declare type GetPropertyNamesOfType<T, RestrictToType> = {
-    	[PropertyName in Extract<keyof T, string>]: T[PropertyName] extends RestrictToType ? PropertyName : never
-    }[Extract<keyof T, string>];
-    
-    declare type GetAllPropertiesOfType<T, RestrictToType> = Pick<
-    	T,
-    	GetPropertyNamesOfType<Required<T>, RestrictToType>
-    >;
-    
-    // Repro from #33568
-    
-    declare function ff(x: Foo3<string>): void;
-    declare function gg<T>(f: (x: Foo3<T>) => void): void;
-    type Foo3<T> = T extends number ? { n: T } : { x: T };
-    gg(ff);
+tests/cases/conformance/types/conditional/conditionalTypes2.ts(15,5): error TS2322: Type 'Covariant<A>' is not assignable to type 'Covariant<B>'.
+  Type 'A' is not assignable to type 'B'.
+    'B' could be instantiated with an arbitrary type which could be unrelated to 'A'.
+tests/cases/conformance/types/conditional/conditionalTypes2.ts(19,5): error TS2322: Type 'Contravariant<B>' is not assignable to type 'Contravariant<A>'.
+  Type 'A' is not assignable to type 'B'.
+    'B' could be instantiated with an arbitrary type which could be unrelated to 'A'.
+tests/cases/conformance/types/conditional/conditionalTypes2.ts(24,5): error TS2322: Type 'Invariant<B>' is not assignable to type 'Invariant<A>'.
+  Types of property 'foo' are incompatible.
+    Type 'B extends string ? keyof B : B' is not assignable to type 'A extends string ? keyof A : A'.
+      Type 'B | keyof B' is not assignable to type 'A extends string ? keyof A : A'.
+        Type 'B' is not assignable to type 'A extends string ? keyof A : A'.
+          Type 'A' is not assignable to type 'A extends string ? keyof A : A'.
+            Type 'keyof B' is not assignable to type 'keyof A'.
+              Type 'string | number | symbol' is not assignable to type 'keyof A'.
+                Type 'string' is not assignable to type 'keyof A'.
+                  Type 'string' is not assignable to type 'number | "toString" | "charAt" | "charCodeAt" | "concat" | "indexOf" | "lastIndexOf" | "localeCompare" | "match" | "replace" | "search" | "slice" | "split" | "substring" | "toLowerCase" | "toLocaleLowerCase" | "toUpperCase" | "toLocaleUpperCase" | "trim" | "length" | "substr" | "valueOf"'.
+                    Type 'keyof B' is not assignable to type 'number | "toString" | "charAt" | "charCodeAt" | "concat" | "indexOf" | "lastIndexOf" | "localeCompare" | "match" | "replace" | "search" | "slice" | "split" | "substring" | "toLowerCase" | "toLocaleLowerCase" | "toUpperCase" | "toLocaleUpperCase" | "trim" | "length" | "substr" | "valueOf"'.
+                      Type 'string | number | symbol' is not assignable to type 'number | "toString" | "charAt" | "charCodeAt" | "concat" | "indexOf" | "lastIndexOf" | "localeCompare" | "match" | "replace" | "search" | "slice" | "split" | "substring" | "toLowerCase" | "toLocaleLowerCase" | "toUpperCase" | "toLocaleUpperCase" | "trim" | "length" | "substr" | "valueOf"'.
+                        Type 'string' is not assignable to type 'number | "toString" | "charAt" | "charCodeAt" | "concat" | "indexOf" | "lastIndexOf" | "localeCompare" | "match" | "replace" | "search" | "slice" | "split" | "substring" | "toLowerCase" | "toLocaleLowerCase" | "toUpperCase" | "toLocaleUpperCase" | "trim" | "length" | "substr" | "valueOf"'.
+                          Type 'keyof B' is not assignable to type 'number'.
+                            Type 'string | number | symbol' is not assignable to type 'number'.
+                              Type 'string' is not assignable to type 'number'.
+tests/cases/conformance/types/conditional/conditionalTypes2.ts(25,5): error TS2322: Type 'Invariant<A>' is not assignable to type 'Invariant<B>'.
+  Types of property 'foo' are incompatible.
+    Type 'A extends string ? keyof A : A' is not assignable to type 'B extends string ? keyof B : B'.
+      Type 'A | keyof A' is not assignable to type 'B extends string ? keyof B : B'.
+        Type 'A' is not assignable to type 'B extends string ? keyof B : B'.
+          Type 'A' is not assignable to type 'B'.
+            'B' could be instantiated with an arbitrary type which could be unrelated to 'A'.
+tests/cases/conformance/types/conditional/conditionalTypes2.ts(73,12): error TS2345: Argument of type 'Extract<Extract<T, Foo>, Bar>' is not assignable to parameter of type '{ foo: string; bat: string; }'.
+  Property 'bat' is missing in type 'Bar & Foo' but required in type '{ foo: string; bat: string; }'.
+    Type 'Extract<T, Bar>' is not assignable to type '{ foo: string; bat: string; }'.
+      Property 'bat' is missing in type 'Bar & Foo' but required in type '{ foo: string; bat: string; }'.
+tests/cases/conformance/types/conditional/conditionalTypes2.ts(74,12): error TS2345: Argument of type 'Extract<T, Foo & Bar>' is not assignable to parameter of type '{ foo: string; bat: string; }'.
+  Property 'bat' is missing in type 'Foo & Bar' but required in type '{ foo: string; bat: string; }'.
+tests/cases/conformance/types/conditional/conditionalTypes2.ts(75,12): error TS2345: Argument of type 'Extract2<T, Foo, Bar>' is not assignable to parameter of type '{ foo: string; bat: string; }'.
+  Type 'T extends Bar ? T : never' is not assignable to type '{ foo: string; bat: string; }'.
+    Property 'bat' is missing in type 'Bar & Foo' but required in type '{ foo: string; bat: string; }'.
+
+
+==== tests/cases/conformance/types/conditional/conditionalTypes2.ts (7 errors) ====
+    interface Covariant<T> {
+        foo: T extends string ? T : number;
+    }
+    
+    interface Contravariant<T> {
+        foo: T extends string ? keyof T : number;
+    }
+    
+    interface Invariant<T> {
+        foo: T extends string ? keyof T : T;
+    }
+    
+    function f1<A, B extends A>(a: Covariant<A>, b: Covariant<B>) {
+        a = b;
+        b = a;  // Error
+        ~
+!!! error TS2322: Type 'Covariant<A>' is not assignable to type 'Covariant<B>'.
+!!! error TS2322:   Type 'A' is not assignable to type 'B'.
+!!! error TS2322:     'B' could be instantiated with an arbitrary type which could be unrelated to 'A'.
+    }
+    
+    function f2<A, B extends A>(a: Contravariant<A>, b: Contravariant<B>) {
+        a = b;  // Error
+        ~
+!!! error TS2322: Type 'Contravariant<B>' is not assignable to type 'Contravariant<A>'.
+!!! error TS2322:   Type 'A' is not assignable to type 'B'.
+!!! error TS2322:     'B' could be instantiated with an arbitrary type which could be unrelated to 'A'.
+        b = a;
+    }
+    
+    function f3<A, B extends A>(a: Invariant<A>, b: Invariant<B>) {
+        a = b;  // Error
+        ~
+!!! error TS2322: Type 'Invariant<B>' is not assignable to type 'Invariant<A>'.
+!!! error TS2322:   Types of property 'foo' are incompatible.
+!!! error TS2322:     Type 'B extends string ? keyof B : B' is not assignable to type 'A extends string ? keyof A : A'.
+!!! error TS2322:       Type 'B | keyof B' is not assignable to type 'A extends string ? keyof A : A'.
+!!! error TS2322:         Type 'B' is not assignable to type 'A extends string ? keyof A : A'.
+!!! error TS2322:           Type 'A' is not assignable to type 'A extends string ? keyof A : A'.
+!!! error TS2322:             Type 'keyof B' is not assignable to type 'keyof A'.
+!!! error TS2322:               Type 'string | number | symbol' is not assignable to type 'keyof A'.
+!!! error TS2322:                 Type 'string' is not assignable to type 'keyof A'.
+!!! error TS2322:                   Type 'string' is not assignable to type 'number | "toString" | "charAt" | "charCodeAt" | "concat" | "indexOf" | "lastIndexOf" | "localeCompare" | "match" | "replace" | "search" | "slice" | "split" | "substring" | "toLowerCase" | "toLocaleLowerCase" | "toUpperCase" | "toLocaleUpperCase" | "trim" | "length" | "substr" | "valueOf"'.
+!!! error TS2322:                     Type 'keyof B' is not assignable to type 'number | "toString" | "charAt" | "charCodeAt" | "concat" | "indexOf" | "lastIndexOf" | "localeCompare" | "match" | "replace" | "search" | "slice" | "split" | "substring" | "toLowerCase" | "toLocaleLowerCase" | "toUpperCase" | "toLocaleUpperCase" | "trim" | "length" | "substr" | "valueOf"'.
+!!! error TS2322:                       Type 'string | number | symbol' is not assignable to type 'number | "toString" | "charAt" | "charCodeAt" | "concat" | "indexOf" | "lastIndexOf" | "localeCompare" | "match" | "replace" | "search" | "slice" | "split" | "substring" | "toLowerCase" | "toLocaleLowerCase" | "toUpperCase" | "toLocaleUpperCase" | "trim" | "length" | "substr" | "valueOf"'.
+!!! error TS2322:                         Type 'string' is not assignable to type 'number | "toString" | "charAt" | "charCodeAt" | "concat" | "indexOf" | "lastIndexOf" | "localeCompare" | "match" | "replace" | "search" | "slice" | "split" | "substring" | "toLowerCase" | "toLocaleLowerCase" | "toUpperCase" | "toLocaleUpperCase" | "trim" | "length" | "substr" | "valueOf"'.
+!!! error TS2322:                           Type 'keyof B' is not assignable to type 'number'.
+!!! error TS2322:                             Type 'string | number | symbol' is not assignable to type 'number'.
+!!! error TS2322:                               Type 'string' is not assignable to type 'number'.
+        b = a;  // Error
+        ~
+!!! error TS2322: Type 'Invariant<A>' is not assignable to type 'Invariant<B>'.
+!!! error TS2322:   Types of property 'foo' are incompatible.
+!!! error TS2322:     Type 'A extends string ? keyof A : A' is not assignable to type 'B extends string ? keyof B : B'.
+!!! error TS2322:       Type 'A | keyof A' is not assignable to type 'B extends string ? keyof B : B'.
+!!! error TS2322:         Type 'A' is not assignable to type 'B extends string ? keyof B : B'.
+!!! error TS2322:           Type 'A' is not assignable to type 'B'.
+!!! error TS2322:             'B' could be instantiated with an arbitrary type which could be unrelated to 'A'.
+    }
+    
+    // Extract<T, Function> is a T that is known to be a Function
+    function isFunction<T>(value: T): value is Extract<T, Function> {
+        return typeof value === "function";
+    }
+    
+    function getFunction<T>(item: T) {
+        if (isFunction(item)) {
+            return item;
+        }
+        throw new Error();
+    }
+    
+    function f10<T>(x: T) {
+        if (isFunction(x)) {
+            const f: Function = x;
+            const t: T = x;
+        }
+    }
+    
+    function f11(x: string | (() => string) | undefined) {
+        if (isFunction(x)) {
+            x();
+        }
+    }
+    
+    function f12(x: string | (() => string) | undefined) {
+        const f = getFunction(x);  // () => string
+        f();
+    }
+    
+    type Foo = { foo: string };
+    type Bar = { bar: string };
+    
+    declare function fooBar(x: { foo: string, bar: string }): void;
+    declare function fooBat(x: { foo: string, bat: string }): void;
+    
+    type Extract2<T, U, V> = T extends U ? T extends V ? T : never : never;
+    
+    function f20<T>(x: Extract<Extract<T, Foo>, Bar>, y: Extract<T, Foo & Bar>, z: Extract2<T, Foo, Bar>) {
+        fooBar(x);
+        fooBar(y);
+        fooBar(z);
+    }
+    
+    function f21<T>(x: Extract<Extract<T, Foo>, Bar>, y: Extract<T, Foo & Bar>, z: Extract2<T, Foo, Bar>) {
+        fooBat(x);  // Error
+               ~
+!!! error TS2345: Argument of type 'Extract<Extract<T, Foo>, Bar>' is not assignable to parameter of type '{ foo: string; bat: string; }'.
+!!! error TS2345:   Property 'bat' is missing in type 'Bar & Foo' but required in type '{ foo: string; bat: string; }'.
+!!! error TS2345:     Type 'Extract<T, Bar>' is not assignable to type '{ foo: string; bat: string; }'.
+!!! error TS2345:       Property 'bat' is missing in type 'Bar & Foo' but required in type '{ foo: string; bat: string; }'.
+!!! related TS2728 tests/cases/conformance/types/conditional/conditionalTypes2.ts:62:43: 'bat' is declared here.
+!!! related TS2728 tests/cases/conformance/types/conditional/conditionalTypes2.ts:62:43: 'bat' is declared here.
+        fooBat(y);  // Error
+               ~
+!!! error TS2345: Argument of type 'Extract<T, Foo & Bar>' is not assignable to parameter of type '{ foo: string; bat: string; }'.
+!!! error TS2345:   Property 'bat' is missing in type 'Foo & Bar' but required in type '{ foo: string; bat: string; }'.
+!!! related TS2728 tests/cases/conformance/types/conditional/conditionalTypes2.ts:62:43: 'bat' is declared here.
+        fooBat(z);  // Error
+               ~
+!!! error TS2345: Argument of type 'Extract2<T, Foo, Bar>' is not assignable to parameter of type '{ foo: string; bat: string; }'.
+!!! error TS2345:   Type 'T extends Bar ? T : never' is not assignable to type '{ foo: string; bat: string; }'.
+!!! error TS2345:     Property 'bat' is missing in type 'Bar & Foo' but required in type '{ foo: string; bat: string; }'.
+!!! related TS2728 tests/cases/conformance/types/conditional/conditionalTypes2.ts:62:43: 'bat' is declared here.
+    }
+    
+    // Repros from #22860
+    
+    class Opt<T> {
+        toVector(): Vector<T> {
+            return <any>undefined;
+        }
+    }
+    
+    interface Seq<T> {
+        tail(): Opt<Seq<T>>;
+    }
+    
+    class Vector<T> implements Seq<T> {
+        tail(): Opt<Vector<T>> {
+            return <any>undefined;
+        }
+        partition2<U extends T>(predicate:(v:T)=>v is U): [Vector<U>,Vector<Exclude<T, U>>];
+        partition2(predicate:(x:T)=>boolean): [Vector<T>,Vector<T>];
+        partition2<U extends T>(predicate:(v:T)=>boolean): [Vector<U>,Vector<any>] {
+            return <any>undefined;
+        }
+    }
+    
+    interface A1<T> {
+        bat: B1<A1<T>>;
+    }
+    
+    interface B1<T> extends A1<T> {
+        bat: B1<B1<T>>;
+        boom: T extends any ? true : true
+    }
+    
+    // Repro from #22899
+    
+    declare function toString1(value: object | Function): string ;
+    declare function toString2(value: Function): string ;
+    
+    function foo<T>(value: T) {
+        if (isFunction(value)) {
+            toString1(value);
+            toString2(value);
+        }
+    }
+    
+    // Repro from #23052
+    
+    type A<T, V, E> =
+      T extends object
+        ? { [Q in { [P in keyof T]: T[P] extends V ? P : P; }[keyof T]]: A<T[Q], V, E>; }
+        : T extends V ? T : never;
+    
+    type B<T, V> =
+      T extends object
+        ? { [Q in { [P in keyof T]: T[P] extends V ? P : P; }[keyof T]]: B<T[Q], V>; }
+        : T extends V ? T : never;
+    
+    type C<T, V, E> =
+      { [Q in { [P in keyof T]: T[P] extends V ? P : P; }[keyof T]]: C<T[Q], V, E>; };
+    
+    // Repro from #23100
+    
+    type A2<T, V, E> =
+        T extends object ? T extends any[] ? T : { [Q in keyof T]: A2<T[Q], V, E>; } : T;
+    
+    type B2<T, V> =
+        T extends object ? T extends any[] ? T : { [Q in keyof T]: B2<T[Q], V>; } : T;
+    
+    type C2<T, V, E> =
+        T extends object ? { [Q in keyof T]: C2<T[Q], V, E>; } : T;
+    
+    // Repro from #28654
+    
+    type MaybeTrue<T extends { b: boolean }> = true extends T["b"] ? "yes" : "no";
+    
+    type T0 = MaybeTrue<{ b: never }>     // "no"
+    type T1 = MaybeTrue<{ b: false }>;    // "no"
+    type T2 = MaybeTrue<{ b: true }>;     // "yes"
+    type T3 = MaybeTrue<{ b: boolean }>;  // "yes"
+    
+    // Repro from #28824
+    
+    type Union = 'a' | 'b';
+    type Product<A extends Union, B> = { f1: A, f2: B};
+    type ProductUnion = Product<'a', 0> | Product<'b', 1>;
+    
+    // {a: "b"; b: "a"}
+    type UnionComplement = {
+      [K in Union]: Exclude<Union, K>
+    };
+    type UCA = UnionComplement['a'];
+    type UCB = UnionComplement['b'];
+    
+    // {a: "a"; b: "b"}
+    type UnionComplementComplement = {
+      [K in Union]: Exclude<Union, Exclude<Union, K>>
+    };
+    type UCCA = UnionComplementComplement['a'];
+    type UCCB = UnionComplementComplement['b'];
+    
+    // {a: Product<'b', 1>; b: Product<'a', 0>}
+    type ProductComplement = {
+      [K in Union]: Exclude<ProductUnion, { f1: K }>
+    };
+    type PCA = ProductComplement['a'];
+    type PCB = ProductComplement['b'];
+    
+    // {a: Product<'a', 0>; b: Product<'b', 1>}
+    type ProductComplementComplement = {
+      [K in Union]: Exclude<ProductUnion, Exclude<ProductUnion, { f1: K }>>
+    };
+    type PCCA = ProductComplementComplement['a'];
+    type PCCB = ProductComplementComplement['b'];
+    
+    // Repro from #31326
+    
+    type Hmm<T, U extends T> = U extends T ? { [K in keyof U]: number } : never;
+    type What = Hmm<{}, { a: string }>
+    const w: What = { a: 4 };
+    
+    // Repro from #33568
+    
+    declare function save(_response: IRootResponse<string>): void;
+    
+    exportCommand(save);
+    
+    declare function exportCommand<TResponse>(functionToCall: IExportCallback<TResponse>): void;
+    
+    interface IExportCallback<TResponse> {
+    	(response: IRootResponse<TResponse>): void;
+    }
+    
+    type IRootResponse<TResponse> =
+    	TResponse extends IRecord ? IRecordResponse<TResponse> : IResponse<TResponse>;
+    
+    interface IRecord {
+    	readonly Id: string;
+    }
+    
+    declare type IRecordResponse<T extends IRecord> = IResponse<T> & {
+    	sendRecord(): void;
+    };
+    
+    declare type IResponse<T> = {
+    	sendValue(name: keyof GetAllPropertiesOfType<T, string>): void;
+    };
+    
+    declare type GetPropertyNamesOfType<T, RestrictToType> = {
+    	[PropertyName in Extract<keyof T, string>]: T[PropertyName] extends RestrictToType ? PropertyName : never
+    }[Extract<keyof T, string>];
+    
+    declare type GetAllPropertiesOfType<T, RestrictToType> = Pick<
+    	T,
+    	GetPropertyNamesOfType<Required<T>, RestrictToType>
+    >;
+    
+    // Repro from #33568
+    
+    declare function ff(x: Foo3<string>): void;
+    declare function gg<T>(f: (x: Foo3<T>) => void): void;
+    type Foo3<T> = T extends number ? { n: T } : { x: T };
+    gg(ff);
     