tests/cases/conformance/types/rest/objectRest.ts(43,8): error TS2537: Type '{ a: number; b: string; }' has no matching index signature for type 'string'.
tests/cases/conformance/types/rest/objectRest.ts(43,35): error TS2537: Type '{ a: number; b: string; }' has no matching index signature for type 'string'.
tests/cases/conformance/types/rest/objectRest.ts(43,57): error TS2403: Subsequent variable declarations must have the same type.  Variable 'o' must be of type '{ a: number; b: string; }', but here has type '{}'.
tests/cases/conformance/types/rest/objectRest.ts(44,5): error TS2537: Type '{ a: number; b: string; }' has no matching index signature for type 'string'.
tests/cases/conformance/types/rest/objectRest.ts(44,32): error TS2537: Type '{ a: number; b: string; }' has no matching index signature for type 'string'.
tests/cases/conformance/types/rest/objectRest.ts(44,53): error TS2739: Type '{}' is missing the following properties from type '{ a: number; b: string; }': a, b


<<<<<<< HEAD
==== tests/cases/conformance/types/rest/objectRest.ts (4 errors) ====
=======
==== tests/cases/conformance/types/rest/objectRest.ts (8 errors) ====
>>>>>>> 4da9d8bc
    var o = { a: 1, b: 'no' }
    var { ...clone } = o;
    var { a, ...justB } = o;
    var { a, b: renamed, ...empty } = o;
    var { ['b']: renamed, ...justA } = o;
    var { 'b': renamed, ...justA } = o;
    var { b: { '0': n, '1': oooo }, ...justA } = o;
    
    let o2 = { c: 'terrible idea?', d: 'yes' };
    var { d: renamed, ...d } = o2;
    
    let nestedrest: { x: number, n1: { y: number, n2: { z: number, n3: { n4: number } } }, rest: number, restrest: number };
    var { x, n1: { y, n2: { z, n3: { ...nr } } }, ...restrest } = nestedrest;
    
    let complex: { x: { ka, ki }, y: number };
    var { x: { ka, ...nested }, y: other, ...rest } = complex;
    ({x: { ka, ...nested }, y: other, ...rest} = complex);
    var { x, ...fresh } = { x: 1, y: 2 };
    ({ x, ...fresh } = { x: 1, y: 2 });
    
    class Removable {
        private x: number;
        protected y: number;
        set z(value: number) { }
        get both(): number { return 12 }
        set both(value: number) { }
        m() { }
        removed: string;
        remainder: string;
    }
    interface I {
        m(): void;
        removed: string;
        remainder: string;
    }
    var removable = new Removable();
    var { removed, ...removableRest } = removable;
    var i: I = removable;
    var { removed, ...removableRest2 } = i;
    
    let computed = 'b';
    let computed2 = 'a';
    var { [computed]: stillNotGreat, [computed2]: soSo,  ...o } = o;
           ~~~~~~~~
!!! error TS2537: Type '{ a: number; b: string; }' has no matching index signature for type 'string'.
                                      ~~~~~~~~~
!!! error TS2537: Type '{ a: number; b: string; }' has no matching index signature for type 'string'.
                                                            ~
!!! error TS2403: Subsequent variable declarations must have the same type.  Variable 'o' must be of type '{ a: number; b: string; }', but here has type '{}'.
    ({ [computed]: stillNotGreat, [computed2]: soSo, ...o } = o);
        ~~~~~~~~
!!! error TS2537: Type '{ a: number; b: string; }' has no matching index signature for type 'string'.
                                   ~~~~~~~~~
!!! error TS2537: Type '{ a: number; b: string; }' has no matching index signature for type 'string'.
                                                        ~
!!! error TS2739: Type '{}' is missing the following properties from type '{ a: number; b: string; }': a, b
    
    var noContextualType = ({ aNumber = 12, ...notEmptyObject }) => aNumber + notEmptyObject.anythingGoes;
    <|MERGE_RESOLUTION|>--- conflicted
+++ resolved
@@ -1,72 +1,68 @@
-tests/cases/conformance/types/rest/objectRest.ts(43,8): error TS2537: Type '{ a: number; b: string; }' has no matching index signature for type 'string'.
-tests/cases/conformance/types/rest/objectRest.ts(43,35): error TS2537: Type '{ a: number; b: string; }' has no matching index signature for type 'string'.
-tests/cases/conformance/types/rest/objectRest.ts(43,57): error TS2403: Subsequent variable declarations must have the same type.  Variable 'o' must be of type '{ a: number; b: string; }', but here has type '{}'.
-tests/cases/conformance/types/rest/objectRest.ts(44,5): error TS2537: Type '{ a: number; b: string; }' has no matching index signature for type 'string'.
-tests/cases/conformance/types/rest/objectRest.ts(44,32): error TS2537: Type '{ a: number; b: string; }' has no matching index signature for type 'string'.
-tests/cases/conformance/types/rest/objectRest.ts(44,53): error TS2739: Type '{}' is missing the following properties from type '{ a: number; b: string; }': a, b
-
-
-<<<<<<< HEAD
-==== tests/cases/conformance/types/rest/objectRest.ts (4 errors) ====
-=======
-==== tests/cases/conformance/types/rest/objectRest.ts (8 errors) ====
->>>>>>> 4da9d8bc
-    var o = { a: 1, b: 'no' }
-    var { ...clone } = o;
-    var { a, ...justB } = o;
-    var { a, b: renamed, ...empty } = o;
-    var { ['b']: renamed, ...justA } = o;
-    var { 'b': renamed, ...justA } = o;
-    var { b: { '0': n, '1': oooo }, ...justA } = o;
-    
-    let o2 = { c: 'terrible idea?', d: 'yes' };
-    var { d: renamed, ...d } = o2;
-    
-    let nestedrest: { x: number, n1: { y: number, n2: { z: number, n3: { n4: number } } }, rest: number, restrest: number };
-    var { x, n1: { y, n2: { z, n3: { ...nr } } }, ...restrest } = nestedrest;
-    
-    let complex: { x: { ka, ki }, y: number };
-    var { x: { ka, ...nested }, y: other, ...rest } = complex;
-    ({x: { ka, ...nested }, y: other, ...rest} = complex);
-    var { x, ...fresh } = { x: 1, y: 2 };
-    ({ x, ...fresh } = { x: 1, y: 2 });
-    
-    class Removable {
-        private x: number;
-        protected y: number;
-        set z(value: number) { }
-        get both(): number { return 12 }
-        set both(value: number) { }
-        m() { }
-        removed: string;
-        remainder: string;
-    }
-    interface I {
-        m(): void;
-        removed: string;
-        remainder: string;
-    }
-    var removable = new Removable();
-    var { removed, ...removableRest } = removable;
-    var i: I = removable;
-    var { removed, ...removableRest2 } = i;
-    
-    let computed = 'b';
-    let computed2 = 'a';
-    var { [computed]: stillNotGreat, [computed2]: soSo,  ...o } = o;
-           ~~~~~~~~
-!!! error TS2537: Type '{ a: number; b: string; }' has no matching index signature for type 'string'.
-                                      ~~~~~~~~~
-!!! error TS2537: Type '{ a: number; b: string; }' has no matching index signature for type 'string'.
-                                                            ~
-!!! error TS2403: Subsequent variable declarations must have the same type.  Variable 'o' must be of type '{ a: number; b: string; }', but here has type '{}'.
-    ({ [computed]: stillNotGreat, [computed2]: soSo, ...o } = o);
-        ~~~~~~~~
-!!! error TS2537: Type '{ a: number; b: string; }' has no matching index signature for type 'string'.
-                                   ~~~~~~~~~
-!!! error TS2537: Type '{ a: number; b: string; }' has no matching index signature for type 'string'.
-                                                        ~
-!!! error TS2739: Type '{}' is missing the following properties from type '{ a: number; b: string; }': a, b
-    
-    var noContextualType = ({ aNumber = 12, ...notEmptyObject }) => aNumber + notEmptyObject.anythingGoes;
+tests/cases/conformance/types/rest/objectRest.ts(43,8): error TS2537: Type '{ a: number; b: string; }' has no matching index signature for type 'string'.
+tests/cases/conformance/types/rest/objectRest.ts(43,35): error TS2537: Type '{ a: number; b: string; }' has no matching index signature for type 'string'.
+tests/cases/conformance/types/rest/objectRest.ts(43,57): error TS2403: Subsequent variable declarations must have the same type.  Variable 'o' must be of type '{ a: number; b: string; }', but here has type '{}'.
+tests/cases/conformance/types/rest/objectRest.ts(44,5): error TS2537: Type '{ a: number; b: string; }' has no matching index signature for type 'string'.
+tests/cases/conformance/types/rest/objectRest.ts(44,32): error TS2537: Type '{ a: number; b: string; }' has no matching index signature for type 'string'.
+tests/cases/conformance/types/rest/objectRest.ts(44,53): error TS2739: Type '{}' is missing the following properties from type '{ a: number; b: string; }': a, b
+
+
+==== tests/cases/conformance/types/rest/objectRest.ts (6 errors) ====
+    var o = { a: 1, b: 'no' }
+    var { ...clone } = o;
+    var { a, ...justB } = o;
+    var { a, b: renamed, ...empty } = o;
+    var { ['b']: renamed, ...justA } = o;
+    var { 'b': renamed, ...justA } = o;
+    var { b: { '0': n, '1': oooo }, ...justA } = o;
+    
+    let o2 = { c: 'terrible idea?', d: 'yes' };
+    var { d: renamed, ...d } = o2;
+    
+    let nestedrest: { x: number, n1: { y: number, n2: { z: number, n3: { n4: number } } }, rest: number, restrest: number };
+    var { x, n1: { y, n2: { z, n3: { ...nr } } }, ...restrest } = nestedrest;
+    
+    let complex: { x: { ka, ki }, y: number };
+    var { x: { ka, ...nested }, y: other, ...rest } = complex;
+    ({x: { ka, ...nested }, y: other, ...rest} = complex);
+    var { x, ...fresh } = { x: 1, y: 2 };
+    ({ x, ...fresh } = { x: 1, y: 2 });
+    
+    class Removable {
+        private x: number;
+        protected y: number;
+        set z(value: number) { }
+        get both(): number { return 12 }
+        set both(value: number) { }
+        m() { }
+        removed: string;
+        remainder: string;
+    }
+    interface I {
+        m(): void;
+        removed: string;
+        remainder: string;
+    }
+    var removable = new Removable();
+    var { removed, ...removableRest } = removable;
+    var i: I = removable;
+    var { removed, ...removableRest2 } = i;
+    
+    let computed = 'b';
+    let computed2 = 'a';
+    var { [computed]: stillNotGreat, [computed2]: soSo,  ...o } = o;
+           ~~~~~~~~
+!!! error TS2537: Type '{ a: number; b: string; }' has no matching index signature for type 'string'.
+                                      ~~~~~~~~~
+!!! error TS2537: Type '{ a: number; b: string; }' has no matching index signature for type 'string'.
+                                                            ~
+!!! error TS2403: Subsequent variable declarations must have the same type.  Variable 'o' must be of type '{ a: number; b: string; }', but here has type '{}'.
+    ({ [computed]: stillNotGreat, [computed2]: soSo, ...o } = o);
+        ~~~~~~~~
+!!! error TS2537: Type '{ a: number; b: string; }' has no matching index signature for type 'string'.
+                                   ~~~~~~~~~
+!!! error TS2537: Type '{ a: number; b: string; }' has no matching index signature for type 'string'.
+                                                        ~
+!!! error TS2739: Type '{}' is missing the following properties from type '{ a: number; b: string; }': a, b
+    
+    var noContextualType = ({ aNumber = 12, ...notEmptyObject }) => aNumber + notEmptyObject.anythingGoes;
     