=== tests/cases/compiler/keyofDoesntContainSymbols.ts ===
const sym = Symbol();
>sym : unique symbol
>Symbol() : unique symbol
>Symbol : SymbolConstructor

const num = 0;
>num : 0
>0 : 0

const obj = { num: 0, str: 's', [num]: num as 0, [sym]: sym };
>obj : { num: number; str: string; 0: 0; [sym]: symbol; }
>{ num: 0, str: 's', [num]: num as 0, [sym]: sym } : { num: number; str: string; 0: 0; [sym]: symbol; }
>num : number
>0 : 0
>str : string
>'s' : "s"
>[num] : 0
>num : 0
>num as 0 : 0
>num : 0
>[sym] : symbol
>sym : unique symbol
>sym : unique symbol

function set <T extends object, K extends keyof T> (obj: T, key: K, value: T[K]): T[K] {
>set : <T extends object, K extends keyof T>(obj: T, key: K, value: T[K]) => T[K]
>obj : T
>key : K
>value : T[K]

  return obj[key] = value;
>obj[key] = value : T[K]
>obj[key] : T[K]
>obj : T
>key : K
>value : T[K]
}

const val = set(obj, 'str', '');
>val : string
>set(obj, 'str', '') : string
>set : <T extends object, K extends keyof T>(obj: T, key: K, value: T[K]) => T[K]
>obj : { num: number; str: string; 0: 0; [sym]: symbol; }
>'str' : "str"
>'' : ""

// string
const valB = set(obj, 'num', '');
>valB : number
>set(obj, 'num', '') : number
>set : <T extends object, K extends keyof T>(obj: T, key: K, value: T[K]) => T[K]
>obj : { num: number; str: string; 0: 0; [sym]: symbol; }
>'num' : "num"
>'' : ""

// Expect type error
// Argument of type '""' is not assignable to parameter of type 'number'.
const valC = set(obj, sym, sym);
>valC : string | number
>set(obj, sym, sym) : string | number
>set : <T extends object, K extends keyof T>(obj: T, key: K, value: T[K]) => T[K]
>obj : { num: number; str: string; 0: 0; [sym]: symbol; }
>sym : unique symbol
>sym : unique symbol

// Expect type error
// Argument of type 'unique symbol' is not assignable to parameter of type "str" | "num"
const valD = set(obj, num, num);
>valD : string | number
>set(obj, num, num) : string | number
>set : <T extends object, K extends keyof T>(obj: T, key: K, value: T[K]) => T[K]
>obj : { num: number; str: string; 0: 0; [sym]: symbol; }
>num : 0
>num : 0

// Expect type error
// Argument of type '0' is not assignable to parameter of type "str" | "num"
type KeyofObj = keyof typeof obj;
<<<<<<< HEAD
>KeyofObj : "num" | "str"
>obj : { num: number; str: string; [num]: 0; [sym]: symbol; }
=======
>KeyofObj : "str" | "num"
>obj : { num: number; str: string; 0: 0; [sym]: symbol; }
>>>>>>> 6c6315db

// "str" | "num"
type Values<T> = T[keyof T];
>Values : Values<T>

type ValuesOfObj = Values<typeof obj>;
>ValuesOfObj : string | number
>obj : { num: number; str: string; 0: 0; [sym]: symbol; }

<|MERGE_RESOLUTION|>--- conflicted
+++ resolved
@@ -1,95 +1,90 @@
-=== tests/cases/compiler/keyofDoesntContainSymbols.ts ===
-const sym = Symbol();
->sym : unique symbol
->Symbol() : unique symbol
->Symbol : SymbolConstructor
-
-const num = 0;
->num : 0
->0 : 0
-
-const obj = { num: 0, str: 's', [num]: num as 0, [sym]: sym };
->obj : { num: number; str: string; 0: 0; [sym]: symbol; }
->{ num: 0, str: 's', [num]: num as 0, [sym]: sym } : { num: number; str: string; 0: 0; [sym]: symbol; }
->num : number
->0 : 0
->str : string
->'s' : "s"
->[num] : 0
->num : 0
->num as 0 : 0
->num : 0
->[sym] : symbol
->sym : unique symbol
->sym : unique symbol
-
-function set <T extends object, K extends keyof T> (obj: T, key: K, value: T[K]): T[K] {
->set : <T extends object, K extends keyof T>(obj: T, key: K, value: T[K]) => T[K]
->obj : T
->key : K
->value : T[K]
-
-  return obj[key] = value;
->obj[key] = value : T[K]
->obj[key] : T[K]
->obj : T
->key : K
->value : T[K]
-}
-
-const val = set(obj, 'str', '');
->val : string
->set(obj, 'str', '') : string
->set : <T extends object, K extends keyof T>(obj: T, key: K, value: T[K]) => T[K]
->obj : { num: number; str: string; 0: 0; [sym]: symbol; }
->'str' : "str"
->'' : ""
-
-// string
-const valB = set(obj, 'num', '');
->valB : number
->set(obj, 'num', '') : number
->set : <T extends object, K extends keyof T>(obj: T, key: K, value: T[K]) => T[K]
->obj : { num: number; str: string; 0: 0; [sym]: symbol; }
->'num' : "num"
->'' : ""
-
-// Expect type error
-// Argument of type '""' is not assignable to parameter of type 'number'.
-const valC = set(obj, sym, sym);
->valC : string | number
->set(obj, sym, sym) : string | number
->set : <T extends object, K extends keyof T>(obj: T, key: K, value: T[K]) => T[K]
->obj : { num: number; str: string; 0: 0; [sym]: symbol; }
->sym : unique symbol
->sym : unique symbol
-
-// Expect type error
-// Argument of type 'unique symbol' is not assignable to parameter of type "str" | "num"
-const valD = set(obj, num, num);
->valD : string | number
->set(obj, num, num) : string | number
->set : <T extends object, K extends keyof T>(obj: T, key: K, value: T[K]) => T[K]
->obj : { num: number; str: string; 0: 0; [sym]: symbol; }
->num : 0
->num : 0
-
-// Expect type error
-// Argument of type '0' is not assignable to parameter of type "str" | "num"
-type KeyofObj = keyof typeof obj;
-<<<<<<< HEAD
->KeyofObj : "num" | "str"
->obj : { num: number; str: string; [num]: 0; [sym]: symbol; }
-=======
->KeyofObj : "str" | "num"
->obj : { num: number; str: string; 0: 0; [sym]: symbol; }
->>>>>>> 6c6315db
-
-// "str" | "num"
-type Values<T> = T[keyof T];
->Values : Values<T>
-
-type ValuesOfObj = Values<typeof obj>;
->ValuesOfObj : string | number
->obj : { num: number; str: string; 0: 0; [sym]: symbol; }
-
+=== tests/cases/compiler/keyofDoesntContainSymbols.ts ===
+const sym = Symbol();
+>sym : unique symbol
+>Symbol() : unique symbol
+>Symbol : SymbolConstructor
+
+const num = 0;
+>num : 0
+>0 : 0
+
+const obj = { num: 0, str: 's', [num]: num as 0, [sym]: sym };
+>obj : { num: number; str: string; 0: 0; [sym]: symbol; }
+>{ num: 0, str: 's', [num]: num as 0, [sym]: sym } : { num: number; str: string; 0: 0; [sym]: symbol; }
+>num : number
+>0 : 0
+>str : string
+>'s' : "s"
+>[num] : 0
+>num : 0
+>num as 0 : 0
+>num : 0
+>[sym] : symbol
+>sym : unique symbol
+>sym : unique symbol
+
+function set <T extends object, K extends keyof T> (obj: T, key: K, value: T[K]): T[K] {
+>set : <T extends object, K extends keyof T>(obj: T, key: K, value: T[K]) => T[K]
+>obj : T
+>key : K
+>value : T[K]
+
+  return obj[key] = value;
+>obj[key] = value : T[K]
+>obj[key] : T[K]
+>obj : T
+>key : K
+>value : T[K]
+}
+
+const val = set(obj, 'str', '');
+>val : string
+>set(obj, 'str', '') : string
+>set : <T extends object, K extends keyof T>(obj: T, key: K, value: T[K]) => T[K]
+>obj : { num: number; str: string; 0: 0; [sym]: symbol; }
+>'str' : "str"
+>'' : ""
+
+// string
+const valB = set(obj, 'num', '');
+>valB : number
+>set(obj, 'num', '') : number
+>set : <T extends object, K extends keyof T>(obj: T, key: K, value: T[K]) => T[K]
+>obj : { num: number; str: string; 0: 0; [sym]: symbol; }
+>'num' : "num"
+>'' : ""
+
+// Expect type error
+// Argument of type '""' is not assignable to parameter of type 'number'.
+const valC = set(obj, sym, sym);
+>valC : string | number
+>set(obj, sym, sym) : string | number
+>set : <T extends object, K extends keyof T>(obj: T, key: K, value: T[K]) => T[K]
+>obj : { num: number; str: string; 0: 0; [sym]: symbol; }
+>sym : unique symbol
+>sym : unique symbol
+
+// Expect type error
+// Argument of type 'unique symbol' is not assignable to parameter of type "str" | "num"
+const valD = set(obj, num, num);
+>valD : string | number
+>set(obj, num, num) : string | number
+>set : <T extends object, K extends keyof T>(obj: T, key: K, value: T[K]) => T[K]
+>obj : { num: number; str: string; 0: 0; [sym]: symbol; }
+>num : 0
+>num : 0
+
+// Expect type error
+// Argument of type '0' is not assignable to parameter of type "str" | "num"
+type KeyofObj = keyof typeof obj;
+>KeyofObj : "num" | "str"
+>obj : { num: number; str: string; 0: 0; [sym]: symbol; }
+
+// "str" | "num"
+type Values<T> = T[keyof T];
+>Values : Values<T>
+
+type ValuesOfObj = Values<typeof obj>;
+>ValuesOfObj : string | number
+>obj : { num: number; str: string; 0: 0; [sym]: symbol; }
+