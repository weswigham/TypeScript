=== tests/cases/compiler/omitTypeTests01.ts ===
interface Foo {
    a: string;
>a : string

    b: number;
>b : number

    c: boolean;
>c : boolean
}

export type Bar = Omit<Foo, "c">;
>Bar : Omit<Foo, "c", "a" | "b">

export type Baz = Omit<Foo, "b" | "c">;
>Baz : Omit<Foo, "c" | "b", "a">

export function getBarA(bar: Bar) {
<<<<<<< HEAD
>getBarA : (bar: Omit<Foo, "c", "a" | "b">) => string
>bar : Omit<Foo, "c", "a" | "b">
=======
>getBarA : (bar: Bar) => string
>bar : Pick<Foo, "a" | "b">
>>>>>>> d1f87d18

    return bar.a;
>bar.a : string
>bar : Omit<Foo, "c", "a" | "b">
>a : string
}

export function getBazA(baz: Baz) {
<<<<<<< HEAD
>getBazA : (baz: Omit<Foo, "c" | "b", "a">) => string
>baz : Omit<Foo, "c" | "b", "a">
=======
>getBazA : (baz: Baz) => string
>baz : Pick<Foo, "a">
>>>>>>> d1f87d18

    return baz.a;
>baz.a : string
>baz : Omit<Foo, "c" | "b", "a">
>a : string
}


<|MERGE_RESOLUTION|>--- conflicted
+++ resolved
@@ -1,49 +1,39 @@
-=== tests/cases/compiler/omitTypeTests01.ts ===
-interface Foo {
-    a: string;
->a : string
-
-    b: number;
->b : number
-
-    c: boolean;
->c : boolean
-}
-
-export type Bar = Omit<Foo, "c">;
->Bar : Omit<Foo, "c", "a" | "b">
-
-export type Baz = Omit<Foo, "b" | "c">;
->Baz : Omit<Foo, "c" | "b", "a">
-
-export function getBarA(bar: Bar) {
-<<<<<<< HEAD
->getBarA : (bar: Omit<Foo, "c", "a" | "b">) => string
->bar : Omit<Foo, "c", "a" | "b">
-=======
->getBarA : (bar: Bar) => string
->bar : Pick<Foo, "a" | "b">
->>>>>>> d1f87d18
-
-    return bar.a;
->bar.a : string
->bar : Omit<Foo, "c", "a" | "b">
->a : string
-}
-
-export function getBazA(baz: Baz) {
-<<<<<<< HEAD
->getBazA : (baz: Omit<Foo, "c" | "b", "a">) => string
->baz : Omit<Foo, "c" | "b", "a">
-=======
->getBazA : (baz: Baz) => string
->baz : Pick<Foo, "a">
->>>>>>> d1f87d18
-
-    return baz.a;
->baz.a : string
->baz : Omit<Foo, "c" | "b", "a">
->a : string
-}
-
-
+=== tests/cases/compiler/omitTypeTests01.ts ===
+interface Foo {
+    a: string;
+>a : string
+
+    b: number;
+>b : number
+
+    c: boolean;
+>c : boolean
+}
+
+export type Bar = Omit<Foo, "c">;
+>Bar : Omit<Foo, "c">
+
+export type Baz = Omit<Foo, "b" | "c">;
+>Baz : Omit<Foo, "c" | "b">
+
+export function getBarA(bar: Bar) {
+>getBarA : (bar: Bar) => string
+>bar : Omit<Foo, "c">
+
+    return bar.a;
+>bar.a : string
+>bar : Omit<Foo, "c">
+>a : string
+}
+
+export function getBazA(baz: Baz) {
+>getBazA : (baz: Baz) => string
+>baz : Omit<Foo, "c" | "b">
+
+    return baz.a;
+>baz.a : string
+>baz : Omit<Foo, "c" | "b">
+>a : string
+}
+
+