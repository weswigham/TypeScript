--- conflicted
+++ resolved
@@ -1,240 +1,235 @@
-=== tests/cases/conformance/types/typeRelationships/subtypesAndSuperTypes/undefinedIsSubtypeOfEverything.ts ===
-// undefined is a subtype of every other types, no errors expected below
-
-class Base {
->Base : Base
-
-    foo: typeof undefined;
->foo : any
->undefined : undefined
-} 
-
-class D0 extends Base {
->D0 : D0
->Base : Base
-
-    foo: any;
->foo : any
-}
-
-class DA extends Base {
->DA : DA
->Base : Base
-
-    foo: typeof undefined; 
->foo : any
->undefined : undefined
-}
-
-class D1 extends Base {
->D1 : D1
->Base : Base
-
-    foo: string;
->foo : string
-}
-
-class D1A extends Base {
->D1A : D1A
->Base : Base
-
-    foo: String;
->foo : String
-}
-
-
-class D2 extends Base {
->D2 : D2
->Base : Base
-
-    foo: number;
->foo : number
-}
-
-class D2A extends Base {
->D2A : D2A
->Base : Base
-
-    foo: Number;
->foo : Number
-}
-
-
-class D3 extends Base {
->D3 : D3
->Base : Base
-
-    foo: boolean;
->foo : boolean
-}
-
-class D3A extends Base {
->D3A : D3A
->Base : Base
-
-    foo: Boolean;
->foo : Boolean
-}
-
-
-class D4 extends Base {
->D4 : D4
->Base : Base
-
-    foo: RegExp;
-<<<<<<< HEAD
->foo : RegExp<string>
->RegExp : RegExp<T>
-=======
->foo : RegExp
->>>>>>> b065902a
-}
-
-class D5 extends Base {
->D5 : D5
->Base : Base
-
-    foo: Date;
->foo : Date
-}
-
-
-class D6 extends Base {
->D6 : D6
->Base : Base
-
-    foo: number[];
->foo : number[]
-}
-
-class D7 extends Base {
->D7 : D7
->Base : Base
-
-    foo: { bar: number };
->foo : { bar: number; }
->bar : number
-}
-
-
-class D8 extends Base {
->D8 : D8
->Base : Base
-
-    foo: D7;
->foo : D7
-}
-
-interface I1 {
-    bar: string;
->bar : string
-}
-class D9 extends Base {
->D9 : D9
->Base : Base
-
-    foo: I1;
->foo : I1
-}
-
-
-class D10 extends Base {
->D10 : D10
->Base : Base
-
-    foo: () => number;
->foo : () => number
-}
-
-enum E { A }
->E : E
->A : E.A
-
-class D11 extends Base {
->D11 : D11
->Base : Base
-
-    foo: E;
->foo : E
-}
-
-function f() { }
->f : typeof f
-
-module f {
->f : typeof f
-
-    export var bar = 1;
->bar : number
->1 : 1
-}
-class D12 extends Base {
->D12 : D12
->Base : Base
-
-    foo: typeof f;
->foo : typeof f
->f : typeof f
-}
-
-
-class c { baz: string }
->c : c
->baz : string
-
-module c {
->c : typeof c
-
-    export var bar = 1;
->bar : number
->1 : 1
-}
-class D13 extends Base {
->D13 : D13
->Base : Base
-
-    foo: typeof c;
->foo : typeof c
->c : typeof c
-}
-
-
-class D14<T> extends Base {
->D14 : D14<T>
->Base : Base
-
-    foo: T;
->foo : T
-}
-
-
-class D15<T, U> extends Base {
->D15 : D15<T, U>
->Base : Base
-
-    foo: U;
->foo : U
-}
-
-//class D15<T, U extends T> extends Base {
-//    foo: U;
-//}
-
-
-class D16 extends Base {
->D16 : D16
->Base : Base
-
-    foo: Object;
->foo : Object
-}
-
-
-class D17 extends Base {
->D17 : D17
->Base : Base
-
-    foo: {};
->foo : {}
-}
-
+=== tests/cases/conformance/types/typeRelationships/subtypesAndSuperTypes/undefinedIsSubtypeOfEverything.ts ===
+// undefined is a subtype of every other types, no errors expected below
+
+class Base {
+>Base : Base
+
+    foo: typeof undefined;
+>foo : any
+>undefined : undefined
+} 
+
+class D0 extends Base {
+>D0 : D0
+>Base : Base
+
+    foo: any;
+>foo : any
+}
+
+class DA extends Base {
+>DA : DA
+>Base : Base
+
+    foo: typeof undefined; 
+>foo : any
+>undefined : undefined
+}
+
+class D1 extends Base {
+>D1 : D1
+>Base : Base
+
+    foo: string;
+>foo : string
+}
+
+class D1A extends Base {
+>D1A : D1A
+>Base : Base
+
+    foo: String;
+>foo : String
+}
+
+
+class D2 extends Base {
+>D2 : D2
+>Base : Base
+
+    foo: number;
+>foo : number
+}
+
+class D2A extends Base {
+>D2A : D2A
+>Base : Base
+
+    foo: Number;
+>foo : Number
+}
+
+
+class D3 extends Base {
+>D3 : D3
+>Base : Base
+
+    foo: boolean;
+>foo : boolean
+}
+
+class D3A extends Base {
+>D3A : D3A
+>Base : Base
+
+    foo: Boolean;
+>foo : Boolean
+}
+
+
+class D4 extends Base {
+>D4 : D4
+>Base : Base
+
+    foo: RegExp;
+>foo : RegExp<string>
+}
+
+class D5 extends Base {
+>D5 : D5
+>Base : Base
+
+    foo: Date;
+>foo : Date
+}
+
+
+class D6 extends Base {
+>D6 : D6
+>Base : Base
+
+    foo: number[];
+>foo : number[]
+}
+
+class D7 extends Base {
+>D7 : D7
+>Base : Base
+
+    foo: { bar: number };
+>foo : { bar: number; }
+>bar : number
+}
+
+
+class D8 extends Base {
+>D8 : D8
+>Base : Base
+
+    foo: D7;
+>foo : D7
+}
+
+interface I1 {
+    bar: string;
+>bar : string
+}
+class D9 extends Base {
+>D9 : D9
+>Base : Base
+
+    foo: I1;
+>foo : I1
+}
+
+
+class D10 extends Base {
+>D10 : D10
+>Base : Base
+
+    foo: () => number;
+>foo : () => number
+}
+
+enum E { A }
+>E : E
+>A : E.A
+
+class D11 extends Base {
+>D11 : D11
+>Base : Base
+
+    foo: E;
+>foo : E
+}
+
+function f() { }
+>f : typeof f
+
+module f {
+>f : typeof f
+
+    export var bar = 1;
+>bar : number
+>1 : 1
+}
+class D12 extends Base {
+>D12 : D12
+>Base : Base
+
+    foo: typeof f;
+>foo : typeof f
+>f : typeof f
+}
+
+
+class c { baz: string }
+>c : c
+>baz : string
+
+module c {
+>c : typeof c
+
+    export var bar = 1;
+>bar : number
+>1 : 1
+}
+class D13 extends Base {
+>D13 : D13
+>Base : Base
+
+    foo: typeof c;
+>foo : typeof c
+>c : typeof c
+}
+
+
+class D14<T> extends Base {
+>D14 : D14<T>
+>Base : Base
+
+    foo: T;
+>foo : T
+}
+
+
+class D15<T, U> extends Base {
+>D15 : D15<T, U>
+>Base : Base
+
+    foo: U;
+>foo : U
+}
+
+//class D15<T, U extends T> extends Base {
+//    foo: U;
+//}
+
+
+class D16 extends Base {
+>D16 : D16
+>Base : Base
+
+    foo: Object;
+>foo : Object
+}
+
+
+class D17 extends Base {
+>D17 : D17
+>Base : Base
+
+    foo: {};
+>foo : {}
+}
+