=== tests/cases/conformance/controlFlow/controlFlowForOfStatement.ts ===
let obj: number[];
>obj : number[]

let x: string | number | boolean | RegExp;
<<<<<<< HEAD
>x : string | number | boolean | RegExp<string>
>RegExp : RegExp<T>
=======
>x : string | number | boolean | RegExp
>>>>>>> b065902a

function a() {
>a : () => void

    x = true;
>x = true : true
>x : string | number | boolean | RegExp<string>
>true : true

    for (x of obj) {
>x : string | number | boolean | RegExp<string>
>obj : number[]

        x = x.toExponential();
>x = x.toExponential() : string
>x : string | number | boolean | RegExp<string>
>x.toExponential() : string
>x.toExponential : (fractionDigits?: number) => string
>x : number
>toExponential : (fractionDigits?: number) => string
    }
    x; // string | boolean
>x : string | true
}

<|MERGE_RESOLUTION|>--- conflicted
+++ resolved
@@ -1,36 +1,31 @@
-=== tests/cases/conformance/controlFlow/controlFlowForOfStatement.ts ===
-let obj: number[];
->obj : number[]
-
-let x: string | number | boolean | RegExp;
-<<<<<<< HEAD
->x : string | number | boolean | RegExp<string>
->RegExp : RegExp<T>
-=======
->x : string | number | boolean | RegExp
->>>>>>> b065902a
-
-function a() {
->a : () => void
-
-    x = true;
->x = true : true
->x : string | number | boolean | RegExp<string>
->true : true
-
-    for (x of obj) {
->x : string | number | boolean | RegExp<string>
->obj : number[]
-
-        x = x.toExponential();
->x = x.toExponential() : string
->x : string | number | boolean | RegExp<string>
->x.toExponential() : string
->x.toExponential : (fractionDigits?: number) => string
->x : number
->toExponential : (fractionDigits?: number) => string
-    }
-    x; // string | boolean
->x : string | true
-}
-
+=== tests/cases/conformance/controlFlow/controlFlowForOfStatement.ts ===
+let obj: number[];
+>obj : number[]
+
+let x: string | number | boolean | RegExp;
+>x : string | number | boolean | RegExp<string>
+
+function a() {
+>a : () => void
+
+    x = true;
+>x = true : true
+>x : string | number | boolean | RegExp<string>
+>true : true
+
+    for (x of obj) {
+>x : string | number | boolean | RegExp<string>
+>obj : number[]
+
+        x = x.toExponential();
+>x = x.toExponential() : string
+>x : string | number | boolean | RegExp<string>
+>x.toExponential() : string
+>x.toExponential : (fractionDigits?: number) => string
+>x : number
+>toExponential : (fractionDigits?: number) => string
+    }
+    x; // string | boolean
+>x : string | true
+}
+