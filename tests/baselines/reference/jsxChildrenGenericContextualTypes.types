--- conflicted
+++ resolved
@@ -1,150 +1,143 @@
-=== tests/cases/compiler/jsxChildrenGenericContextualTypes.tsx ===
-namespace JSX {
-    export interface Element {}
-    export interface ElementAttributesProperty { props: {}; }
->props : {}
-
-    export interface ElementChildrenAttribute { children: {}; }
->children : {}
-
-    export interface IntrinsicAttributes {}
-    export interface IntrinsicElements { [key: string]: Element }
->key : string
-}
-const Elem = <T,U=never>(p: { prop: T, children: (t: T) => T }) => <div></div>;
->Elem : <T, U = never>(p: { prop: T; children: (t: T) => T; }) => JSX.Element
-><T,U=never>(p: { prop: T, children: (t: T) => T }) => <div></div> : <T, U = never>(p: { prop: T; children: (t: T) => T; }) => JSX.Element
->p : { prop: T; children: (t: T) => T; }
->prop : T
->children : (t: T) => T
->t : T
-><div></div> : JSX.Element
->div : any
->div : any
-
-Elem({prop: {a: "x"}, children: i => ({a: "z"})});
->Elem({prop: {a: "x"}, children: i => ({a: "z"})}) : JSX.Element
->Elem : <T, U = never>(p: { prop: T; children: (t: T) => T; }) => JSX.Element
->{prop: {a: "x"}, children: i => ({a: "z"})} : { prop: { a: string; }; children: (i: { a: string; }) => { a: string; }; }
->prop : { a: string; }
->{a: "x"} : { a: string; }
->a : string
->"x" : "x"
->children : (i: { a: string; }) => { a: string; }
->i => ({a: "z"}) : (i: { a: string; }) => { a: string; }
->i : { a: string; }
->({a: "z"}) : { a: string; }
->{a: "z"} : { a: string; }
->a : string
->"z" : "z"
-
-const q = <Elem prop={{a: "x"}} children={i => ({a: "z"})} />
->q : JSX.Element
-><Elem prop={{a: "x"}} children={i => ({a: "z"})} /> : JSX.Element
->Elem : <T, U = never>(p: { prop: T; children: (t: T) => T; }) => JSX.Element
->prop : { a: string; }
->{a: "x"} : { a: string; }
->a : string
->"x" : "x"
->children : (i: { a: string; }) => { a: string; }
->i => ({a: "z"}) : (i: { a: string; }) => { a: string; }
->i : { a: string; }
->({a: "z"}) : { a: string; }
->{a: "z"} : { a: string; }
->a : string
->"z" : "z"
-
-const qq = <Elem prop={{a: "x"}}>{i => ({a: "z"})}</Elem>
->qq : JSX.Element
-><Elem prop={{a: "x"}}>{i => ({a: "z"})}</Elem> : JSX.Element
->Elem : <T, U = never>(p: { prop: T; children: (t: T) => T; }) => JSX.Element
->prop : { a: string; }
->{a: "x"} : { a: string; }
->a : string
->"x" : "x"
->i => ({a: "z"}) : (i: { a: string; }) => { a: string; }
->i : { a: string; }
->({a: "z"}) : { a: string; }
->{a: "z"} : { a: string; }
->a : string
->"z" : "z"
->Elem : <T, U = never>(p: { prop: T; children: (t: T) => T; }) => JSX.Element
-
-interface LitProps<T> { prop: T, children: (x: this) => T }
->prop : T
->children : (x: this) => T
->x : this
-
-const ElemLit = <T extends string>(p: LitProps<T>) => <div></div>;
->ElemLit : <T extends string>(p: LitProps<T>) => JSX.Element
-><T extends string>(p: LitProps<T>) => <div></div> : <T extends string>(p: LitProps<T>) => JSX.Element
->p : LitProps<T>
-><div></div> : JSX.Element
->div : any
->div : any
-
-ElemLit({prop: "x", children: () => "x"});
->ElemLit({prop: "x", children: () => "x"}) : JSX.Element
->ElemLit : <T extends string>(p: LitProps<T>) => JSX.Element
->{prop: "x", children: () => "x"} : { prop: "x"; children: () => "x"; }
->prop : "x"
->"x" : "x"
->children : () => "x"
->() => "x" : () => "x"
->"x" : "x"
-
-const j = <ElemLit prop="x" children={() => "x"} />
->j : JSX.Element
-><ElemLit prop="x" children={() => "x"} /> : JSX.Element
->ElemLit : <T extends string>(p: LitProps<T>) => JSX.Element
->prop : "x"
->children : () => "x"
->() => "x" : () => "x"
->"x" : "x"
-
-const jj = <ElemLit prop="x">{() => "x"}</ElemLit>
->jj : JSX.Element
-><ElemLit prop="x">{() => "x"}</ElemLit> : JSX.Element
->ElemLit : <T extends string>(p: LitProps<T>) => JSX.Element
->prop : "x"
->() => "x" : () => "x"
->"x" : "x"
->ElemLit : <T extends string>(p: LitProps<T>) => JSX.Element
-
-// Should error
-const arg = <ElemLit prop="x" children={p => "y"} />
->arg : JSX.Element
-><ElemLit prop="x" children={p => "y"} /> : JSX.Element
->ElemLit : <T extends string>(p: LitProps<T>) => JSX.Element
-<<<<<<< HEAD
->prop : "x"
->children : (p: LitProps<"x">) => "y"
->p => "y" : (p: LitProps<"x">) => "y"
->p : LitProps<"x">
-=======
->prop : string
->children : (p: JSX.IntrinsicAttributes & LitProps<"x">) => "y"
->p => "y" : (p: JSX.IntrinsicAttributes & LitProps<"x">) => "y"
->p : JSX.IntrinsicAttributes & LitProps<"x">
->>>>>>> afbf89e3
->"y" : "y"
-
-const argchild = <ElemLit prop="x">{p => "y"}</ElemLit>
->argchild : JSX.Element
-><ElemLit prop="x">{p => "y"}</ElemLit> : JSX.Element
->ElemLit : <T extends string>(p: LitProps<T>) => JSX.Element
->prop : string
->p => "y" : (p: JSX.IntrinsicAttributes & LitProps<"x">) => "y"
->p : JSX.IntrinsicAttributes & LitProps<"x">
->"y" : "y"
->ElemLit : <T extends string>(p: LitProps<T>) => JSX.Element
-
-const mismatched = <ElemLit prop="x">{() => 12}</ElemLit>
->mismatched : JSX.Element
-><ElemLit prop="x">{() => 12}</ElemLit> : JSX.Element
->ElemLit : <T extends string>(p: LitProps<T>) => JSX.Element
->prop : string
->() => 12 : () => number
->12 : 12
->ElemLit : <T extends string>(p: LitProps<T>) => JSX.Element
-
+=== tests/cases/compiler/jsxChildrenGenericContextualTypes.tsx ===
+namespace JSX {
+    export interface Element {}
+    export interface ElementAttributesProperty { props: {}; }
+>props : {}
+
+    export interface ElementChildrenAttribute { children: {}; }
+>children : {}
+
+    export interface IntrinsicAttributes {}
+    export interface IntrinsicElements { [key: string]: Element }
+>key : string
+}
+const Elem = <T,U=never>(p: { prop: T, children: (t: T) => T }) => <div></div>;
+>Elem : <T, U = never>(p: { prop: T; children: (t: T) => T; }) => JSX.Element
+><T,U=never>(p: { prop: T, children: (t: T) => T }) => <div></div> : <T, U = never>(p: { prop: T; children: (t: T) => T; }) => JSX.Element
+>p : { prop: T; children: (t: T) => T; }
+>prop : T
+>children : (t: T) => T
+>t : T
+><div></div> : JSX.Element
+>div : any
+>div : any
+
+Elem({prop: {a: "x"}, children: i => ({a: "z"})});
+>Elem({prop: {a: "x"}, children: i => ({a: "z"})}) : JSX.Element
+>Elem : <T, U = never>(p: { prop: T; children: (t: T) => T; }) => JSX.Element
+>{prop: {a: "x"}, children: i => ({a: "z"})} : { prop: { a: string; }; children: (i: { a: string; }) => { a: string; }; }
+>prop : { a: string; }
+>{a: "x"} : { a: string; }
+>a : string
+>"x" : "x"
+>children : (i: { a: string; }) => { a: string; }
+>i => ({a: "z"}) : (i: { a: string; }) => { a: string; }
+>i : { a: string; }
+>({a: "z"}) : { a: string; }
+>{a: "z"} : { a: string; }
+>a : string
+>"z" : "z"
+
+const q = <Elem prop={{a: "x"}} children={i => ({a: "z"})} />
+>q : JSX.Element
+><Elem prop={{a: "x"}} children={i => ({a: "z"})} /> : JSX.Element
+>Elem : <T, U = never>(p: { prop: T; children: (t: T) => T; }) => JSX.Element
+>prop : { a: string; }
+>{a: "x"} : { a: string; }
+>a : string
+>"x" : "x"
+>children : (i: { a: string; }) => { a: string; }
+>i => ({a: "z"}) : (i: { a: string; }) => { a: string; }
+>i : { a: string; }
+>({a: "z"}) : { a: string; }
+>{a: "z"} : { a: string; }
+>a : string
+>"z" : "z"
+
+const qq = <Elem prop={{a: "x"}}>{i => ({a: "z"})}</Elem>
+>qq : JSX.Element
+><Elem prop={{a: "x"}}>{i => ({a: "z"})}</Elem> : JSX.Element
+>Elem : <T, U = never>(p: { prop: T; children: (t: T) => T; }) => JSX.Element
+>prop : { a: string; }
+>{a: "x"} : { a: string; }
+>a : string
+>"x" : "x"
+>i => ({a: "z"}) : (i: { a: string; }) => { a: string; }
+>i : { a: string; }
+>({a: "z"}) : { a: string; }
+>{a: "z"} : { a: string; }
+>a : string
+>"z" : "z"
+>Elem : <T, U = never>(p: { prop: T; children: (t: T) => T; }) => JSX.Element
+
+interface LitProps<T> { prop: T, children: (x: this) => T }
+>prop : T
+>children : (x: this) => T
+>x : this
+
+const ElemLit = <T extends string>(p: LitProps<T>) => <div></div>;
+>ElemLit : <T extends string>(p: LitProps<T>) => JSX.Element
+><T extends string>(p: LitProps<T>) => <div></div> : <T extends string>(p: LitProps<T>) => JSX.Element
+>p : LitProps<T>
+><div></div> : JSX.Element
+>div : any
+>div : any
+
+ElemLit({prop: "x", children: () => "x"});
+>ElemLit({prop: "x", children: () => "x"}) : JSX.Element
+>ElemLit : <T extends string>(p: LitProps<T>) => JSX.Element
+>{prop: "x", children: () => "x"} : { prop: "x"; children: () => "x"; }
+>prop : "x"
+>"x" : "x"
+>children : () => "x"
+>() => "x" : () => "x"
+>"x" : "x"
+
+const j = <ElemLit prop="x" children={() => "x"} />
+>j : JSX.Element
+><ElemLit prop="x" children={() => "x"} /> : JSX.Element
+>ElemLit : <T extends string>(p: LitProps<T>) => JSX.Element
+>prop : "x"
+>children : () => "x"
+>() => "x" : () => "x"
+>"x" : "x"
+
+const jj = <ElemLit prop="x">{() => "x"}</ElemLit>
+>jj : JSX.Element
+><ElemLit prop="x">{() => "x"}</ElemLit> : JSX.Element
+>ElemLit : <T extends string>(p: LitProps<T>) => JSX.Element
+>prop : "x"
+>() => "x" : () => "x"
+>"x" : "x"
+>ElemLit : <T extends string>(p: LitProps<T>) => JSX.Element
+
+// Should error
+const arg = <ElemLit prop="x" children={p => "y"} />
+>arg : JSX.Element
+><ElemLit prop="x" children={p => "y"} /> : JSX.Element
+>ElemLit : <T extends string>(p: LitProps<T>) => JSX.Element
+>prop : string
+>children : (p: JSX.IntrinsicAttributes & LitProps<"x">) => "y"
+>p => "y" : (p: JSX.IntrinsicAttributes & LitProps<"x">) => "y"
+>p : JSX.IntrinsicAttributes & LitProps<"x">
+>"y" : "y"
+
+const argchild = <ElemLit prop="x">{p => "y"}</ElemLit>
+>argchild : JSX.Element
+><ElemLit prop="x">{p => "y"}</ElemLit> : JSX.Element
+>ElemLit : <T extends string>(p: LitProps<T>) => JSX.Element
+>prop : string
+>p => "y" : (p: JSX.IntrinsicAttributes & LitProps<"x">) => "y"
+>p : JSX.IntrinsicAttributes & LitProps<"x">
+>"y" : "y"
+>ElemLit : <T extends string>(p: LitProps<T>) => JSX.Element
+
+const mismatched = <ElemLit prop="x">{() => 12}</ElemLit>
+>mismatched : JSX.Element
+><ElemLit prop="x">{() => 12}</ElemLit> : JSX.Element
+>ElemLit : <T extends string>(p: LitProps<T>) => JSX.Element
+>prop : string
+>() => 12 : () => number
+>12 : 12
+>ElemLit : <T extends string>(p: LitProps<T>) => JSX.Element
+