tests/cases/conformance/types/typeRelationships/assignmentCompatibility/assignmentCompatWithStringIndexer.ts(15,1): error TS2322: Type 'A' is not assignable to type '{ [x: string]: Derived; }'.
<<<<<<< HEAD
  'string' index signatures are incompatible.
    Type 'Base' is not assignable to type 'Derived'.
      Property 'bar' is missing in type 'Base'.
tests/cases/conformance/types/typeRelationships/assignmentCompatibility/assignmentCompatWithStringIndexer.ts(19,1): error TS2322: Type 'A' is not assignable to type '{ [x: string]: Derived2; }'.
  'string' index signatures are incompatible.
    Type 'Base' is not assignable to type 'Derived2'.
      Property 'baz' is missing in type 'Base'.
=======
  Index signatures are incompatible.
    Property 'bar' is missing in type 'Base' but required in type 'Derived'.
tests/cases/conformance/types/typeRelationships/assignmentCompatibility/assignmentCompatWithStringIndexer.ts(19,1): error TS2322: Type 'A' is not assignable to type '{ [x: string]: Derived2; }'.
  Index signatures are incompatible.
    Type 'Base' is missing the following properties from type 'Derived2': baz, bar
>>>>>>> 4d74f673
tests/cases/conformance/types/typeRelationships/assignmentCompatibility/assignmentCompatWithStringIndexer.ts(33,5): error TS2322: Type 'A<Base>' is not assignable to type '{ [x: string]: Derived; }'.
  'string' index signatures are incompatible.
    Type 'Base' is not assignable to type 'Derived'.
tests/cases/conformance/types/typeRelationships/assignmentCompatibility/assignmentCompatWithStringIndexer.ts(41,5): error TS2322: Type 'A<Base>' is not assignable to type '{ [x: string]: Derived2; }'.
  'string' index signatures are incompatible.
    Type 'Base' is not assignable to type 'Derived2'.
tests/cases/conformance/types/typeRelationships/assignmentCompatibility/assignmentCompatWithStringIndexer.ts(46,9): error TS2322: Type '{ [x: string]: Derived; }' is not assignable to type 'A<T>'.
  'string' index signatures are incompatible.
    Type 'Derived' is not assignable to type 'T'.
tests/cases/conformance/types/typeRelationships/assignmentCompatibility/assignmentCompatWithStringIndexer.ts(47,9): error TS2322: Type 'A<T>' is not assignable to type '{ [x: string]: Derived; }'.
  'string' index signatures are incompatible.
    Type 'T' is not assignable to type 'Derived'.
      Type 'Base' is not assignable to type 'Derived'.
tests/cases/conformance/types/typeRelationships/assignmentCompatibility/assignmentCompatWithStringIndexer.ts(50,9): error TS2322: Type '{ [x: string]: Derived2; }' is not assignable to type 'A<T>'.
  'string' index signatures are incompatible.
    Type 'Derived2' is not assignable to type 'T'.
tests/cases/conformance/types/typeRelationships/assignmentCompatibility/assignmentCompatWithStringIndexer.ts(51,9): error TS2322: Type 'A<T>' is not assignable to type '{ [x: string]: Derived2; }'.
  'string' index signatures are incompatible.
    Type 'T' is not assignable to type 'Derived2'.
      Type 'Base' is not assignable to type 'Derived2'.


==== tests/cases/conformance/types/typeRelationships/assignmentCompatibility/assignmentCompatWithStringIndexer.ts (8 errors) ====
    // index signatures must be compatible in assignments
    
    interface Base { foo: string; }
    interface Derived extends Base { bar: string; }
    interface Derived2 extends Derived { baz: string; }
    
    class A {
        [x: string]: Base;
    }
    
    var a: A;
    
    var b: { [x: string]: Derived; }
    a = b; // ok
    b = a; // error
    ~
!!! error TS2322: Type 'A' is not assignable to type '{ [x: string]: Derived; }'.
<<<<<<< HEAD
!!! error TS2322:   'string' index signatures are incompatible.
!!! error TS2322:     Type 'Base' is not assignable to type 'Derived'.
!!! error TS2322:       Property 'bar' is missing in type 'Base'.
=======
!!! error TS2322:   Index signatures are incompatible.
!!! error TS2322:     Property 'bar' is missing in type 'Base' but required in type 'Derived'.
!!! related TS2728 tests/cases/conformance/types/typeRelationships/assignmentCompatibility/assignmentCompatWithStringIndexer.ts:4:34: 'bar' is declared here.
>>>>>>> 4d74f673
    
    var b2: { [x: string]: Derived2; }
    a = b2; // ok
    b2 = a; // error
    ~~
!!! error TS2322: Type 'A' is not assignable to type '{ [x: string]: Derived2; }'.
<<<<<<< HEAD
!!! error TS2322:   'string' index signatures are incompatible.
!!! error TS2322:     Type 'Base' is not assignable to type 'Derived2'.
!!! error TS2322:       Property 'baz' is missing in type 'Base'.
=======
!!! error TS2322:   Index signatures are incompatible.
!!! error TS2322:     Type 'Base' is missing the following properties from type 'Derived2': baz, bar
>>>>>>> 4d74f673
    
    module Generics {
        class A<T extends Base> {
            [x: string]: T;
        }
    
        class B extends A<Base> {
            [x: string]: Derived; // ok
        }
    
        var b1: { [x: string]: Derived; };
        var a1: A<Base>;
        a1 = b1; // ok
        b1 = a1; // error
        ~~
!!! error TS2322: Type 'A<Base>' is not assignable to type '{ [x: string]: Derived; }'.
!!! error TS2322:   'string' index signatures are incompatible.
!!! error TS2322:     Type 'Base' is not assignable to type 'Derived'.
    
        class B2 extends A<Base> {
            [x: string]: Derived2; // ok
        }
    
        var b2: { [x: string]: Derived2; };
        a1 = b2; // ok
        b2 = a1; // error
        ~~
!!! error TS2322: Type 'A<Base>' is not assignable to type '{ [x: string]: Derived2; }'.
!!! error TS2322:   'string' index signatures are incompatible.
!!! error TS2322:     Type 'Base' is not assignable to type 'Derived2'.
    
        function foo<T extends Base>() {
            var b3: { [x: string]: Derived; };
            var a3: A<T>;
            a3 = b3; // error
            ~~
!!! error TS2322: Type '{ [x: string]: Derived; }' is not assignable to type 'A<T>'.
!!! error TS2322:   'string' index signatures are incompatible.
!!! error TS2322:     Type 'Derived' is not assignable to type 'T'.
            b3 = a3; // error
            ~~
!!! error TS2322: Type 'A<T>' is not assignable to type '{ [x: string]: Derived; }'.
!!! error TS2322:   'string' index signatures are incompatible.
!!! error TS2322:     Type 'T' is not assignable to type 'Derived'.
!!! error TS2322:       Type 'Base' is not assignable to type 'Derived'.
    
            var b4: { [x: string]: Derived2; };
            a3 = b4; // error
            ~~
!!! error TS2322: Type '{ [x: string]: Derived2; }' is not assignable to type 'A<T>'.
!!! error TS2322:   'string' index signatures are incompatible.
!!! error TS2322:     Type 'Derived2' is not assignable to type 'T'.
            b4 = a3; // error
            ~~
!!! error TS2322: Type 'A<T>' is not assignable to type '{ [x: string]: Derived2; }'.
!!! error TS2322:   'string' index signatures are incompatible.
!!! error TS2322:     Type 'T' is not assignable to type 'Derived2'.
!!! error TS2322:       Type 'Base' is not assignable to type 'Derived2'.
        }
    }<|MERGE_RESOLUTION|>--- conflicted
+++ resolved
@@ -1,139 +1,117 @@
-tests/cases/conformance/types/typeRelationships/assignmentCompatibility/assignmentCompatWithStringIndexer.ts(15,1): error TS2322: Type 'A' is not assignable to type '{ [x: string]: Derived; }'.
-<<<<<<< HEAD
-  'string' index signatures are incompatible.
-    Type 'Base' is not assignable to type 'Derived'.
-      Property 'bar' is missing in type 'Base'.
-tests/cases/conformance/types/typeRelationships/assignmentCompatibility/assignmentCompatWithStringIndexer.ts(19,1): error TS2322: Type 'A' is not assignable to type '{ [x: string]: Derived2; }'.
-  'string' index signatures are incompatible.
-    Type 'Base' is not assignable to type 'Derived2'.
-      Property 'baz' is missing in type 'Base'.
-=======
-  Index signatures are incompatible.
-    Property 'bar' is missing in type 'Base' but required in type 'Derived'.
-tests/cases/conformance/types/typeRelationships/assignmentCompatibility/assignmentCompatWithStringIndexer.ts(19,1): error TS2322: Type 'A' is not assignable to type '{ [x: string]: Derived2; }'.
-  Index signatures are incompatible.
-    Type 'Base' is missing the following properties from type 'Derived2': baz, bar
->>>>>>> 4d74f673
-tests/cases/conformance/types/typeRelationships/assignmentCompatibility/assignmentCompatWithStringIndexer.ts(33,5): error TS2322: Type 'A<Base>' is not assignable to type '{ [x: string]: Derived; }'.
-  'string' index signatures are incompatible.
-    Type 'Base' is not assignable to type 'Derived'.
-tests/cases/conformance/types/typeRelationships/assignmentCompatibility/assignmentCompatWithStringIndexer.ts(41,5): error TS2322: Type 'A<Base>' is not assignable to type '{ [x: string]: Derived2; }'.
-  'string' index signatures are incompatible.
-    Type 'Base' is not assignable to type 'Derived2'.
-tests/cases/conformance/types/typeRelationships/assignmentCompatibility/assignmentCompatWithStringIndexer.ts(46,9): error TS2322: Type '{ [x: string]: Derived; }' is not assignable to type 'A<T>'.
-  'string' index signatures are incompatible.
-    Type 'Derived' is not assignable to type 'T'.
-tests/cases/conformance/types/typeRelationships/assignmentCompatibility/assignmentCompatWithStringIndexer.ts(47,9): error TS2322: Type 'A<T>' is not assignable to type '{ [x: string]: Derived; }'.
-  'string' index signatures are incompatible.
-    Type 'T' is not assignable to type 'Derived'.
-      Type 'Base' is not assignable to type 'Derived'.
-tests/cases/conformance/types/typeRelationships/assignmentCompatibility/assignmentCompatWithStringIndexer.ts(50,9): error TS2322: Type '{ [x: string]: Derived2; }' is not assignable to type 'A<T>'.
-  'string' index signatures are incompatible.
-    Type 'Derived2' is not assignable to type 'T'.
-tests/cases/conformance/types/typeRelationships/assignmentCompatibility/assignmentCompatWithStringIndexer.ts(51,9): error TS2322: Type 'A<T>' is not assignable to type '{ [x: string]: Derived2; }'.
-  'string' index signatures are incompatible.
-    Type 'T' is not assignable to type 'Derived2'.
-      Type 'Base' is not assignable to type 'Derived2'.
-
-
-==== tests/cases/conformance/types/typeRelationships/assignmentCompatibility/assignmentCompatWithStringIndexer.ts (8 errors) ====
-    // index signatures must be compatible in assignments
-    
-    interface Base { foo: string; }
-    interface Derived extends Base { bar: string; }
-    interface Derived2 extends Derived { baz: string; }
-    
-    class A {
-        [x: string]: Base;
-    }
-    
-    var a: A;
-    
-    var b: { [x: string]: Derived; }
-    a = b; // ok
-    b = a; // error
-    ~
-!!! error TS2322: Type 'A' is not assignable to type '{ [x: string]: Derived; }'.
-<<<<<<< HEAD
-!!! error TS2322:   'string' index signatures are incompatible.
-!!! error TS2322:     Type 'Base' is not assignable to type 'Derived'.
-!!! error TS2322:       Property 'bar' is missing in type 'Base'.
-=======
-!!! error TS2322:   Index signatures are incompatible.
-!!! error TS2322:     Property 'bar' is missing in type 'Base' but required in type 'Derived'.
-!!! related TS2728 tests/cases/conformance/types/typeRelationships/assignmentCompatibility/assignmentCompatWithStringIndexer.ts:4:34: 'bar' is declared here.
->>>>>>> 4d74f673
-    
-    var b2: { [x: string]: Derived2; }
-    a = b2; // ok
-    b2 = a; // error
-    ~~
-!!! error TS2322: Type 'A' is not assignable to type '{ [x: string]: Derived2; }'.
-<<<<<<< HEAD
-!!! error TS2322:   'string' index signatures are incompatible.
-!!! error TS2322:     Type 'Base' is not assignable to type 'Derived2'.
-!!! error TS2322:       Property 'baz' is missing in type 'Base'.
-=======
-!!! error TS2322:   Index signatures are incompatible.
-!!! error TS2322:     Type 'Base' is missing the following properties from type 'Derived2': baz, bar
->>>>>>> 4d74f673
-    
-    module Generics {
-        class A<T extends Base> {
-            [x: string]: T;
-        }
-    
-        class B extends A<Base> {
-            [x: string]: Derived; // ok
-        }
-    
-        var b1: { [x: string]: Derived; };
-        var a1: A<Base>;
-        a1 = b1; // ok
-        b1 = a1; // error
-        ~~
-!!! error TS2322: Type 'A<Base>' is not assignable to type '{ [x: string]: Derived; }'.
-!!! error TS2322:   'string' index signatures are incompatible.
-!!! error TS2322:     Type 'Base' is not assignable to type 'Derived'.
-    
-        class B2 extends A<Base> {
-            [x: string]: Derived2; // ok
-        }
-    
-        var b2: { [x: string]: Derived2; };
-        a1 = b2; // ok
-        b2 = a1; // error
-        ~~
-!!! error TS2322: Type 'A<Base>' is not assignable to type '{ [x: string]: Derived2; }'.
-!!! error TS2322:   'string' index signatures are incompatible.
-!!! error TS2322:     Type 'Base' is not assignable to type 'Derived2'.
-    
-        function foo<T extends Base>() {
-            var b3: { [x: string]: Derived; };
-            var a3: A<T>;
-            a3 = b3; // error
-            ~~
-!!! error TS2322: Type '{ [x: string]: Derived; }' is not assignable to type 'A<T>'.
-!!! error TS2322:   'string' index signatures are incompatible.
-!!! error TS2322:     Type 'Derived' is not assignable to type 'T'.
-            b3 = a3; // error
-            ~~
-!!! error TS2322: Type 'A<T>' is not assignable to type '{ [x: string]: Derived; }'.
-!!! error TS2322:   'string' index signatures are incompatible.
-!!! error TS2322:     Type 'T' is not assignable to type 'Derived'.
-!!! error TS2322:       Type 'Base' is not assignable to type 'Derived'.
-    
-            var b4: { [x: string]: Derived2; };
-            a3 = b4; // error
-            ~~
-!!! error TS2322: Type '{ [x: string]: Derived2; }' is not assignable to type 'A<T>'.
-!!! error TS2322:   'string' index signatures are incompatible.
-!!! error TS2322:     Type 'Derived2' is not assignable to type 'T'.
-            b4 = a3; // error
-            ~~
-!!! error TS2322: Type 'A<T>' is not assignable to type '{ [x: string]: Derived2; }'.
-!!! error TS2322:   'string' index signatures are incompatible.
-!!! error TS2322:     Type 'T' is not assignable to type 'Derived2'.
-!!! error TS2322:       Type 'Base' is not assignable to type 'Derived2'.
-        }
+tests/cases/conformance/types/typeRelationships/assignmentCompatibility/assignmentCompatWithStringIndexer.ts(15,1): error TS2322: Type 'A' is not assignable to type '{ [x: string]: Derived; }'.
+  'string' index signatures are incompatible.
+    Property 'bar' is missing in type 'Base' but required in type 'Derived'.
+tests/cases/conformance/types/typeRelationships/assignmentCompatibility/assignmentCompatWithStringIndexer.ts(19,1): error TS2322: Type 'A' is not assignable to type '{ [x: string]: Derived2; }'.
+  'string' index signatures are incompatible.
+    Type 'Base' is missing the following properties from type 'Derived2': baz, bar
+tests/cases/conformance/types/typeRelationships/assignmentCompatibility/assignmentCompatWithStringIndexer.ts(33,5): error TS2322: Type 'A<Base>' is not assignable to type '{ [x: string]: Derived; }'.
+  'string' index signatures are incompatible.
+    Type 'Base' is not assignable to type 'Derived'.
+tests/cases/conformance/types/typeRelationships/assignmentCompatibility/assignmentCompatWithStringIndexer.ts(41,5): error TS2322: Type 'A<Base>' is not assignable to type '{ [x: string]: Derived2; }'.
+  'string' index signatures are incompatible.
+    Type 'Base' is not assignable to type 'Derived2'.
+tests/cases/conformance/types/typeRelationships/assignmentCompatibility/assignmentCompatWithStringIndexer.ts(46,9): error TS2322: Type '{ [x: string]: Derived; }' is not assignable to type 'A<T>'.
+  'string' index signatures are incompatible.
+    Type 'Derived' is not assignable to type 'T'.
+tests/cases/conformance/types/typeRelationships/assignmentCompatibility/assignmentCompatWithStringIndexer.ts(47,9): error TS2322: Type 'A<T>' is not assignable to type '{ [x: string]: Derived; }'.
+  'string' index signatures are incompatible.
+    Type 'T' is not assignable to type 'Derived'.
+      Type 'Base' is not assignable to type 'Derived'.
+tests/cases/conformance/types/typeRelationships/assignmentCompatibility/assignmentCompatWithStringIndexer.ts(50,9): error TS2322: Type '{ [x: string]: Derived2; }' is not assignable to type 'A<T>'.
+  'string' index signatures are incompatible.
+    Type 'Derived2' is not assignable to type 'T'.
+tests/cases/conformance/types/typeRelationships/assignmentCompatibility/assignmentCompatWithStringIndexer.ts(51,9): error TS2322: Type 'A<T>' is not assignable to type '{ [x: string]: Derived2; }'.
+  'string' index signatures are incompatible.
+    Type 'T' is not assignable to type 'Derived2'.
+      Type 'Base' is not assignable to type 'Derived2'.
+
+
+==== tests/cases/conformance/types/typeRelationships/assignmentCompatibility/assignmentCompatWithStringIndexer.ts (8 errors) ====
+    // index signatures must be compatible in assignments
+    
+    interface Base { foo: string; }
+    interface Derived extends Base { bar: string; }
+    interface Derived2 extends Derived { baz: string; }
+    
+    class A {
+        [x: string]: Base;
+    }
+    
+    var a: A;
+    
+    var b: { [x: string]: Derived; }
+    a = b; // ok
+    b = a; // error
+    ~
+!!! error TS2322: Type 'A' is not assignable to type '{ [x: string]: Derived; }'.
+!!! error TS2322:   'string' index signatures are incompatible.
+!!! error TS2322:     Property 'bar' is missing in type 'Base' but required in type 'Derived'.
+!!! related TS2728 tests/cases/conformance/types/typeRelationships/assignmentCompatibility/assignmentCompatWithStringIndexer.ts:4:34: 'bar' is declared here.
+    
+    var b2: { [x: string]: Derived2; }
+    a = b2; // ok
+    b2 = a; // error
+    ~~
+!!! error TS2322: Type 'A' is not assignable to type '{ [x: string]: Derived2; }'.
+!!! error TS2322:   'string' index signatures are incompatible.
+!!! error TS2322:     Type 'Base' is missing the following properties from type 'Derived2': baz, bar
+    
+    module Generics {
+        class A<T extends Base> {
+            [x: string]: T;
+        }
+    
+        class B extends A<Base> {
+            [x: string]: Derived; // ok
+        }
+    
+        var b1: { [x: string]: Derived; };
+        var a1: A<Base>;
+        a1 = b1; // ok
+        b1 = a1; // error
+        ~~
+!!! error TS2322: Type 'A<Base>' is not assignable to type '{ [x: string]: Derived; }'.
+!!! error TS2322:   'string' index signatures are incompatible.
+!!! error TS2322:     Type 'Base' is not assignable to type 'Derived'.
+    
+        class B2 extends A<Base> {
+            [x: string]: Derived2; // ok
+        }
+    
+        var b2: { [x: string]: Derived2; };
+        a1 = b2; // ok
+        b2 = a1; // error
+        ~~
+!!! error TS2322: Type 'A<Base>' is not assignable to type '{ [x: string]: Derived2; }'.
+!!! error TS2322:   'string' index signatures are incompatible.
+!!! error TS2322:     Type 'Base' is not assignable to type 'Derived2'.
+    
+        function foo<T extends Base>() {
+            var b3: { [x: string]: Derived; };
+            var a3: A<T>;
+            a3 = b3; // error
+            ~~
+!!! error TS2322: Type '{ [x: string]: Derived; }' is not assignable to type 'A<T>'.
+!!! error TS2322:   'string' index signatures are incompatible.
+!!! error TS2322:     Type 'Derived' is not assignable to type 'T'.
+            b3 = a3; // error
+            ~~
+!!! error TS2322: Type 'A<T>' is not assignable to type '{ [x: string]: Derived; }'.
+!!! error TS2322:   'string' index signatures are incompatible.
+!!! error TS2322:     Type 'T' is not assignable to type 'Derived'.
+!!! error TS2322:       Type 'Base' is not assignable to type 'Derived'.
+    
+            var b4: { [x: string]: Derived2; };
+            a3 = b4; // error
+            ~~
+!!! error TS2322: Type '{ [x: string]: Derived2; }' is not assignable to type 'A<T>'.
+!!! error TS2322:   'string' index signatures are incompatible.
+!!! error TS2322:     Type 'Derived2' is not assignable to type 'T'.
+            b4 = a3; // error
+            ~~
+!!! error TS2322: Type 'A<T>' is not assignable to type '{ [x: string]: Derived2; }'.
+!!! error TS2322:   'string' index signatures are incompatible.
+!!! error TS2322:     Type 'T' is not assignable to type 'Derived2'.
+!!! error TS2322:       Type 'Base' is not assignable to type 'Derived2'.
+        }
     }