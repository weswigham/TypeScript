<<<<<<< HEAD
tests/cases/conformance/types/members/objectTypeHidingMembersOfExtendedObject.ts(11,5): error TS2411: Property 'constructor' of type 'Function' is not assignable to 'string' index type 'Object'.
tests/cases/conformance/types/members/objectTypeHidingMembersOfExtendedObject.ts(11,5): error TS2411: Property 'data' of type 'A' is not assignable to 'string' index type 'Object'.
tests/cases/conformance/types/members/objectTypeHidingMembersOfExtendedObject.ts(11,5): error TS2411: Property 'hasOwnProperty' of type '(v: string | number | symbol) => boolean' is not assignable to 'string' index type 'Object'.
tests/cases/conformance/types/members/objectTypeHidingMembersOfExtendedObject.ts(11,5): error TS2411: Property 'isPrototypeOf' of type '(v: Object) => boolean' is not assignable to 'string' index type 'Object'.
tests/cases/conformance/types/members/objectTypeHidingMembersOfExtendedObject.ts(11,5): error TS2411: Property 'propertyIsEnumerable' of type '(v: string | number | symbol) => boolean' is not assignable to 'string' index type 'Object'.
tests/cases/conformance/types/members/objectTypeHidingMembersOfExtendedObject.ts(11,5): error TS2411: Property 'toLocaleString' of type '() => string' is not assignable to 'string' index type 'Object'.
tests/cases/conformance/types/members/objectTypeHidingMembersOfExtendedObject.ts(11,5): error TS2411: Property 'toString' of type '() => string' is not assignable to 'string' index type 'Object'.
tests/cases/conformance/types/members/objectTypeHidingMembersOfExtendedObject.ts(11,5): error TS2411: Property 'valueOf' of type '() => Object' is not assignable to 'string' index type 'Object'.
=======
tests/cases/conformance/types/members/objectTypeHidingMembersOfExtendedObject.ts(11,5): error TS2411: Property 'constructor' of type 'Function' is not assignable to string index type 'Object'.
tests/cases/conformance/types/members/objectTypeHidingMembersOfExtendedObject.ts(11,5): error TS2411: Property 'data' of type 'A' is not assignable to string index type 'Object'.
tests/cases/conformance/types/members/objectTypeHidingMembersOfExtendedObject.ts(11,5): error TS2411: Property 'hasOwnProperty' of type '(v: PropertyKey) => boolean' is not assignable to string index type 'Object'.
tests/cases/conformance/types/members/objectTypeHidingMembersOfExtendedObject.ts(11,5): error TS2411: Property 'isPrototypeOf' of type '(v: Object) => boolean' is not assignable to string index type 'Object'.
tests/cases/conformance/types/members/objectTypeHidingMembersOfExtendedObject.ts(11,5): error TS2411: Property 'propertyIsEnumerable' of type '(v: PropertyKey) => boolean' is not assignable to string index type 'Object'.
tests/cases/conformance/types/members/objectTypeHidingMembersOfExtendedObject.ts(11,5): error TS2411: Property 'toLocaleString' of type '() => string' is not assignable to string index type 'Object'.
tests/cases/conformance/types/members/objectTypeHidingMembersOfExtendedObject.ts(11,5): error TS2411: Property 'toString' of type '() => string' is not assignable to string index type 'Object'.
tests/cases/conformance/types/members/objectTypeHidingMembersOfExtendedObject.ts(11,5): error TS2411: Property 'valueOf' of type '() => Object' is not assignable to string index type 'Object'.
>>>>>>> a8742e35


==== tests/cases/conformance/types/members/objectTypeHidingMembersOfExtendedObject.ts (8 errors) ====
    class A {
        foo: string;
    }
    
    class B extends A {
        bar: string;
    }
    
    interface Object {
        data: A;
        [x: string]: Object;
        ~~~~~~~~~~~~~~~~~~~~
!!! error TS2411: Property 'constructor' of type 'Function' is not assignable to 'string' index type 'Object'.
        ~~~~~~~~~~~~~~~~~~~~
!!! error TS2411: Property 'data' of type 'A' is not assignable to 'string' index type 'Object'.
        ~~~~~~~~~~~~~~~~~~~~
<<<<<<< HEAD
!!! error TS2411: Property 'hasOwnProperty' of type '(v: string | number | symbol) => boolean' is not assignable to 'string' index type 'Object'.
=======
!!! error TS2411: Property 'hasOwnProperty' of type '(v: PropertyKey) => boolean' is not assignable to string index type 'Object'.
>>>>>>> a8742e35
        ~~~~~~~~~~~~~~~~~~~~
!!! error TS2411: Property 'isPrototypeOf' of type '(v: Object) => boolean' is not assignable to 'string' index type 'Object'.
        ~~~~~~~~~~~~~~~~~~~~
<<<<<<< HEAD
!!! error TS2411: Property 'propertyIsEnumerable' of type '(v: string | number | symbol) => boolean' is not assignable to 'string' index type 'Object'.
=======
!!! error TS2411: Property 'propertyIsEnumerable' of type '(v: PropertyKey) => boolean' is not assignable to string index type 'Object'.
>>>>>>> a8742e35
        ~~~~~~~~~~~~~~~~~~~~
!!! error TS2411: Property 'toLocaleString' of type '() => string' is not assignable to 'string' index type 'Object'.
        ~~~~~~~~~~~~~~~~~~~~
!!! error TS2411: Property 'toString' of type '() => string' is not assignable to 'string' index type 'Object'.
        ~~~~~~~~~~~~~~~~~~~~
!!! error TS2411: Property 'valueOf' of type '() => Object' is not assignable to 'string' index type 'Object'.
    }
    
    class C {
        valueOf() { }
        data: B;
        [x: string]: any;
    }
    
    var c: C;
    var r1: void = c.valueOf();
    var r1b: B = c.data;
    var r1c = r1b['hm']; // should be 'Object'
    var r1d = c['hm']; // should be 'any'
    
    interface I {
        valueOf(): void;
        data: B;
        [x: string]: any;
    }
    
    var i: I;
    var r2: void = i.valueOf();
    var r2b: B = i.data;
    var r2c = r2b['hm']; // should be 'Object'
    var r2d = i['hm']; // should be 'any'
    
    var a = {
        valueOf: () => { },
        data: new B()
    }
    
    var r3: void = a.valueOf();
    var r3b: B = a.data;
    var r3c = r3b['hm']; // should be 'Object'
    var r3d = i['hm'];
    
    var b: {
        valueOf(): void;
        data: B;
        [x: string]: any;
    }
    
    var r4: void = b.valueOf();<|MERGE_RESOLUTION|>--- conflicted
+++ resolved
@@ -1,100 +1,81 @@
-<<<<<<< HEAD
-tests/cases/conformance/types/members/objectTypeHidingMembersOfExtendedObject.ts(11,5): error TS2411: Property 'constructor' of type 'Function' is not assignable to 'string' index type 'Object'.
-tests/cases/conformance/types/members/objectTypeHidingMembersOfExtendedObject.ts(11,5): error TS2411: Property 'data' of type 'A' is not assignable to 'string' index type 'Object'.
-tests/cases/conformance/types/members/objectTypeHidingMembersOfExtendedObject.ts(11,5): error TS2411: Property 'hasOwnProperty' of type '(v: string | number | symbol) => boolean' is not assignable to 'string' index type 'Object'.
-tests/cases/conformance/types/members/objectTypeHidingMembersOfExtendedObject.ts(11,5): error TS2411: Property 'isPrototypeOf' of type '(v: Object) => boolean' is not assignable to 'string' index type 'Object'.
-tests/cases/conformance/types/members/objectTypeHidingMembersOfExtendedObject.ts(11,5): error TS2411: Property 'propertyIsEnumerable' of type '(v: string | number | symbol) => boolean' is not assignable to 'string' index type 'Object'.
-tests/cases/conformance/types/members/objectTypeHidingMembersOfExtendedObject.ts(11,5): error TS2411: Property 'toLocaleString' of type '() => string' is not assignable to 'string' index type 'Object'.
-tests/cases/conformance/types/members/objectTypeHidingMembersOfExtendedObject.ts(11,5): error TS2411: Property 'toString' of type '() => string' is not assignable to 'string' index type 'Object'.
-tests/cases/conformance/types/members/objectTypeHidingMembersOfExtendedObject.ts(11,5): error TS2411: Property 'valueOf' of type '() => Object' is not assignable to 'string' index type 'Object'.
-=======
-tests/cases/conformance/types/members/objectTypeHidingMembersOfExtendedObject.ts(11,5): error TS2411: Property 'constructor' of type 'Function' is not assignable to string index type 'Object'.
-tests/cases/conformance/types/members/objectTypeHidingMembersOfExtendedObject.ts(11,5): error TS2411: Property 'data' of type 'A' is not assignable to string index type 'Object'.
-tests/cases/conformance/types/members/objectTypeHidingMembersOfExtendedObject.ts(11,5): error TS2411: Property 'hasOwnProperty' of type '(v: PropertyKey) => boolean' is not assignable to string index type 'Object'.
-tests/cases/conformance/types/members/objectTypeHidingMembersOfExtendedObject.ts(11,5): error TS2411: Property 'isPrototypeOf' of type '(v: Object) => boolean' is not assignable to string index type 'Object'.
-tests/cases/conformance/types/members/objectTypeHidingMembersOfExtendedObject.ts(11,5): error TS2411: Property 'propertyIsEnumerable' of type '(v: PropertyKey) => boolean' is not assignable to string index type 'Object'.
-tests/cases/conformance/types/members/objectTypeHidingMembersOfExtendedObject.ts(11,5): error TS2411: Property 'toLocaleString' of type '() => string' is not assignable to string index type 'Object'.
-tests/cases/conformance/types/members/objectTypeHidingMembersOfExtendedObject.ts(11,5): error TS2411: Property 'toString' of type '() => string' is not assignable to string index type 'Object'.
-tests/cases/conformance/types/members/objectTypeHidingMembersOfExtendedObject.ts(11,5): error TS2411: Property 'valueOf' of type '() => Object' is not assignable to string index type 'Object'.
->>>>>>> a8742e35
-
-
-==== tests/cases/conformance/types/members/objectTypeHidingMembersOfExtendedObject.ts (8 errors) ====
-    class A {
-        foo: string;
-    }
-    
-    class B extends A {
-        bar: string;
-    }
-    
-    interface Object {
-        data: A;
-        [x: string]: Object;
-        ~~~~~~~~~~~~~~~~~~~~
-!!! error TS2411: Property 'constructor' of type 'Function' is not assignable to 'string' index type 'Object'.
-        ~~~~~~~~~~~~~~~~~~~~
-!!! error TS2411: Property 'data' of type 'A' is not assignable to 'string' index type 'Object'.
-        ~~~~~~~~~~~~~~~~~~~~
-<<<<<<< HEAD
-!!! error TS2411: Property 'hasOwnProperty' of type '(v: string | number | symbol) => boolean' is not assignable to 'string' index type 'Object'.
-=======
-!!! error TS2411: Property 'hasOwnProperty' of type '(v: PropertyKey) => boolean' is not assignable to string index type 'Object'.
->>>>>>> a8742e35
-        ~~~~~~~~~~~~~~~~~~~~
-!!! error TS2411: Property 'isPrototypeOf' of type '(v: Object) => boolean' is not assignable to 'string' index type 'Object'.
-        ~~~~~~~~~~~~~~~~~~~~
-<<<<<<< HEAD
-!!! error TS2411: Property 'propertyIsEnumerable' of type '(v: string | number | symbol) => boolean' is not assignable to 'string' index type 'Object'.
-=======
-!!! error TS2411: Property 'propertyIsEnumerable' of type '(v: PropertyKey) => boolean' is not assignable to string index type 'Object'.
->>>>>>> a8742e35
-        ~~~~~~~~~~~~~~~~~~~~
-!!! error TS2411: Property 'toLocaleString' of type '() => string' is not assignable to 'string' index type 'Object'.
-        ~~~~~~~~~~~~~~~~~~~~
-!!! error TS2411: Property 'toString' of type '() => string' is not assignable to 'string' index type 'Object'.
-        ~~~~~~~~~~~~~~~~~~~~
-!!! error TS2411: Property 'valueOf' of type '() => Object' is not assignable to 'string' index type 'Object'.
-    }
-    
-    class C {
-        valueOf() { }
-        data: B;
-        [x: string]: any;
-    }
-    
-    var c: C;
-    var r1: void = c.valueOf();
-    var r1b: B = c.data;
-    var r1c = r1b['hm']; // should be 'Object'
-    var r1d = c['hm']; // should be 'any'
-    
-    interface I {
-        valueOf(): void;
-        data: B;
-        [x: string]: any;
-    }
-    
-    var i: I;
-    var r2: void = i.valueOf();
-    var r2b: B = i.data;
-    var r2c = r2b['hm']; // should be 'Object'
-    var r2d = i['hm']; // should be 'any'
-    
-    var a = {
-        valueOf: () => { },
-        data: new B()
-    }
-    
-    var r3: void = a.valueOf();
-    var r3b: B = a.data;
-    var r3c = r3b['hm']; // should be 'Object'
-    var r3d = i['hm'];
-    
-    var b: {
-        valueOf(): void;
-        data: B;
-        [x: string]: any;
-    }
-    
+tests/cases/conformance/types/members/objectTypeHidingMembersOfExtendedObject.ts(11,5): error TS2411: Property 'constructor' of type 'Function' is not assignable to 'string' index type 'Object'.
+tests/cases/conformance/types/members/objectTypeHidingMembersOfExtendedObject.ts(11,5): error TS2411: Property 'data' of type 'A' is not assignable to 'string' index type 'Object'.
+tests/cases/conformance/types/members/objectTypeHidingMembersOfExtendedObject.ts(11,5): error TS2411: Property 'hasOwnProperty' of type '(v: PropertyKey) => boolean' is not assignable to 'string' index type 'Object'.
+tests/cases/conformance/types/members/objectTypeHidingMembersOfExtendedObject.ts(11,5): error TS2411: Property 'isPrototypeOf' of type '(v: Object) => boolean' is not assignable to 'string' index type 'Object'.
+tests/cases/conformance/types/members/objectTypeHidingMembersOfExtendedObject.ts(11,5): error TS2411: Property 'propertyIsEnumerable' of type '(v: PropertyKey) => boolean' is not assignable to 'string' index type 'Object'.
+tests/cases/conformance/types/members/objectTypeHidingMembersOfExtendedObject.ts(11,5): error TS2411: Property 'toLocaleString' of type '() => string' is not assignable to 'string' index type 'Object'.
+tests/cases/conformance/types/members/objectTypeHidingMembersOfExtendedObject.ts(11,5): error TS2411: Property 'toString' of type '() => string' is not assignable to 'string' index type 'Object'.
+tests/cases/conformance/types/members/objectTypeHidingMembersOfExtendedObject.ts(11,5): error TS2411: Property 'valueOf' of type '() => Object' is not assignable to 'string' index type 'Object'.
+
+
+==== tests/cases/conformance/types/members/objectTypeHidingMembersOfExtendedObject.ts (8 errors) ====
+    class A {
+        foo: string;
+    }
+    
+    class B extends A {
+        bar: string;
+    }
+    
+    interface Object {
+        data: A;
+        [x: string]: Object;
+        ~~~~~~~~~~~~~~~~~~~~
+!!! error TS2411: Property 'constructor' of type 'Function' is not assignable to 'string' index type 'Object'.
+        ~~~~~~~~~~~~~~~~~~~~
+!!! error TS2411: Property 'data' of type 'A' is not assignable to 'string' index type 'Object'.
+        ~~~~~~~~~~~~~~~~~~~~
+!!! error TS2411: Property 'hasOwnProperty' of type '(v: PropertyKey) => boolean' is not assignable to 'string' index type 'Object'.
+        ~~~~~~~~~~~~~~~~~~~~
+!!! error TS2411: Property 'isPrototypeOf' of type '(v: Object) => boolean' is not assignable to 'string' index type 'Object'.
+        ~~~~~~~~~~~~~~~~~~~~
+!!! error TS2411: Property 'propertyIsEnumerable' of type '(v: PropertyKey) => boolean' is not assignable to 'string' index type 'Object'.
+        ~~~~~~~~~~~~~~~~~~~~
+!!! error TS2411: Property 'toLocaleString' of type '() => string' is not assignable to 'string' index type 'Object'.
+        ~~~~~~~~~~~~~~~~~~~~
+!!! error TS2411: Property 'toString' of type '() => string' is not assignable to 'string' index type 'Object'.
+        ~~~~~~~~~~~~~~~~~~~~
+!!! error TS2411: Property 'valueOf' of type '() => Object' is not assignable to 'string' index type 'Object'.
+    }
+    
+    class C {
+        valueOf() { }
+        data: B;
+        [x: string]: any;
+    }
+    
+    var c: C;
+    var r1: void = c.valueOf();
+    var r1b: B = c.data;
+    var r1c = r1b['hm']; // should be 'Object'
+    var r1d = c['hm']; // should be 'any'
+    
+    interface I {
+        valueOf(): void;
+        data: B;
+        [x: string]: any;
+    }
+    
+    var i: I;
+    var r2: void = i.valueOf();
+    var r2b: B = i.data;
+    var r2c = r2b['hm']; // should be 'Object'
+    var r2d = i['hm']; // should be 'any'
+    
+    var a = {
+        valueOf: () => { },
+        data: new B()
+    }
+    
+    var r3: void = a.valueOf();
+    var r3b: B = a.data;
+    var r3c = r3b['hm']; // should be 'Object'
+    var r3d = i['hm'];
+    
+    var b: {
+        valueOf(): void;
+        data: B;
+        [x: string]: any;
+    }
+    
     var r4: void = b.valueOf();