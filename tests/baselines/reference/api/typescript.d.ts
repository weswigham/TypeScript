--- conflicted
+++ resolved
@@ -2149,16 +2149,10 @@
         getDeclaredTypeOfSymbol(symbol: Symbol): Type;
         getPropertiesOfType(type: Type): Symbol[];
         getPropertyOfType(type: Type, propertyName: string): Symbol | undefined;
-<<<<<<< HEAD
-        getIndexInfosOfType(type: Type, indexType?: Type): ReadonlyArray<IndexInfo> | undefined;
-        getSignaturesOfType(type: Type, kind: SignatureKind): ReadonlyArray<Signature>;
+        getPrivateIdentifierPropertyOfType(leftType: Type, name: string, location: Node): Symbol | undefined;
+        getIndexInfosOfType(type: Type, indexType?: Type): readonly IndexInfo[] | undefined;
+        getSignaturesOfType(type: Type, kind: SignatureKind): readonly Signature[];
         getIndexTypeOfType(type: Type, indexType: Type): Type | undefined;
-=======
-        getPrivateIdentifierPropertyOfType(leftType: Type, name: string, location: Node): Symbol | undefined;
-        getIndexInfoOfType(type: Type, kind: IndexKind): IndexInfo | undefined;
-        getSignaturesOfType(type: Type, kind: SignatureKind): readonly Signature[];
-        getIndexTypeOfType(type: Type, kind: IndexKind): Type | undefined;
->>>>>>> 6c6315db
         getBaseTypes(type: InterfaceType): BaseType[];
         getBaseTypeOfLiteralType(type: Type): Type;
         getWidenedType(type: Type): Type;
@@ -2173,11 +2167,7 @@
             typeArguments?: NodeArray<TypeNode>;
         } | undefined;
         /** Note that the resulting nodes cannot be checked. */
-<<<<<<< HEAD
-        indexInfoToIndexSignatureDeclaration(indexInfo: IndexInfo, enclosingDeclaration?: Node, flags?: NodeBuilderFlags): IndexSignatureDeclaration | undefined;
-=======
-        indexInfoToIndexSignatureDeclaration(indexInfo: IndexInfo, kind: IndexKind, enclosingDeclaration: Node | undefined, flags: NodeBuilderFlags | undefined): IndexSignatureDeclaration | undefined;
->>>>>>> 6c6315db
+        indexInfoToIndexSignatureDeclaration(indexInfo: IndexInfo, enclosingDeclaration: Node | undefined, flags?: NodeBuilderFlags): IndexSignatureDeclaration | undefined;
         /** Note that the resulting nodes cannot be checked. */
         symbolToEntityName(symbol: Symbol, meaning: SymbolFlags, enclosingDeclaration: Node | undefined, flags: NodeBuilderFlags | undefined): EntityName | undefined;
         /** Note that the resulting nodes cannot be checked. */
@@ -2683,12 +2673,8 @@
         String = 0,
         Number = 1
     }
-<<<<<<< HEAD
-    interface IndexInfo {
+    export interface IndexInfo {
         indexType: Type;
-=======
-    export interface IndexInfo {
->>>>>>> 6c6315db
         type: Type;
         isReadonly: boolean;
         declaration?: IndexSignatureDeclaration;
@@ -5306,16 +5292,9 @@
         getProperties(): Symbol[];
         getProperty(propertyName: string): Symbol | undefined;
         getApparentProperties(): Symbol[];
-<<<<<<< HEAD
-        getCallSignatures(): ReadonlyArray<Signature>;
-        getConstructSignatures(): ReadonlyArray<Signature>;
-        getTypeIndexedByType(indexType: Type): Type | undefined;
-=======
         getCallSignatures(): readonly Signature[];
         getConstructSignatures(): readonly Signature[];
-        getStringIndexType(): Type | undefined;
-        getNumberIndexType(): Type | undefined;
->>>>>>> 6c6315db
+        getTypeIndexedByType(indexType: Type): Type | undefined;
         getBaseTypes(): BaseType[] | undefined;
         getNonNullableType(): Type;
         getConstraint(): Type | undefined;
