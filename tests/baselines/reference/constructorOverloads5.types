--- conflicted
+++ resolved
@@ -1,58 +1,50 @@
-=== tests/cases/compiler/constructorOverloads5.ts ===
- interface IArguments {}
-
- declare module M {
->M : typeof M
-
-    export function RegExp(pattern: string): RegExp;
->RegExp : { (pattern: string): RegExp<string>; (pattern: string, flags: string): RegExp<string>; }
->pattern : string
-<<<<<<< HEAD
->RegExp : RegExp<T>
-=======
->>>>>>> b065902a
-
-    export function RegExp(pattern: string, flags: string): RegExp;
->RegExp : { (pattern: string): RegExp<string>; (pattern: string, flags: string): RegExp<string>; }
->pattern : string
->flags : string
-<<<<<<< HEAD
->RegExp : RegExp<T>
-=======
->>>>>>> b065902a
-
-    export class RegExp {
->RegExp : M.RegExp
-
-        constructor(pattern: string);
->pattern : string
-
-        constructor(pattern: string, flags: string);
->pattern : string
->flags : string
-
-        exec(string: string): string[];
->exec : (string: string) => string[]
->string : string
-
-        test(string: string): boolean;
->test : (string: string) => boolean
->string : string
-
-        source: string;
->source : string
-
-        global: boolean;
->global : boolean
-
-        ignoreCase: boolean;
->ignoreCase : boolean
-
-        multiline: boolean;
->multiline : boolean
-
-        lastIndex: boolean;
->lastIndex : boolean
-    }
-}
-
+=== tests/cases/compiler/constructorOverloads5.ts ===
+ interface IArguments {}
+
+ declare module M {
+>M : typeof M
+
+    export function RegExp(pattern: string): RegExp;
+>RegExp : { (pattern: string): RegExp<string>; (pattern: string, flags: string): RegExp<string>; }
+>pattern : string
+
+    export function RegExp(pattern: string, flags: string): RegExp;
+>RegExp : { (pattern: string): RegExp<string>; (pattern: string, flags: string): RegExp<string>; }
+>pattern : string
+>flags : string
+
+    export class RegExp {
+>RegExp : M.RegExp
+
+        constructor(pattern: string);
+>pattern : string
+
+        constructor(pattern: string, flags: string);
+>pattern : string
+>flags : string
+
+        exec(string: string): string[];
+>exec : (string: string) => string[]
+>string : string
+
+        test(string: string): boolean;
+>test : (string: string) => boolean
+>string : string
+
+        source: string;
+>source : string
+
+        global: boolean;
+>global : boolean
+
+        ignoreCase: boolean;
+>ignoreCase : boolean
+
+        multiline: boolean;
+>multiline : boolean
+
+        lastIndex: boolean;
+>lastIndex : boolean
+    }
+}
+