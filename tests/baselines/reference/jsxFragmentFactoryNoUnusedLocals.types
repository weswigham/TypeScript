--- conflicted
+++ resolved
@@ -1,54 +1,50 @@
-=== tests/cases/compiler/jsxFragmentFactoryNoUnusedLocals.tsx ===
-/// <reference path="react16.d.ts" />
-import { Fragment, createElement } from "react"
->Fragment : import("react").ComponentType<{}>
-<<<<<<< HEAD
->createElement : { (type: "input", props?: import("react").InputHTMLAttributes<HTMLInputElement> & import("react").ClassAttributes<HTMLInputElement>, ...children: import("react").ReactNode[]): import("react").DetailedReactHTMLElement<import("react").InputHTMLAttributes<HTMLInputElement>, HTMLInputElement>; <P extends import("react").HTMLAttributes<T>, T extends HTMLElement>(type: "object" | "cite" | "data" | "form" | "label" | "style" | "title" | "time" | "link" | "menu" | "dialog" | "a" | "abbr" | "address" | "area" | "article" | "aside" | "audio" | "b" | "base" | "bdi" | "bdo" | "big" | "blockquote" | "body" | "br" | "button" | "canvas" | "caption" | "code" | "col" | "colgroup" | "datalist" | "dd" | "del" | "details" | "dfn" | "div" | "dl" | "dt" | "em" | "embed" | "fieldset" | "figcaption" | "figure" | "footer" | "h1" | "h2" | "h3" | "h4" | "h5" | "h6" | "head" | "header" | "hgroup" | "hr" | "html" | "i" | "iframe" | "img" | "input" | "ins" | "kbd" | "keygen" | "legend" | "li" | "main" | "map" | "mark" | "menuitem" | "meta" | "meter" | "nav" | "noscript" | "ol" | "optgroup" | "option" | "output" | "p" | "param" | "picture" | "pre" | "progress" | "q" | "rp" | "rt" | "ruby" | "s" | "samp" | "script" | "section" | "select" | "small" | "source" | "span" | "strong" | "sub" | "summary" | "sup" | "table" | "tbody" | "td" | "textarea" | "tfoot" | "th" | "thead" | "tr" | "track" | "u" | "ul" | "var" | "video" | "wbr" | "webview", props?: import("react").ClassAttributes<T> & P, ...children: import("react").ReactNode[]): import("react").DetailedReactHTMLElement<P, T>; <P extends import("react").SVGAttributes<T>, T extends SVGElement>(type: "symbol" | "pattern" | "text" | "animate" | "circle" | "clipPath" | "defs" | "desc" | "ellipse" | "feBlend" | "feColorMatrix" | "feComponentTransfer" | "feComposite" | "feConvolveMatrix" | "feDiffuseLighting" | "feDisplacementMap" | "feDistantLight" | "feDropShadow" | "feFlood" | "feFuncA" | "feFuncB" | "feFuncG" | "feFuncR" | "feGaussianBlur" | "feImage" | "feMerge" | "feMergeNode" | "feMorphology" | "feOffset" | "fePointLight" | "feSpecularLighting" | "feSpotLight" | "feTile" | "feTurbulence" | "filter" | "foreignObject" | "g" | "image" | "line" | "linearGradient" | "marker" | "mask" | "metadata" | "path" | "polygon" | "polyline" | "radialGradient" | "rect" | "stop" | "svg" | "switch" | "textPath" | "tspan" | "use" | "view", props?: import("react").ClassAttributes<T> & P, ...children: import("react").ReactNode[]): import("react").ReactSVGElement; <P extends import("react").DOMAttributes<T>, T extends Element>(type: string, props?: import("react").ClassAttributes<T> & P, ...children: import("react").ReactNode[]): import("react").DOMElement<P, T>; <P>(type: import("react").SFC<P>, props?: import("react").Attributes & P, ...children: import("react").ReactNode[]): import("react").SFCElement<P>; <P>(type: import("react").ClassType<P, import("react").ClassicComponent<P, any>, import("react").ClassicComponentClass<P>>, props?: import("react").ClassAttributes<import("react").ClassicComponent<P, any>> & P, ...children: import("react").ReactNode[]): import("react").CElement<P, import("react").ClassicComponent<P, any>>; <P, T extends import("react").Component<P, any, any>, C extends import("react").ComponentClass<P, any>>(type: import("react").ClassType<P, T, C>, props?: import("react").ClassAttributes<T> & P, ...children: import("react").ReactNode[]): import("react").CElement<P, T>; <P>(type: string | import("react").SFC<P> | import("react").ComponentClass<P, any>, props?: import("react").Attributes & P, ...children: import("react").ReactNode[]): import("react").ReactElement<P>; }
-=======
->createElement : { (type: "input", props?: import("react").InputHTMLAttributes<HTMLInputElement> & import("react").ClassAttributes<HTMLInputElement>, ...children: import("react").ReactNode[]): import("react").DetailedReactHTMLElement<import("react").InputHTMLAttributes<HTMLInputElement>, HTMLInputElement>; <P extends import("react").HTMLAttributes<T>, T extends HTMLElement>(type: keyof import("react").ReactHTML, props?: import("react").ClassAttributes<T> & P, ...children: import("react").ReactNode[]): import("react").DetailedReactHTMLElement<P, T>; <P extends import("react").SVGAttributes<T>, T extends SVGElement>(type: keyof import("react").ReactSVG, props?: import("react").ClassAttributes<T> & P, ...children: import("react").ReactNode[]): import("react").ReactSVGElement; <P extends import("react").DOMAttributes<T>, T extends Element>(type: string, props?: import("react").ClassAttributes<T> & P, ...children: import("react").ReactNode[]): import("react").DOMElement<P, T>; <P>(type: import("react").SFC<P>, props?: import("react").Attributes & P, ...children: import("react").ReactNode[]): import("react").SFCElement<P>; <P>(type: import("react").ClassType<P, import("react").ClassicComponent<P, any>, import("react").ClassicComponentClass<P>>, props?: import("react").ClassAttributes<import("react").ClassicComponent<P, any>> & P, ...children: import("react").ReactNode[]): import("react").CElement<P, import("react").ClassicComponent<P, any>>; <P, T extends import("react").Component<P, any, any>, C extends import("react").ComponentClass<P, any>>(type: import("react").ClassType<P, T, C>, props?: import("react").ClassAttributes<T> & P, ...children: import("react").ReactNode[]): import("react").CElement<P, T>; <P>(type: string | import("react").SFC<P> | import("react").ComponentClass<P, any>, props?: import("react").Attributes & P, ...children: import("react").ReactNode[]): import("react").ReactElement<P>; }
->>>>>>> a8742e35
-
-type CounterProps = {
->CounterProps : CounterProps
-
-    count?: number
->count : number
-}
-
-export function Counter({ count = 0 }: CounterProps) {
->Counter : ({ count }: CounterProps) => JSX.Element
->count : number
->0 : 0
-
-    const [cnt, setCnt] = null as any;
->cnt : any
->setCnt : any
->null as any : any
->null : null
-
-    return <>
-><>        <p>{cnt}</p>        <button onClick={() => setCnt((prev) => prev + 1)} type="button">Update</button>    </> : JSX.Element
-
-        <p>{cnt}</p>
-><p>{cnt}</p> : JSX.Element
->p : any
->cnt : any
->p : any
-
-        <button onClick={() => setCnt((prev) => prev + 1)} type="button">Update</button>
-><button onClick={() => setCnt((prev) => prev + 1)} type="button">Update</button> : JSX.Element
->button : any
->onClick : () => any
->() => setCnt((prev) => prev + 1) : () => any
->setCnt((prev) => prev + 1) : any
->setCnt : any
->(prev) => prev + 1 : (prev: any) => any
->prev : any
->prev + 1 : any
->prev : any
->1 : 1
->type : string
->button : any
-
-    </>
-}
+=== tests/cases/compiler/jsxFragmentFactoryNoUnusedLocals.tsx ===
+/// <reference path="react16.d.ts" />
+import { Fragment, createElement } from "react"
+>Fragment : import("react").ComponentType<{}>
+>createElement : { (type: "input", props?: import("react").InputHTMLAttributes<HTMLInputElement> & import("react").ClassAttributes<HTMLInputElement>, ...children: import("react").ReactNode[]): import("react").DetailedReactHTMLElement<import("react").InputHTMLAttributes<HTMLInputElement>, HTMLInputElement>; <P extends import("react").HTMLAttributes<T>, T extends HTMLElement>(type: keyof import("react").ReactHTML, props?: import("react").ClassAttributes<T> & P, ...children: import("react").ReactNode[]): import("react").DetailedReactHTMLElement<P, T>; <P extends import("react").SVGAttributes<T>, T extends SVGElement>(type: keyof import("react").ReactSVG, props?: import("react").ClassAttributes<T> & P, ...children: import("react").ReactNode[]): import("react").ReactSVGElement; <P extends import("react").DOMAttributes<T>, T extends Element>(type: string, props?: import("react").ClassAttributes<T> & P, ...children: import("react").ReactNode[]): import("react").DOMElement<P, T>; <P>(type: import("react").SFC<P>, props?: import("react").Attributes & P, ...children: import("react").ReactNode[]): import("react").SFCElement<P>; <P>(type: import("react").ClassType<P, import("react").ClassicComponent<P, any>, import("react").ClassicComponentClass<P>>, props?: import("react").ClassAttributes<import("react").ClassicComponent<P, any>> & P, ...children: import("react").ReactNode[]): import("react").CElement<P, import("react").ClassicComponent<P, any>>; <P, T extends import("react").Component<P, any, any>, C extends import("react").ComponentClass<P, any>>(type: import("react").ClassType<P, T, C>, props?: import("react").ClassAttributes<T> & P, ...children: import("react").ReactNode[]): import("react").CElement<P, T>; <P>(type: string | import("react").SFC<P> | import("react").ComponentClass<P, any>, props?: import("react").Attributes & P, ...children: import("react").ReactNode[]): import("react").ReactElement<P>; }
+
+type CounterProps = {
+>CounterProps : CounterProps
+
+    count?: number
+>count : number
+}
+
+export function Counter({ count = 0 }: CounterProps) {
+>Counter : ({ count }: CounterProps) => JSX.Element
+>count : number
+>0 : 0
+
+    const [cnt, setCnt] = null as any;
+>cnt : any
+>setCnt : any
+>null as any : any
+>null : null
+
+    return <>
+><>        <p>{cnt}</p>        <button onClick={() => setCnt((prev) => prev + 1)} type="button">Update</button>    </> : JSX.Element
+
+        <p>{cnt}</p>
+><p>{cnt}</p> : JSX.Element
+>p : any
+>cnt : any
+>p : any
+
+        <button onClick={() => setCnt((prev) => prev + 1)} type="button">Update</button>
+><button onClick={() => setCnt((prev) => prev + 1)} type="button">Update</button> : JSX.Element
+>button : any
+>onClick : () => any
+>() => setCnt((prev) => prev + 1) : () => any
+>setCnt((prev) => prev + 1) : any
+>setCnt : any
+>(prev) => prev + 1 : (prev: any) => any
+>prev : any
+>prev + 1 : any
+>prev : any
+>1 : 1
+>type : string
+>button : any
+
+    </>
+}