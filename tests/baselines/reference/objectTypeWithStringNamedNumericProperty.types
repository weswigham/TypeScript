=== tests/cases/conformance/types/members/objectTypeWithStringNamedNumericProperty.ts ===
// string named numeric properties are legal and distinct when indexed by string values
// indexed numerically the value is converted to a number
// no errors expected below

class C {
>C : C

    "0.1": void;
>"0.1" : void

    ".1": Object;
>".1" : Object

    "1": number;
>"1" : number

    "1.": string;
>"1." : string

    "1..": boolean;
>"1.." : boolean

    "1.0": Date;
>"1.0" : Date

    "-1.0": RegExp;
<<<<<<< HEAD
>RegExp : RegExp<T>
=======
>"-1.0" : RegExp
>>>>>>> b065902a

    "-1": Date;
>"-1" : Date
}

var c: C;
>c : C

var r1 = c['0.1'];
>r1 : void
>c['0.1'] : void
>c : C
>'0.1' : "0.1"

var r2 = c['.1'];
>r2 : Object
>c['.1'] : Object
>c : C
>'.1' : ".1"

var r3 = c['1'];
>r3 : number
>c['1'] : number
>c : C
>'1' : "1"

var r3 = c[1];
>r3 : number
>c[1] : number
>c : C
>1 : 1

var r4 = c['1.'];
>r4 : string
>c['1.'] : string
>c : C
>'1.' : "1."

var r3 = c[1.]; // same as indexing by 1 when done numerically
>r3 : number
>c[1.] : number
>c : C
>1. : 1

var r5 = c['1..'];
>r5 : boolean
>c['1..'] : boolean
>c : C
>'1..' : "1.."

var r6 = c['1.0'];
>r6 : Date
>c['1.0'] : Date
>c : C
>'1.0' : "1.0"

var r3 = c[1.0]; // same as indexing by 1 when done numerically
>r3 : number
>c[1.0] : number
>c : C
>1.0 : 1

// BUG 823822
var r7 = i[-1];
>r7 : Date
>i[-1] : Date
>i : I
>-1 : -1
>1 : 1

var r7 = i[-1.0];
>r7 : Date
>i[-1.0] : Date
>i : I
>-1.0 : -1
>1.0 : 1

var r8 = i["-1.0"];
>r8 : RegExp<string>
>i["-1.0"] : RegExp<string>
>i : I
>"-1.0" : "-1.0"

var r9 = i["-1"];
>r9 : Date
>i["-1"] : Date
>i : I
>"-1" : "-1"

var r10 = i[0x1]
>r10 : number
>i[0x1] : number
>i : I
>0x1 : 1

var r11 = i[-0x1]
>r11 : Date
>i[-0x1] : Date
>i : I
>-0x1 : -1
>0x1 : 1

var r12 = i[01]
>r12 : number
>i[01] : number
>i : I
>01 : 1

var r13 = i[-01]
>r13 : Date
>i[-01] : Date
>i : I
>-01 : -1
>01 : 1

interface I {
    "0.1": void;
>"0.1" : void

    ".1": Object;
>".1" : Object

    "1": number;
>"1" : number

    "1.": string;
>"1." : string

    "1..": boolean;
>"1.." : boolean

    "1.0": Date;
>"1.0" : Date

    "-1.0": RegExp;
<<<<<<< HEAD
>RegExp : RegExp<T>
=======
>"-1.0" : RegExp
>>>>>>> b065902a

    "-1": Date;
>"-1" : Date
}

var i: I;
>i : I

var r1 = i['0.1'];
>r1 : void
>i['0.1'] : void
>i : I
>'0.1' : "0.1"

var r2 = i['.1'];
>r2 : Object
>i['.1'] : Object
>i : I
>'.1' : ".1"

var r3 = i['1'];
>r3 : number
>i['1'] : number
>i : I
>'1' : "1"

var r3 = c[1];
>r3 : number
>c[1] : number
>c : C
>1 : 1

var r4 = i['1.'];
>r4 : string
>i['1.'] : string
>i : I
>'1.' : "1."

var r3 = c[1.]; // same as indexing by 1 when done numerically
>r3 : number
>c[1.] : number
>c : C
>1. : 1

var r5 = i['1..'];
>r5 : boolean
>i['1..'] : boolean
>i : I
>'1..' : "1.."

var r6 = i['1.0'];
>r6 : Date
>i['1.0'] : Date
>i : I
>'1.0' : "1.0"

var r3 = c[1.0]; // same as indexing by 1 when done numerically
>r3 : number
>c[1.0] : number
>c : C
>1.0 : 1

// BUG 823822
var r7 = i[-1]; 
>r7 : Date
>i[-1] : Date
>i : I
>-1 : -1
>1 : 1

var r7 = i[-1.0]; 
>r7 : Date
>i[-1.0] : Date
>i : I
>-1.0 : -1
>1.0 : 1

var r8 = i["-1.0"];
>r8 : RegExp<string>
>i["-1.0"] : RegExp<string>
>i : I
>"-1.0" : "-1.0"

var r9 = i["-1"];
>r9 : Date
>i["-1"] : Date
>i : I
>"-1" : "-1"

var r10 = i[0x1]
>r10 : number
>i[0x1] : number
>i : I
>0x1 : 1

var r11 = i[-0x1]
>r11 : Date
>i[-0x1] : Date
>i : I
>-0x1 : -1
>0x1 : 1

var r12 = i[01]
>r12 : number
>i[01] : number
>i : I
>01 : 1

var r13 = i[-01]
>r13 : Date
>i[-01] : Date
>i : I
>-01 : -1
>01 : 1

var a: {
>a : { "0.1": void; ".1": Object; "1": number; "1.": string; "1..": boolean; "1.0": Date; "-1.0": RegExp<string>; "-1": Date; }

    "0.1": void;
>"0.1" : void

    ".1": Object;
>".1" : Object

    "1": number;
>"1" : number

    "1.": string;
>"1." : string

    "1..": boolean;
>"1.." : boolean

    "1.0": Date;
>"1.0" : Date

    "-1.0": RegExp;
<<<<<<< HEAD
>RegExp : RegExp<T>
=======
>"-1.0" : RegExp
>>>>>>> b065902a

    "-1": Date;
>"-1" : Date
}

var r1 = a['0.1'];
>r1 : void
>a['0.1'] : void
>a : { "0.1": void; ".1": Object; "1": number; "1.": string; "1..": boolean; "1.0": Date; "-1.0": RegExp<string>; "-1": Date; }
>'0.1' : "0.1"

var r2 = a['.1'];
>r2 : Object
>a['.1'] : Object
>a : { "0.1": void; ".1": Object; "1": number; "1.": string; "1..": boolean; "1.0": Date; "-1.0": RegExp<string>; "-1": Date; }
>'.1' : ".1"

var r3 = a['1'];
>r3 : number
>a['1'] : number
>a : { "0.1": void; ".1": Object; "1": number; "1.": string; "1..": boolean; "1.0": Date; "-1.0": RegExp<string>; "-1": Date; }
>'1' : "1"

var r3 = c[1];
>r3 : number
>c[1] : number
>c : C
>1 : 1

var r4 = a['1.'];
>r4 : string
>a['1.'] : string
>a : { "0.1": void; ".1": Object; "1": number; "1.": string; "1..": boolean; "1.0": Date; "-1.0": RegExp<string>; "-1": Date; }
>'1.' : "1."

var r3 = c[1.]; // same as indexing by 1 when done numerically
>r3 : number
>c[1.] : number
>c : C
>1. : 1

var r5 = a['1..'];
>r5 : boolean
>a['1..'] : boolean
>a : { "0.1": void; ".1": Object; "1": number; "1.": string; "1..": boolean; "1.0": Date; "-1.0": RegExp<string>; "-1": Date; }
>'1..' : "1.."

var r6 = a['1.0'];
>r6 : Date
>a['1.0'] : Date
>a : { "0.1": void; ".1": Object; "1": number; "1.": string; "1..": boolean; "1.0": Date; "-1.0": RegExp<string>; "-1": Date; }
>'1.0' : "1.0"

var r3 = c[1.0]; // same as indexing by 1 when done numerically
>r3 : number
>c[1.0] : number
>c : C
>1.0 : 1

// BUG 823822
var r7 = i[-1];
>r7 : Date
>i[-1] : Date
>i : I
>-1 : -1
>1 : 1

var r7 = i[-1.0];
>r7 : Date
>i[-1.0] : Date
>i : I
>-1.0 : -1
>1.0 : 1

var r8 = i["-1.0"];
>r8 : RegExp<string>
>i["-1.0"] : RegExp<string>
>i : I
>"-1.0" : "-1.0"

var r9 = i["-1"];
>r9 : Date
>i["-1"] : Date
>i : I
>"-1" : "-1"

var r10 = i[0x1]
>r10 : number
>i[0x1] : number
>i : I
>0x1 : 1

var r11 = i[-0x1]
>r11 : Date
>i[-0x1] : Date
>i : I
>-0x1 : -1
>0x1 : 1

var r12 = i[01]
>r12 : number
>i[01] : number
>i : I
>01 : 1

var r13 = i[-01]
>r13 : Date
>i[-01] : Date
>i : I
>-01 : -1
>01 : 1

var b = {
>b : { "0.1": void; ".1": Object; "1": number; "1.": string; "1..": boolean; "1.0": Date; "-1.0": RegExp</123/>; "-1": DateConstructor; }
>{    "0.1": <void>null,    ".1": new Object(),    "1": 1,    "1.": "",    "1..": true,    "1.0": new Date(),    "-1.0": /123/,    "-1": Date} : { "0.1": void; ".1": Object; "1": number; "1.": string; "1..": boolean; "1.0": Date; "-1.0": RegExp</123/>; "-1": DateConstructor; }

    "0.1": <void>null,
>"0.1" : void
><void>null : void
>null : null

    ".1": new Object(),
>".1" : Object
>new Object() : Object
>Object : ObjectConstructor

    "1": 1,
>"1" : number
>1 : 1

    "1.": "",
>"1." : string
>"" : ""

    "1..": true,
>"1.." : boolean
>true : true

    "1.0": new Date(),
>"1.0" : Date
>new Date() : Date
>Date : DateConstructor

    "-1.0": /123/,
<<<<<<< HEAD
>/123/ : RegExp</123/>
=======
>"-1.0" : RegExp
>/123/ : RegExp
>>>>>>> b065902a

    "-1": Date
>"-1" : DateConstructor
>Date : DateConstructor

};

var r1 = b['0.1'];
>r1 : void
>b['0.1'] : void
>b : { "0.1": void; ".1": Object; "1": number; "1.": string; "1..": boolean; "1.0": Date; "-1.0": RegExp</123/>; "-1": DateConstructor; }
>'0.1' : "0.1"

var r2 = b['.1'];
>r2 : Object
>b['.1'] : Object
>b : { "0.1": void; ".1": Object; "1": number; "1.": string; "1..": boolean; "1.0": Date; "-1.0": RegExp</123/>; "-1": DateConstructor; }
>'.1' : ".1"

var r3 = b['1'];
>r3 : number
>b['1'] : number
>b : { "0.1": void; ".1": Object; "1": number; "1.": string; "1..": boolean; "1.0": Date; "-1.0": RegExp</123/>; "-1": DateConstructor; }
>'1' : "1"

var r3 = c[1];
>r3 : number
>c[1] : number
>c : C
>1 : 1

var r4 = b['1.'];
>r4 : string
>b['1.'] : string
>b : { "0.1": void; ".1": Object; "1": number; "1.": string; "1..": boolean; "1.0": Date; "-1.0": RegExp</123/>; "-1": DateConstructor; }
>'1.' : "1."

var r3 = c[1.]; // same as indexing by 1 when done numerically
>r3 : number
>c[1.] : number
>c : C
>1. : 1

var r5 = b['1..'];
>r5 : boolean
>b['1..'] : boolean
>b : { "0.1": void; ".1": Object; "1": number; "1.": string; "1..": boolean; "1.0": Date; "-1.0": RegExp</123/>; "-1": DateConstructor; }
>'1..' : "1.."

var r6 = b['1.0'];
>r6 : Date
>b['1.0'] : Date
>b : { "0.1": void; ".1": Object; "1": number; "1.": string; "1..": boolean; "1.0": Date; "-1.0": RegExp</123/>; "-1": DateConstructor; }
>'1.0' : "1.0"

var r3 = c[1.0]; // same as indexing by 1 when done numerically
>r3 : number
>c[1.0] : number
>c : C
>1.0 : 1

// BUG 823822
var r7 = i[-1];
>r7 : Date
>i[-1] : Date
>i : I
>-1 : -1
>1 : 1

var r7 = i[-1.0];
>r7 : Date
>i[-1.0] : Date
>i : I
>-1.0 : -1
>1.0 : 1

var r8 = i["-1.0"];
>r8 : RegExp<string>
>i["-1.0"] : RegExp<string>
>i : I
>"-1.0" : "-1.0"

var r9 = i["-1"];
>r9 : Date
>i["-1"] : Date
>i : I
>"-1" : "-1"

var r10 = i[0x1]
>r10 : number
>i[0x1] : number
>i : I
>0x1 : 1

var r11 = i[-0x1]
>r11 : Date
>i[-0x1] : Date
>i : I
>-0x1 : -1
>0x1 : 1

var r12 = i[01]
>r12 : number
>i[01] : number
>i : I
>01 : 1

var r13 = i[-01]
>r13 : Date
>i[-01] : Date
>i : I
>-01 : -1
>01 : 1

<|MERGE_RESOLUTION|>--- conflicted
+++ resolved
@@ -1,578 +1,562 @@
-=== tests/cases/conformance/types/members/objectTypeWithStringNamedNumericProperty.ts ===
-// string named numeric properties are legal and distinct when indexed by string values
-// indexed numerically the value is converted to a number
-// no errors expected below
-
-class C {
->C : C
-
-    "0.1": void;
->"0.1" : void
-
-    ".1": Object;
->".1" : Object
-
-    "1": number;
->"1" : number
-
-    "1.": string;
->"1." : string
-
-    "1..": boolean;
->"1.." : boolean
-
-    "1.0": Date;
->"1.0" : Date
-
-    "-1.0": RegExp;
-<<<<<<< HEAD
->RegExp : RegExp<T>
-=======
->"-1.0" : RegExp
->>>>>>> b065902a
-
-    "-1": Date;
->"-1" : Date
-}
-
-var c: C;
->c : C
-
-var r1 = c['0.1'];
->r1 : void
->c['0.1'] : void
->c : C
->'0.1' : "0.1"
-
-var r2 = c['.1'];
->r2 : Object
->c['.1'] : Object
->c : C
->'.1' : ".1"
-
-var r3 = c['1'];
->r3 : number
->c['1'] : number
->c : C
->'1' : "1"
-
-var r3 = c[1];
->r3 : number
->c[1] : number
->c : C
->1 : 1
-
-var r4 = c['1.'];
->r4 : string
->c['1.'] : string
->c : C
->'1.' : "1."
-
-var r3 = c[1.]; // same as indexing by 1 when done numerically
->r3 : number
->c[1.] : number
->c : C
->1. : 1
-
-var r5 = c['1..'];
->r5 : boolean
->c['1..'] : boolean
->c : C
->'1..' : "1.."
-
-var r6 = c['1.0'];
->r6 : Date
->c['1.0'] : Date
->c : C
->'1.0' : "1.0"
-
-var r3 = c[1.0]; // same as indexing by 1 when done numerically
->r3 : number
->c[1.0] : number
->c : C
->1.0 : 1
-
-// BUG 823822
-var r7 = i[-1];
->r7 : Date
->i[-1] : Date
->i : I
->-1 : -1
->1 : 1
-
-var r7 = i[-1.0];
->r7 : Date
->i[-1.0] : Date
->i : I
->-1.0 : -1
->1.0 : 1
-
-var r8 = i["-1.0"];
->r8 : RegExp<string>
->i["-1.0"] : RegExp<string>
->i : I
->"-1.0" : "-1.0"
-
-var r9 = i["-1"];
->r9 : Date
->i["-1"] : Date
->i : I
->"-1" : "-1"
-
-var r10 = i[0x1]
->r10 : number
->i[0x1] : number
->i : I
->0x1 : 1
-
-var r11 = i[-0x1]
->r11 : Date
->i[-0x1] : Date
->i : I
->-0x1 : -1
->0x1 : 1
-
-var r12 = i[01]
->r12 : number
->i[01] : number
->i : I
->01 : 1
-
-var r13 = i[-01]
->r13 : Date
->i[-01] : Date
->i : I
->-01 : -1
->01 : 1
-
-interface I {
-    "0.1": void;
->"0.1" : void
-
-    ".1": Object;
->".1" : Object
-
-    "1": number;
->"1" : number
-
-    "1.": string;
->"1." : string
-
-    "1..": boolean;
->"1.." : boolean
-
-    "1.0": Date;
->"1.0" : Date
-
-    "-1.0": RegExp;
-<<<<<<< HEAD
->RegExp : RegExp<T>
-=======
->"-1.0" : RegExp
->>>>>>> b065902a
-
-    "-1": Date;
->"-1" : Date
-}
-
-var i: I;
->i : I
-
-var r1 = i['0.1'];
->r1 : void
->i['0.1'] : void
->i : I
->'0.1' : "0.1"
-
-var r2 = i['.1'];
->r2 : Object
->i['.1'] : Object
->i : I
->'.1' : ".1"
-
-var r3 = i['1'];
->r3 : number
->i['1'] : number
->i : I
->'1' : "1"
-
-var r3 = c[1];
->r3 : number
->c[1] : number
->c : C
->1 : 1
-
-var r4 = i['1.'];
->r4 : string
->i['1.'] : string
->i : I
->'1.' : "1."
-
-var r3 = c[1.]; // same as indexing by 1 when done numerically
->r3 : number
->c[1.] : number
->c : C
->1. : 1
-
-var r5 = i['1..'];
->r5 : boolean
->i['1..'] : boolean
->i : I
->'1..' : "1.."
-
-var r6 = i['1.0'];
->r6 : Date
->i['1.0'] : Date
->i : I
->'1.0' : "1.0"
-
-var r3 = c[1.0]; // same as indexing by 1 when done numerically
->r3 : number
->c[1.0] : number
->c : C
->1.0 : 1
-
-// BUG 823822
-var r7 = i[-1]; 
->r7 : Date
->i[-1] : Date
->i : I
->-1 : -1
->1 : 1
-
-var r7 = i[-1.0]; 
->r7 : Date
->i[-1.0] : Date
->i : I
->-1.0 : -1
->1.0 : 1
-
-var r8 = i["-1.0"];
->r8 : RegExp<string>
->i["-1.0"] : RegExp<string>
->i : I
->"-1.0" : "-1.0"
-
-var r9 = i["-1"];
->r9 : Date
->i["-1"] : Date
->i : I
->"-1" : "-1"
-
-var r10 = i[0x1]
->r10 : number
->i[0x1] : number
->i : I
->0x1 : 1
-
-var r11 = i[-0x1]
->r11 : Date
->i[-0x1] : Date
->i : I
->-0x1 : -1
->0x1 : 1
-
-var r12 = i[01]
->r12 : number
->i[01] : number
->i : I
->01 : 1
-
-var r13 = i[-01]
->r13 : Date
->i[-01] : Date
->i : I
->-01 : -1
->01 : 1
-
-var a: {
->a : { "0.1": void; ".1": Object; "1": number; "1.": string; "1..": boolean; "1.0": Date; "-1.0": RegExp<string>; "-1": Date; }
-
-    "0.1": void;
->"0.1" : void
-
-    ".1": Object;
->".1" : Object
-
-    "1": number;
->"1" : number
-
-    "1.": string;
->"1." : string
-
-    "1..": boolean;
->"1.." : boolean
-
-    "1.0": Date;
->"1.0" : Date
-
-    "-1.0": RegExp;
-<<<<<<< HEAD
->RegExp : RegExp<T>
-=======
->"-1.0" : RegExp
->>>>>>> b065902a
-
-    "-1": Date;
->"-1" : Date
-}
-
-var r1 = a['0.1'];
->r1 : void
->a['0.1'] : void
->a : { "0.1": void; ".1": Object; "1": number; "1.": string; "1..": boolean; "1.0": Date; "-1.0": RegExp<string>; "-1": Date; }
->'0.1' : "0.1"
-
-var r2 = a['.1'];
->r2 : Object
->a['.1'] : Object
->a : { "0.1": void; ".1": Object; "1": number; "1.": string; "1..": boolean; "1.0": Date; "-1.0": RegExp<string>; "-1": Date; }
->'.1' : ".1"
-
-var r3 = a['1'];
->r3 : number
->a['1'] : number
->a : { "0.1": void; ".1": Object; "1": number; "1.": string; "1..": boolean; "1.0": Date; "-1.0": RegExp<string>; "-1": Date; }
->'1' : "1"
-
-var r3 = c[1];
->r3 : number
->c[1] : number
->c : C
->1 : 1
-
-var r4 = a['1.'];
->r4 : string
->a['1.'] : string
->a : { "0.1": void; ".1": Object; "1": number; "1.": string; "1..": boolean; "1.0": Date; "-1.0": RegExp<string>; "-1": Date; }
->'1.' : "1."
-
-var r3 = c[1.]; // same as indexing by 1 when done numerically
->r3 : number
->c[1.] : number
->c : C
->1. : 1
-
-var r5 = a['1..'];
->r5 : boolean
->a['1..'] : boolean
->a : { "0.1": void; ".1": Object; "1": number; "1.": string; "1..": boolean; "1.0": Date; "-1.0": RegExp<string>; "-1": Date; }
->'1..' : "1.."
-
-var r6 = a['1.0'];
->r6 : Date
->a['1.0'] : Date
->a : { "0.1": void; ".1": Object; "1": number; "1.": string; "1..": boolean; "1.0": Date; "-1.0": RegExp<string>; "-1": Date; }
->'1.0' : "1.0"
-
-var r3 = c[1.0]; // same as indexing by 1 when done numerically
->r3 : number
->c[1.0] : number
->c : C
->1.0 : 1
-
-// BUG 823822
-var r7 = i[-1];
->r7 : Date
->i[-1] : Date
->i : I
->-1 : -1
->1 : 1
-
-var r7 = i[-1.0];
->r7 : Date
->i[-1.0] : Date
->i : I
->-1.0 : -1
->1.0 : 1
-
-var r8 = i["-1.0"];
->r8 : RegExp<string>
->i["-1.0"] : RegExp<string>
->i : I
->"-1.0" : "-1.0"
-
-var r9 = i["-1"];
->r9 : Date
->i["-1"] : Date
->i : I
->"-1" : "-1"
-
-var r10 = i[0x1]
->r10 : number
->i[0x1] : number
->i : I
->0x1 : 1
-
-var r11 = i[-0x1]
->r11 : Date
->i[-0x1] : Date
->i : I
->-0x1 : -1
->0x1 : 1
-
-var r12 = i[01]
->r12 : number
->i[01] : number
->i : I
->01 : 1
-
-var r13 = i[-01]
->r13 : Date
->i[-01] : Date
->i : I
->-01 : -1
->01 : 1
-
-var b = {
->b : { "0.1": void; ".1": Object; "1": number; "1.": string; "1..": boolean; "1.0": Date; "-1.0": RegExp</123/>; "-1": DateConstructor; }
->{    "0.1": <void>null,    ".1": new Object(),    "1": 1,    "1.": "",    "1..": true,    "1.0": new Date(),    "-1.0": /123/,    "-1": Date} : { "0.1": void; ".1": Object; "1": number; "1.": string; "1..": boolean; "1.0": Date; "-1.0": RegExp</123/>; "-1": DateConstructor; }
-
-    "0.1": <void>null,
->"0.1" : void
-><void>null : void
->null : null
-
-    ".1": new Object(),
->".1" : Object
->new Object() : Object
->Object : ObjectConstructor
-
-    "1": 1,
->"1" : number
->1 : 1
-
-    "1.": "",
->"1." : string
->"" : ""
-
-    "1..": true,
->"1.." : boolean
->true : true
-
-    "1.0": new Date(),
->"1.0" : Date
->new Date() : Date
->Date : DateConstructor
-
-    "-1.0": /123/,
-<<<<<<< HEAD
->/123/ : RegExp</123/>
-=======
->"-1.0" : RegExp
->/123/ : RegExp
->>>>>>> b065902a
-
-    "-1": Date
->"-1" : DateConstructor
->Date : DateConstructor
-
-};
-
-var r1 = b['0.1'];
->r1 : void
->b['0.1'] : void
->b : { "0.1": void; ".1": Object; "1": number; "1.": string; "1..": boolean; "1.0": Date; "-1.0": RegExp</123/>; "-1": DateConstructor; }
->'0.1' : "0.1"
-
-var r2 = b['.1'];
->r2 : Object
->b['.1'] : Object
->b : { "0.1": void; ".1": Object; "1": number; "1.": string; "1..": boolean; "1.0": Date; "-1.0": RegExp</123/>; "-1": DateConstructor; }
->'.1' : ".1"
-
-var r3 = b['1'];
->r3 : number
->b['1'] : number
->b : { "0.1": void; ".1": Object; "1": number; "1.": string; "1..": boolean; "1.0": Date; "-1.0": RegExp</123/>; "-1": DateConstructor; }
->'1' : "1"
-
-var r3 = c[1];
->r3 : number
->c[1] : number
->c : C
->1 : 1
-
-var r4 = b['1.'];
->r4 : string
->b['1.'] : string
->b : { "0.1": void; ".1": Object; "1": number; "1.": string; "1..": boolean; "1.0": Date; "-1.0": RegExp</123/>; "-1": DateConstructor; }
->'1.' : "1."
-
-var r3 = c[1.]; // same as indexing by 1 when done numerically
->r3 : number
->c[1.] : number
->c : C
->1. : 1
-
-var r5 = b['1..'];
->r5 : boolean
->b['1..'] : boolean
->b : { "0.1": void; ".1": Object; "1": number; "1.": string; "1..": boolean; "1.0": Date; "-1.0": RegExp</123/>; "-1": DateConstructor; }
->'1..' : "1.."
-
-var r6 = b['1.0'];
->r6 : Date
->b['1.0'] : Date
->b : { "0.1": void; ".1": Object; "1": number; "1.": string; "1..": boolean; "1.0": Date; "-1.0": RegExp</123/>; "-1": DateConstructor; }
->'1.0' : "1.0"
-
-var r3 = c[1.0]; // same as indexing by 1 when done numerically
->r3 : number
->c[1.0] : number
->c : C
->1.0 : 1
-
-// BUG 823822
-var r7 = i[-1];
->r7 : Date
->i[-1] : Date
->i : I
->-1 : -1
->1 : 1
-
-var r7 = i[-1.0];
->r7 : Date
->i[-1.0] : Date
->i : I
->-1.0 : -1
->1.0 : 1
-
-var r8 = i["-1.0"];
->r8 : RegExp<string>
->i["-1.0"] : RegExp<string>
->i : I
->"-1.0" : "-1.0"
-
-var r9 = i["-1"];
->r9 : Date
->i["-1"] : Date
->i : I
->"-1" : "-1"
-
-var r10 = i[0x1]
->r10 : number
->i[0x1] : number
->i : I
->0x1 : 1
-
-var r11 = i[-0x1]
->r11 : Date
->i[-0x1] : Date
->i : I
->-0x1 : -1
->0x1 : 1
-
-var r12 = i[01]
->r12 : number
->i[01] : number
->i : I
->01 : 1
-
-var r13 = i[-01]
->r13 : Date
->i[-01] : Date
->i : I
->-01 : -1
->01 : 1
-
+=== tests/cases/conformance/types/members/objectTypeWithStringNamedNumericProperty.ts ===
+// string named numeric properties are legal and distinct when indexed by string values
+// indexed numerically the value is converted to a number
+// no errors expected below
+
+class C {
+>C : C
+
+    "0.1": void;
+>"0.1" : void
+
+    ".1": Object;
+>".1" : Object
+
+    "1": number;
+>"1" : number
+
+    "1.": string;
+>"1." : string
+
+    "1..": boolean;
+>"1.." : boolean
+
+    "1.0": Date;
+>"1.0" : Date
+
+    "-1.0": RegExp;
+>"-1.0" : RegExp<string>
+
+    "-1": Date;
+>"-1" : Date
+}
+
+var c: C;
+>c : C
+
+var r1 = c['0.1'];
+>r1 : void
+>c['0.1'] : void
+>c : C
+>'0.1' : "0.1"
+
+var r2 = c['.1'];
+>r2 : Object
+>c['.1'] : Object
+>c : C
+>'.1' : ".1"
+
+var r3 = c['1'];
+>r3 : number
+>c['1'] : number
+>c : C
+>'1' : "1"
+
+var r3 = c[1];
+>r3 : number
+>c[1] : number
+>c : C
+>1 : 1
+
+var r4 = c['1.'];
+>r4 : string
+>c['1.'] : string
+>c : C
+>'1.' : "1."
+
+var r3 = c[1.]; // same as indexing by 1 when done numerically
+>r3 : number
+>c[1.] : number
+>c : C
+>1. : 1
+
+var r5 = c['1..'];
+>r5 : boolean
+>c['1..'] : boolean
+>c : C
+>'1..' : "1.."
+
+var r6 = c['1.0'];
+>r6 : Date
+>c['1.0'] : Date
+>c : C
+>'1.0' : "1.0"
+
+var r3 = c[1.0]; // same as indexing by 1 when done numerically
+>r3 : number
+>c[1.0] : number
+>c : C
+>1.0 : 1
+
+// BUG 823822
+var r7 = i[-1];
+>r7 : Date
+>i[-1] : Date
+>i : I
+>-1 : -1
+>1 : 1
+
+var r7 = i[-1.0];
+>r7 : Date
+>i[-1.0] : Date
+>i : I
+>-1.0 : -1
+>1.0 : 1
+
+var r8 = i["-1.0"];
+>r8 : RegExp<string>
+>i["-1.0"] : RegExp<string>
+>i : I
+>"-1.0" : "-1.0"
+
+var r9 = i["-1"];
+>r9 : Date
+>i["-1"] : Date
+>i : I
+>"-1" : "-1"
+
+var r10 = i[0x1]
+>r10 : number
+>i[0x1] : number
+>i : I
+>0x1 : 1
+
+var r11 = i[-0x1]
+>r11 : Date
+>i[-0x1] : Date
+>i : I
+>-0x1 : -1
+>0x1 : 1
+
+var r12 = i[01]
+>r12 : number
+>i[01] : number
+>i : I
+>01 : 1
+
+var r13 = i[-01]
+>r13 : Date
+>i[-01] : Date
+>i : I
+>-01 : -1
+>01 : 1
+
+interface I {
+    "0.1": void;
+>"0.1" : void
+
+    ".1": Object;
+>".1" : Object
+
+    "1": number;
+>"1" : number
+
+    "1.": string;
+>"1." : string
+
+    "1..": boolean;
+>"1.." : boolean
+
+    "1.0": Date;
+>"1.0" : Date
+
+    "-1.0": RegExp;
+>"-1.0" : RegExp<string>
+
+    "-1": Date;
+>"-1" : Date
+}
+
+var i: I;
+>i : I
+
+var r1 = i['0.1'];
+>r1 : void
+>i['0.1'] : void
+>i : I
+>'0.1' : "0.1"
+
+var r2 = i['.1'];
+>r2 : Object
+>i['.1'] : Object
+>i : I
+>'.1' : ".1"
+
+var r3 = i['1'];
+>r3 : number
+>i['1'] : number
+>i : I
+>'1' : "1"
+
+var r3 = c[1];
+>r3 : number
+>c[1] : number
+>c : C
+>1 : 1
+
+var r4 = i['1.'];
+>r4 : string
+>i['1.'] : string
+>i : I
+>'1.' : "1."
+
+var r3 = c[1.]; // same as indexing by 1 when done numerically
+>r3 : number
+>c[1.] : number
+>c : C
+>1. : 1
+
+var r5 = i['1..'];
+>r5 : boolean
+>i['1..'] : boolean
+>i : I
+>'1..' : "1.."
+
+var r6 = i['1.0'];
+>r6 : Date
+>i['1.0'] : Date
+>i : I
+>'1.0' : "1.0"
+
+var r3 = c[1.0]; // same as indexing by 1 when done numerically
+>r3 : number
+>c[1.0] : number
+>c : C
+>1.0 : 1
+
+// BUG 823822
+var r7 = i[-1]; 
+>r7 : Date
+>i[-1] : Date
+>i : I
+>-1 : -1
+>1 : 1
+
+var r7 = i[-1.0]; 
+>r7 : Date
+>i[-1.0] : Date
+>i : I
+>-1.0 : -1
+>1.0 : 1
+
+var r8 = i["-1.0"];
+>r8 : RegExp<string>
+>i["-1.0"] : RegExp<string>
+>i : I
+>"-1.0" : "-1.0"
+
+var r9 = i["-1"];
+>r9 : Date
+>i["-1"] : Date
+>i : I
+>"-1" : "-1"
+
+var r10 = i[0x1]
+>r10 : number
+>i[0x1] : number
+>i : I
+>0x1 : 1
+
+var r11 = i[-0x1]
+>r11 : Date
+>i[-0x1] : Date
+>i : I
+>-0x1 : -1
+>0x1 : 1
+
+var r12 = i[01]
+>r12 : number
+>i[01] : number
+>i : I
+>01 : 1
+
+var r13 = i[-01]
+>r13 : Date
+>i[-01] : Date
+>i : I
+>-01 : -1
+>01 : 1
+
+var a: {
+>a : { "0.1": void; ".1": Object; "1": number; "1.": string; "1..": boolean; "1.0": Date; "-1.0": RegExp<string>; "-1": Date; }
+
+    "0.1": void;
+>"0.1" : void
+
+    ".1": Object;
+>".1" : Object
+
+    "1": number;
+>"1" : number
+
+    "1.": string;
+>"1." : string
+
+    "1..": boolean;
+>"1.." : boolean
+
+    "1.0": Date;
+>"1.0" : Date
+
+    "-1.0": RegExp;
+>"-1.0" : RegExp<string>
+
+    "-1": Date;
+>"-1" : Date
+}
+
+var r1 = a['0.1'];
+>r1 : void
+>a['0.1'] : void
+>a : { "0.1": void; ".1": Object; "1": number; "1.": string; "1..": boolean; "1.0": Date; "-1.0": RegExp<string>; "-1": Date; }
+>'0.1' : "0.1"
+
+var r2 = a['.1'];
+>r2 : Object
+>a['.1'] : Object
+>a : { "0.1": void; ".1": Object; "1": number; "1.": string; "1..": boolean; "1.0": Date; "-1.0": RegExp<string>; "-1": Date; }
+>'.1' : ".1"
+
+var r3 = a['1'];
+>r3 : number
+>a['1'] : number
+>a : { "0.1": void; ".1": Object; "1": number; "1.": string; "1..": boolean; "1.0": Date; "-1.0": RegExp<string>; "-1": Date; }
+>'1' : "1"
+
+var r3 = c[1];
+>r3 : number
+>c[1] : number
+>c : C
+>1 : 1
+
+var r4 = a['1.'];
+>r4 : string
+>a['1.'] : string
+>a : { "0.1": void; ".1": Object; "1": number; "1.": string; "1..": boolean; "1.0": Date; "-1.0": RegExp<string>; "-1": Date; }
+>'1.' : "1."
+
+var r3 = c[1.]; // same as indexing by 1 when done numerically
+>r3 : number
+>c[1.] : number
+>c : C
+>1. : 1
+
+var r5 = a['1..'];
+>r5 : boolean
+>a['1..'] : boolean
+>a : { "0.1": void; ".1": Object; "1": number; "1.": string; "1..": boolean; "1.0": Date; "-1.0": RegExp<string>; "-1": Date; }
+>'1..' : "1.."
+
+var r6 = a['1.0'];
+>r6 : Date
+>a['1.0'] : Date
+>a : { "0.1": void; ".1": Object; "1": number; "1.": string; "1..": boolean; "1.0": Date; "-1.0": RegExp<string>; "-1": Date; }
+>'1.0' : "1.0"
+
+var r3 = c[1.0]; // same as indexing by 1 when done numerically
+>r3 : number
+>c[1.0] : number
+>c : C
+>1.0 : 1
+
+// BUG 823822
+var r7 = i[-1];
+>r7 : Date
+>i[-1] : Date
+>i : I
+>-1 : -1
+>1 : 1
+
+var r7 = i[-1.0];
+>r7 : Date
+>i[-1.0] : Date
+>i : I
+>-1.0 : -1
+>1.0 : 1
+
+var r8 = i["-1.0"];
+>r8 : RegExp<string>
+>i["-1.0"] : RegExp<string>
+>i : I
+>"-1.0" : "-1.0"
+
+var r9 = i["-1"];
+>r9 : Date
+>i["-1"] : Date
+>i : I
+>"-1" : "-1"
+
+var r10 = i[0x1]
+>r10 : number
+>i[0x1] : number
+>i : I
+>0x1 : 1
+
+var r11 = i[-0x1]
+>r11 : Date
+>i[-0x1] : Date
+>i : I
+>-0x1 : -1
+>0x1 : 1
+
+var r12 = i[01]
+>r12 : number
+>i[01] : number
+>i : I
+>01 : 1
+
+var r13 = i[-01]
+>r13 : Date
+>i[-01] : Date
+>i : I
+>-01 : -1
+>01 : 1
+
+var b = {
+>b : { "0.1": void; ".1": Object; "1": number; "1.": string; "1..": boolean; "1.0": Date; "-1.0": RegExp</123/>; "-1": DateConstructor; }
+>{    "0.1": <void>null,    ".1": new Object(),    "1": 1,    "1.": "",    "1..": true,    "1.0": new Date(),    "-1.0": /123/,    "-1": Date} : { "0.1": void; ".1": Object; "1": number; "1.": string; "1..": boolean; "1.0": Date; "-1.0": RegExp</123/>; "-1": DateConstructor; }
+
+    "0.1": <void>null,
+>"0.1" : void
+><void>null : void
+>null : null
+
+    ".1": new Object(),
+>".1" : Object
+>new Object() : Object
+>Object : ObjectConstructor
+
+    "1": 1,
+>"1" : number
+>1 : 1
+
+    "1.": "",
+>"1." : string
+>"" : ""
+
+    "1..": true,
+>"1.." : boolean
+>true : true
+
+    "1.0": new Date(),
+>"1.0" : Date
+>new Date() : Date
+>Date : DateConstructor
+
+    "-1.0": /123/,
+>"-1.0" : RegExp</123/>
+>/123/ : RegExp</123/>
+
+    "-1": Date
+>"-1" : DateConstructor
+>Date : DateConstructor
+
+};
+
+var r1 = b['0.1'];
+>r1 : void
+>b['0.1'] : void
+>b : { "0.1": void; ".1": Object; "1": number; "1.": string; "1..": boolean; "1.0": Date; "-1.0": RegExp</123/>; "-1": DateConstructor; }
+>'0.1' : "0.1"
+
+var r2 = b['.1'];
+>r2 : Object
+>b['.1'] : Object
+>b : { "0.1": void; ".1": Object; "1": number; "1.": string; "1..": boolean; "1.0": Date; "-1.0": RegExp</123/>; "-1": DateConstructor; }
+>'.1' : ".1"
+
+var r3 = b['1'];
+>r3 : number
+>b['1'] : number
+>b : { "0.1": void; ".1": Object; "1": number; "1.": string; "1..": boolean; "1.0": Date; "-1.0": RegExp</123/>; "-1": DateConstructor; }
+>'1' : "1"
+
+var r3 = c[1];
+>r3 : number
+>c[1] : number
+>c : C
+>1 : 1
+
+var r4 = b['1.'];
+>r4 : string
+>b['1.'] : string
+>b : { "0.1": void; ".1": Object; "1": number; "1.": string; "1..": boolean; "1.0": Date; "-1.0": RegExp</123/>; "-1": DateConstructor; }
+>'1.' : "1."
+
+var r3 = c[1.]; // same as indexing by 1 when done numerically
+>r3 : number
+>c[1.] : number
+>c : C
+>1. : 1
+
+var r5 = b['1..'];
+>r5 : boolean
+>b['1..'] : boolean
+>b : { "0.1": void; ".1": Object; "1": number; "1.": string; "1..": boolean; "1.0": Date; "-1.0": RegExp</123/>; "-1": DateConstructor; }
+>'1..' : "1.."
+
+var r6 = b['1.0'];
+>r6 : Date
+>b['1.0'] : Date
+>b : { "0.1": void; ".1": Object; "1": number; "1.": string; "1..": boolean; "1.0": Date; "-1.0": RegExp</123/>; "-1": DateConstructor; }
+>'1.0' : "1.0"
+
+var r3 = c[1.0]; // same as indexing by 1 when done numerically
+>r3 : number
+>c[1.0] : number
+>c : C
+>1.0 : 1
+
+// BUG 823822
+var r7 = i[-1];
+>r7 : Date
+>i[-1] : Date
+>i : I
+>-1 : -1
+>1 : 1
+
+var r7 = i[-1.0];
+>r7 : Date
+>i[-1.0] : Date
+>i : I
+>-1.0 : -1
+>1.0 : 1
+
+var r8 = i["-1.0"];
+>r8 : RegExp<string>
+>i["-1.0"] : RegExp<string>
+>i : I
+>"-1.0" : "-1.0"
+
+var r9 = i["-1"];
+>r9 : Date
+>i["-1"] : Date
+>i : I
+>"-1" : "-1"
+
+var r10 = i[0x1]
+>r10 : number
+>i[0x1] : number
+>i : I
+>0x1 : 1
+
+var r11 = i[-0x1]
+>r11 : Date
+>i[-0x1] : Date
+>i : I
+>-0x1 : -1
+>0x1 : 1
+
+var r12 = i[01]
+>r12 : number
+>i[01] : number
+>i : I
+>01 : 1
+
+var r13 = i[-01]
+>r13 : Date
+>i[-01] : Date
+>i : I
+>-01 : -1
+>01 : 1
+