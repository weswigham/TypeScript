--- conflicted
+++ resolved
@@ -1,54 +1,38 @@
-tests/cases/compiler/typeParameterDiamond2.ts(8,13): error TS2322: Type 'T | U' is not assignable to type 'Top'.
-<<<<<<< HEAD
-  Type 'U' is not assignable to type 'Top'.
-tests/cases/compiler/typeParameterDiamond2.ts(10,13): error TS2322: Type 'Bottom' is not assignable to type 'Top'.
-  Type 'T | U' is not assignable to type 'Top'.
-    Type 'U' is not assignable to type 'Top'.
-=======
-  'Top' could be instantiated with an arbitrary type which could be unrelated to 'T | U'.
-    Type 'U' is not assignable to type 'Top'.
-      'Top' could be instantiated with an arbitrary type which could be unrelated to 'U'.
-tests/cases/compiler/typeParameterDiamond2.ts(10,13): error TS2322: Type 'Bottom' is not assignable to type 'Top'.
-  'Top' could be instantiated with an arbitrary type which could be unrelated to 'Bottom'.
-    Type 'T | U' is not assignable to type 'Top'.
-      'Top' could be instantiated with an arbitrary type which could be unrelated to 'T | U'.
-        Type 'U' is not assignable to type 'Top'.
-          'Top' could be instantiated with an arbitrary type which could be unrelated to 'U'.
->>>>>>> d1f87d18
-
-
-==== tests/cases/compiler/typeParameterDiamond2.ts (2 errors) ====
-    function diamondTop<Top>() {
-        function diamondMiddle<T extends Top, U>() {
-            function diamondBottom<Bottom extends T | U>() {
-                var top: Top;
-                var middle: T | U;
-                var bottom: Bottom;
-    
-                top = middle;
-                ~~~
-!!! error TS2322: Type 'T | U' is not assignable to type 'Top'.
-<<<<<<< HEAD
-!!! error TS2322:   Type 'U' is not assignable to type 'Top'.
-=======
-!!! error TS2322:   'Top' could be instantiated with an arbitrary type which could be unrelated to 'T | U'.
-!!! error TS2322:     Type 'U' is not assignable to type 'Top'.
-!!! error TS2322:       'Top' could be instantiated with an arbitrary type which could be unrelated to 'U'.
->>>>>>> d1f87d18
-                middle = bottom;
-                top = bottom;
-                ~~~
-!!! error TS2322: Type 'Bottom' is not assignable to type 'Top'.
-<<<<<<< HEAD
-!!! error TS2322:   Type 'T | U' is not assignable to type 'Top'.
-!!! error TS2322:     Type 'U' is not assignable to type 'Top'.
-=======
-!!! error TS2322:   'Top' could be instantiated with an arbitrary type which could be unrelated to 'Bottom'.
-!!! error TS2322:     Type 'T | U' is not assignable to type 'Top'.
-!!! error TS2322:       'Top' could be instantiated with an arbitrary type which could be unrelated to 'T | U'.
-!!! error TS2322:         Type 'U' is not assignable to type 'Top'.
-!!! error TS2322:           'Top' could be instantiated with an arbitrary type which could be unrelated to 'U'.
->>>>>>> d1f87d18
-            }
-        }
+tests/cases/compiler/typeParameterDiamond2.ts(8,13): error TS2322: Type 'T | U' is not assignable to type 'Top'.
+  'Top' could be instantiated with an arbitrary type which could be unrelated to 'T | U'.
+    Type 'U' is not assignable to type 'Top'.
+      'Top' could be instantiated with an arbitrary type which could be unrelated to 'U'.
+tests/cases/compiler/typeParameterDiamond2.ts(10,13): error TS2322: Type 'Bottom' is not assignable to type 'Top'.
+  'Top' could be instantiated with an arbitrary type which could be unrelated to 'Bottom'.
+    Type 'T | U' is not assignable to type 'Top'.
+      'Top' could be instantiated with an arbitrary type which could be unrelated to 'T | U'.
+        Type 'U' is not assignable to type 'Top'.
+          'Top' could be instantiated with an arbitrary type which could be unrelated to 'U'.
+
+
+==== tests/cases/compiler/typeParameterDiamond2.ts (2 errors) ====
+    function diamondTop<Top>() {
+        function diamondMiddle<T extends Top, U>() {
+            function diamondBottom<Bottom extends T | U>() {
+                var top: Top;
+                var middle: T | U;
+                var bottom: Bottom;
+    
+                top = middle;
+                ~~~
+!!! error TS2322: Type 'T | U' is not assignable to type 'Top'.
+!!! error TS2322:   'Top' could be instantiated with an arbitrary type which could be unrelated to 'T | U'.
+!!! error TS2322:     Type 'U' is not assignable to type 'Top'.
+!!! error TS2322:       'Top' could be instantiated with an arbitrary type which could be unrelated to 'U'.
+                middle = bottom;
+                top = bottom;
+                ~~~
+!!! error TS2322: Type 'Bottom' is not assignable to type 'Top'.
+!!! error TS2322:   'Top' could be instantiated with an arbitrary type which could be unrelated to 'Bottom'.
+!!! error TS2322:     Type 'T | U' is not assignable to type 'Top'.
+!!! error TS2322:       'Top' could be instantiated with an arbitrary type which could be unrelated to 'T | U'.
+!!! error TS2322:         Type 'U' is not assignable to type 'Top'.
+!!! error TS2322:           'Top' could be instantiated with an arbitrary type which could be unrelated to 'U'.
+            }
+        }
     }