=== tests/cases/conformance/types/typeRelationships/subtypesAndSuperTypes/unionSubtypeIfEveryConstituentTypeIsSubtype.ts ===
enum e {
>e : e

    e1,
>e1 : e.e1

    e2
>e2 : e.e2
}

// A union type U is a subtype of a type T if each type in U is a subtype of T
interface I {
    [x: string]: any;
>x : string

    foo: string | number; // ok
>foo : string | number

    foo2: e | number; // ok
>foo2 : number
}
interface I2 {
    [x: string]: number;
>x : string

    // S is union type and each constituent type of S is a subtype of T
    foo: string | number; // error string is not subtype of number
>foo : string | number

    foo2: e | number; // ok e and number both subtype of number
>foo2 : number
}

interface I3 {
    [x: string]: string;
>x : string

    foo: string | number; // error numer is not subtype of string
>foo : string | number

    foo2: e | number; // error e and number both not subtype of string
>foo2 : number
}

// error cases
interface I4 {
    [x: string]: boolean;
>x : string

    foo: string | number;
>foo : string | number

    foo2: e | number;
>foo2 : number
}


interface I5 {
    [x: string]: Date;
>x : string

    foo: string | number;
>foo : string | number

    foo2: e | number;
>foo2 : number
}


interface I6 {
    [x: string]: RegExp;
>x : string
<<<<<<< HEAD
>RegExp : RegExp<T>
=======
>>>>>>> b065902a

    foo: string | number;
>foo : string | number

    foo2: e | number;
>foo2 : number
}


interface I7 {
    [x: string]: { bar: number };
>x : string
>bar : number

    foo: string | number;
>foo : string | number

    foo2: e | number;
>foo2 : number
}


interface I8 {
    [x: string]: number[];
>x : string

    foo: string | number;
>foo : string | number

    foo2: e | number;
>foo2 : number
}


interface I9 {
    [x: string]: I8;
>x : string

    foo: string | number;
>foo : string | number

    foo2: e | number;
>foo2 : number
}

class A { foo: number; }
>A : A
>foo : number

interface I10 {
    [x: string]: A;
>x : string

    foo: string | number;
>foo : string | number

    foo2: e | number;
>foo2 : number
}

class A2<T> { foo: T; }
>A2 : A2<T>
>foo : T

interface I11 {
    [x: string]: A2<number>;
>x : string

    foo: string | number;
>foo : string | number

    foo2: e | number;
>foo2 : number
}


interface I12 {
    [x: string]: (x) => number;
>x : string
>x : any

    foo: string | number;
>foo : string | number

    foo2: e | number;
>foo2 : number
}


interface I13 {
    [x: string]: <T>(x: T) => T;
>x : string
>x : T

    foo: string | number;
>foo : string | number

    foo2: e | number;
>foo2 : number
}


enum E2 { A }
>E2 : E2
>A : E2.A

interface I14 {
    [x: string]: E2;
>x : string

    foo: string | number;
>foo : string | number

    foo2: e | number;
>foo2 : number
}


function f() { }
>f : typeof f

module f {
>f : typeof f

    export var bar = 1;
>bar : number
>1 : 1
}
interface I15 {
    [x: string]: typeof f;
>x : string
>f : typeof f

    foo: string | number;
>foo : string | number

    foo2: e | number;
>foo2 : number
}


class c { baz: string }
>c : c
>baz : string

module c {
>c : typeof c

    export var bar = 1;
>bar : number
>1 : 1
}
interface I16 {
    [x: string]: typeof c;
>x : string
>c : typeof c

    foo: string | number;
>foo : string | number

    foo2: e | number;
>foo2 : number
}


interface I17<T> {
    [x: string]: T;
>x : string

    foo: string | number;
>foo : string | number

    foo2: e | number;
>foo2 : number
}

interface I19 {
    [x: string]: Object;
>x : string

    foo: string | number;
>foo : string | number

    foo2: e | number;
>foo2 : number
}


interface I20 {
    [x: string]: {};
>x : string

    foo: string | number;
>foo : string | number

    foo2: e | number;
>foo2 : number
}
<|MERGE_RESOLUTION|>--- conflicted
+++ resolved
@@ -1,275 +1,271 @@
-=== tests/cases/conformance/types/typeRelationships/subtypesAndSuperTypes/unionSubtypeIfEveryConstituentTypeIsSubtype.ts ===
-enum e {
->e : e
-
-    e1,
->e1 : e.e1
-
-    e2
->e2 : e.e2
-}
-
-// A union type U is a subtype of a type T if each type in U is a subtype of T
-interface I {
-    [x: string]: any;
->x : string
-
-    foo: string | number; // ok
->foo : string | number
-
-    foo2: e | number; // ok
->foo2 : number
-}
-interface I2 {
-    [x: string]: number;
->x : string
-
-    // S is union type and each constituent type of S is a subtype of T
-    foo: string | number; // error string is not subtype of number
->foo : string | number
-
-    foo2: e | number; // ok e and number both subtype of number
->foo2 : number
-}
-
-interface I3 {
-    [x: string]: string;
->x : string
-
-    foo: string | number; // error numer is not subtype of string
->foo : string | number
-
-    foo2: e | number; // error e and number both not subtype of string
->foo2 : number
-}
-
-// error cases
-interface I4 {
-    [x: string]: boolean;
->x : string
-
-    foo: string | number;
->foo : string | number
-
-    foo2: e | number;
->foo2 : number
-}
-
-
-interface I5 {
-    [x: string]: Date;
->x : string
-
-    foo: string | number;
->foo : string | number
-
-    foo2: e | number;
->foo2 : number
-}
-
-
-interface I6 {
-    [x: string]: RegExp;
->x : string
-<<<<<<< HEAD
->RegExp : RegExp<T>
-=======
->>>>>>> b065902a
-
-    foo: string | number;
->foo : string | number
-
-    foo2: e | number;
->foo2 : number
-}
-
-
-interface I7 {
-    [x: string]: { bar: number };
->x : string
->bar : number
-
-    foo: string | number;
->foo : string | number
-
-    foo2: e | number;
->foo2 : number
-}
-
-
-interface I8 {
-    [x: string]: number[];
->x : string
-
-    foo: string | number;
->foo : string | number
-
-    foo2: e | number;
->foo2 : number
-}
-
-
-interface I9 {
-    [x: string]: I8;
->x : string
-
-    foo: string | number;
->foo : string | number
-
-    foo2: e | number;
->foo2 : number
-}
-
-class A { foo: number; }
->A : A
->foo : number
-
-interface I10 {
-    [x: string]: A;
->x : string
-
-    foo: string | number;
->foo : string | number
-
-    foo2: e | number;
->foo2 : number
-}
-
-class A2<T> { foo: T; }
->A2 : A2<T>
->foo : T
-
-interface I11 {
-    [x: string]: A2<number>;
->x : string
-
-    foo: string | number;
->foo : string | number
-
-    foo2: e | number;
->foo2 : number
-}
-
-
-interface I12 {
-    [x: string]: (x) => number;
->x : string
->x : any
-
-    foo: string | number;
->foo : string | number
-
-    foo2: e | number;
->foo2 : number
-}
-
-
-interface I13 {
-    [x: string]: <T>(x: T) => T;
->x : string
->x : T
-
-    foo: string | number;
->foo : string | number
-
-    foo2: e | number;
->foo2 : number
-}
-
-
-enum E2 { A }
->E2 : E2
->A : E2.A
-
-interface I14 {
-    [x: string]: E2;
->x : string
-
-    foo: string | number;
->foo : string | number
-
-    foo2: e | number;
->foo2 : number
-}
-
-
-function f() { }
->f : typeof f
-
-module f {
->f : typeof f
-
-    export var bar = 1;
->bar : number
->1 : 1
-}
-interface I15 {
-    [x: string]: typeof f;
->x : string
->f : typeof f
-
-    foo: string | number;
->foo : string | number
-
-    foo2: e | number;
->foo2 : number
-}
-
-
-class c { baz: string }
->c : c
->baz : string
-
-module c {
->c : typeof c
-
-    export var bar = 1;
->bar : number
->1 : 1
-}
-interface I16 {
-    [x: string]: typeof c;
->x : string
->c : typeof c
-
-    foo: string | number;
->foo : string | number
-
-    foo2: e | number;
->foo2 : number
-}
-
-
-interface I17<T> {
-    [x: string]: T;
->x : string
-
-    foo: string | number;
->foo : string | number
-
-    foo2: e | number;
->foo2 : number
-}
-
-interface I19 {
-    [x: string]: Object;
->x : string
-
-    foo: string | number;
->foo : string | number
-
-    foo2: e | number;
->foo2 : number
-}
-
-
-interface I20 {
-    [x: string]: {};
->x : string
-
-    foo: string | number;
->foo : string | number
-
-    foo2: e | number;
->foo2 : number
-}
+=== tests/cases/conformance/types/typeRelationships/subtypesAndSuperTypes/unionSubtypeIfEveryConstituentTypeIsSubtype.ts ===
+enum e {
+>e : e
+
+    e1,
+>e1 : e.e1
+
+    e2
+>e2 : e.e2
+}
+
+// A union type U is a subtype of a type T if each type in U is a subtype of T
+interface I {
+    [x: string]: any;
+>x : string
+
+    foo: string | number; // ok
+>foo : string | number
+
+    foo2: e | number; // ok
+>foo2 : number
+}
+interface I2 {
+    [x: string]: number;
+>x : string
+
+    // S is union type and each constituent type of S is a subtype of T
+    foo: string | number; // error string is not subtype of number
+>foo : string | number
+
+    foo2: e | number; // ok e and number both subtype of number
+>foo2 : number
+}
+
+interface I3 {
+    [x: string]: string;
+>x : string
+
+    foo: string | number; // error numer is not subtype of string
+>foo : string | number
+
+    foo2: e | number; // error e and number both not subtype of string
+>foo2 : number
+}
+
+// error cases
+interface I4 {
+    [x: string]: boolean;
+>x : string
+
+    foo: string | number;
+>foo : string | number
+
+    foo2: e | number;
+>foo2 : number
+}
+
+
+interface I5 {
+    [x: string]: Date;
+>x : string
+
+    foo: string | number;
+>foo : string | number
+
+    foo2: e | number;
+>foo2 : number
+}
+
+
+interface I6 {
+    [x: string]: RegExp;
+>x : string
+
+    foo: string | number;
+>foo : string | number
+
+    foo2: e | number;
+>foo2 : number
+}
+
+
+interface I7 {
+    [x: string]: { bar: number };
+>x : string
+>bar : number
+
+    foo: string | number;
+>foo : string | number
+
+    foo2: e | number;
+>foo2 : number
+}
+
+
+interface I8 {
+    [x: string]: number[];
+>x : string
+
+    foo: string | number;
+>foo : string | number
+
+    foo2: e | number;
+>foo2 : number
+}
+
+
+interface I9 {
+    [x: string]: I8;
+>x : string
+
+    foo: string | number;
+>foo : string | number
+
+    foo2: e | number;
+>foo2 : number
+}
+
+class A { foo: number; }
+>A : A
+>foo : number
+
+interface I10 {
+    [x: string]: A;
+>x : string
+
+    foo: string | number;
+>foo : string | number
+
+    foo2: e | number;
+>foo2 : number
+}
+
+class A2<T> { foo: T; }
+>A2 : A2<T>
+>foo : T
+
+interface I11 {
+    [x: string]: A2<number>;
+>x : string
+
+    foo: string | number;
+>foo : string | number
+
+    foo2: e | number;
+>foo2 : number
+}
+
+
+interface I12 {
+    [x: string]: (x) => number;
+>x : string
+>x : any
+
+    foo: string | number;
+>foo : string | number
+
+    foo2: e | number;
+>foo2 : number
+}
+
+
+interface I13 {
+    [x: string]: <T>(x: T) => T;
+>x : string
+>x : T
+
+    foo: string | number;
+>foo : string | number
+
+    foo2: e | number;
+>foo2 : number
+}
+
+
+enum E2 { A }
+>E2 : E2
+>A : E2.A
+
+interface I14 {
+    [x: string]: E2;
+>x : string
+
+    foo: string | number;
+>foo : string | number
+
+    foo2: e | number;
+>foo2 : number
+}
+
+
+function f() { }
+>f : typeof f
+
+module f {
+>f : typeof f
+
+    export var bar = 1;
+>bar : number
+>1 : 1
+}
+interface I15 {
+    [x: string]: typeof f;
+>x : string
+>f : typeof f
+
+    foo: string | number;
+>foo : string | number
+
+    foo2: e | number;
+>foo2 : number
+}
+
+
+class c { baz: string }
+>c : c
+>baz : string
+
+module c {
+>c : typeof c
+
+    export var bar = 1;
+>bar : number
+>1 : 1
+}
+interface I16 {
+    [x: string]: typeof c;
+>x : string
+>c : typeof c
+
+    foo: string | number;
+>foo : string | number
+
+    foo2: e | number;
+>foo2 : number
+}
+
+
+interface I17<T> {
+    [x: string]: T;
+>x : string
+
+    foo: string | number;
+>foo : string | number
+
+    foo2: e | number;
+>foo2 : number
+}
+
+interface I19 {
+    [x: string]: Object;
+>x : string
+
+    foo: string | number;
+>foo : string | number
+
+    foo2: e | number;
+>foo2 : number
+}
+
+
+interface I20 {
+    [x: string]: {};
+>x : string
+
+    foo: string | number;
+>foo : string | number
+
+    foo2: e | number;
+>foo2 : number
+}