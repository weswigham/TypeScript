--- conflicted
+++ resolved
@@ -1,32 +1,26 @@
-tests/cases/conformance/types/nonPrimitive/nonPrimitiveAndTypeVariables.ts(10,9): error TS2322: Type 'T' is not assignable to type 'object'.
-tests/cases/conformance/types/nonPrimitive/nonPrimitiveAndTypeVariables.ts(11,9): error TS2322: Type 'T' is not assignable to type 'object | U'.
-  Type 'T' is not assignable to type 'U'.
-<<<<<<< HEAD
-=======
-    'U' could be instantiated with an arbitrary type which could be unrelated to 'T'.
->>>>>>> d1f87d18
-
-
-==== tests/cases/conformance/types/nonPrimitive/nonPrimitiveAndTypeVariables.ts (2 errors) ====
-    // Repros from #23800
-    
-    type A<T, V> = { [P in keyof T]: T[P] extends V ? 1 : 0; };
-    type B<T, V> = { [P in keyof T]: T[P] extends V | object ? 1 : 0; };
-    
-    let a: A<{ a: 0 | 1 }, 0> = { a: 0 };
-    let b: B<{ a: 0 | 1 }, 0> = { a: 0 };
-    
-    function foo<T, U>(x: T) {
-        let a: object = x;  // Error
-            ~
-!!! error TS2322: Type 'T' is not assignable to type 'object'.
-        let b: U | object = x;  // Error
-            ~
-!!! error TS2322: Type 'T' is not assignable to type 'object | U'.
-!!! error TS2322:   Type 'T' is not assignable to type 'U'.
-<<<<<<< HEAD
-=======
-!!! error TS2322:     'U' could be instantiated with an arbitrary type which could be unrelated to 'T'.
->>>>>>> d1f87d18
-    }
+tests/cases/conformance/types/nonPrimitive/nonPrimitiveAndTypeVariables.ts(10,9): error TS2322: Type 'T' is not assignable to type 'object'.
+tests/cases/conformance/types/nonPrimitive/nonPrimitiveAndTypeVariables.ts(11,9): error TS2322: Type 'T' is not assignable to type 'object | U'.
+  Type 'T' is not assignable to type 'U'.
+    'U' could be instantiated with an arbitrary type which could be unrelated to 'T'.
+
+
+==== tests/cases/conformance/types/nonPrimitive/nonPrimitiveAndTypeVariables.ts (2 errors) ====
+    // Repros from #23800
+    
+    type A<T, V> = { [P in keyof T]: T[P] extends V ? 1 : 0; };
+    type B<T, V> = { [P in keyof T]: T[P] extends V | object ? 1 : 0; };
+    
+    let a: A<{ a: 0 | 1 }, 0> = { a: 0 };
+    let b: B<{ a: 0 | 1 }, 0> = { a: 0 };
+    
+    function foo<T, U>(x: T) {
+        let a: object = x;  // Error
+            ~
+!!! error TS2322: Type 'T' is not assignable to type 'object'.
+        let b: U | object = x;  // Error
+            ~
+!!! error TS2322: Type 'T' is not assignable to type 'object | U'.
+!!! error TS2322:   Type 'T' is not assignable to type 'U'.
+!!! error TS2322:     'U' could be instantiated with an arbitrary type which could be unrelated to 'T'.
+    }
     