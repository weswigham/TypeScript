--- conflicted
+++ resolved
@@ -1,115 +1,93 @@
-tests/cases/conformance/types/typeRelationships/assignmentCompatibility/assignmentCompatWithNumericIndexer2.ts(14,1): error TS2322: Type 'A' is not assignable to type '{ [x: number]: Derived; }'.
-<<<<<<< HEAD
-  'number' index signatures are incompatible.
-    Type 'Base' is not assignable to type 'Derived'.
-      Property 'bar' is missing in type 'Base'.
-tests/cases/conformance/types/typeRelationships/assignmentCompatibility/assignmentCompatWithNumericIndexer2.ts(18,1): error TS2322: Type 'A' is not assignable to type '{ [x: number]: Derived2; }'.
-  'number' index signatures are incompatible.
-    Type 'Base' is not assignable to type 'Derived2'.
-      Property 'baz' is missing in type 'Base'.
-=======
-  Index signatures are incompatible.
-    Property 'bar' is missing in type 'Base' but required in type 'Derived'.
-tests/cases/conformance/types/typeRelationships/assignmentCompatibility/assignmentCompatWithNumericIndexer2.ts(18,1): error TS2322: Type 'A' is not assignable to type '{ [x: number]: Derived2; }'.
-  Index signatures are incompatible.
-    Type 'Base' is missing the following properties from type 'Derived2': baz, bar
->>>>>>> 4d74f673
-tests/cases/conformance/types/typeRelationships/assignmentCompatibility/assignmentCompatWithNumericIndexer2.ts(32,9): error TS2322: Type '{ [x: number]: Derived; }' is not assignable to type 'A<T>'.
-  'number' index signatures are incompatible.
-    Type 'Derived' is not assignable to type 'T'.
-tests/cases/conformance/types/typeRelationships/assignmentCompatibility/assignmentCompatWithNumericIndexer2.ts(33,9): error TS2322: Type 'A<T>' is not assignable to type '{ [x: number]: Derived; }'.
-  'number' index signatures are incompatible.
-    Type 'T' is not assignable to type 'Derived'.
-      Type 'Base' is not assignable to type 'Derived'.
-tests/cases/conformance/types/typeRelationships/assignmentCompatibility/assignmentCompatWithNumericIndexer2.ts(36,9): error TS2322: Type '{ [x: number]: Derived2; }' is not assignable to type 'A<T>'.
-  'number' index signatures are incompatible.
-    Type 'Derived2' is not assignable to type 'T'.
-tests/cases/conformance/types/typeRelationships/assignmentCompatibility/assignmentCompatWithNumericIndexer2.ts(37,9): error TS2322: Type 'A<T>' is not assignable to type '{ [x: number]: Derived2; }'.
-  'number' index signatures are incompatible.
-    Type 'T' is not assignable to type 'Derived2'.
-      Type 'Base' is not assignable to type 'Derived2'.
-
-
-==== tests/cases/conformance/types/typeRelationships/assignmentCompatibility/assignmentCompatWithNumericIndexer2.ts (6 errors) ====
-    // Derived type indexer must be subtype of base type indexer
-    
-    interface Base { foo: string; }
-    interface Derived extends Base { bar: string; }
-    interface Derived2 extends Derived { baz: string; }
-    
-    interface A {
-        [x: number]: Base;
-    }
-    
-    var a: A;
-    var b: { [x: number]: Derived; }
-    a = b;
-    b = a; // error
-    ~
-!!! error TS2322: Type 'A' is not assignable to type '{ [x: number]: Derived; }'.
-<<<<<<< HEAD
-!!! error TS2322:   'number' index signatures are incompatible.
-!!! error TS2322:     Type 'Base' is not assignable to type 'Derived'.
-!!! error TS2322:       Property 'bar' is missing in type 'Base'.
-=======
-!!! error TS2322:   Index signatures are incompatible.
-!!! error TS2322:     Property 'bar' is missing in type 'Base' but required in type 'Derived'.
-!!! related TS2728 tests/cases/conformance/types/typeRelationships/assignmentCompatibility/assignmentCompatWithNumericIndexer2.ts:4:34: 'bar' is declared here.
->>>>>>> 4d74f673
-    
-    var b2: { [x: number]: Derived2; }
-    a = b2;
-    b2 = a; // error
-    ~~
-!!! error TS2322: Type 'A' is not assignable to type '{ [x: number]: Derived2; }'.
-<<<<<<< HEAD
-!!! error TS2322:   'number' index signatures are incompatible.
-!!! error TS2322:     Type 'Base' is not assignable to type 'Derived2'.
-!!! error TS2322:       Property 'baz' is missing in type 'Base'.
-=======
-!!! error TS2322:   Index signatures are incompatible.
-!!! error TS2322:     Type 'Base' is missing the following properties from type 'Derived2': baz, bar
->>>>>>> 4d74f673
-    
-    module Generics {
-        interface A<T extends Base> {
-            [x: number]: T;
-        }
-    
-        interface B extends A<Base> {
-            [x: number]: Derived; // ok
-        }
-    
-        function foo<T extends Base>() {
-            var a: A<T>;
-            var b: { [x: number]: Derived; }
-            a = b; // error
-            ~
-!!! error TS2322: Type '{ [x: number]: Derived; }' is not assignable to type 'A<T>'.
-!!! error TS2322:   'number' index signatures are incompatible.
-!!! error TS2322:     Type 'Derived' is not assignable to type 'T'.
-            b = a; // error
-            ~
-!!! error TS2322: Type 'A<T>' is not assignable to type '{ [x: number]: Derived; }'.
-!!! error TS2322:   'number' index signatures are incompatible.
-!!! error TS2322:     Type 'T' is not assignable to type 'Derived'.
-!!! error TS2322:       Type 'Base' is not assignable to type 'Derived'.
-    
-            var b2: { [x: number]: Derived2; }
-            a = b2; // error
-            ~
-!!! error TS2322: Type '{ [x: number]: Derived2; }' is not assignable to type 'A<T>'.
-!!! error TS2322:   'number' index signatures are incompatible.
-!!! error TS2322:     Type 'Derived2' is not assignable to type 'T'.
-            b2 = a; // error
-            ~~
-!!! error TS2322: Type 'A<T>' is not assignable to type '{ [x: number]: Derived2; }'.
-!!! error TS2322:   'number' index signatures are incompatible.
-!!! error TS2322:     Type 'T' is not assignable to type 'Derived2'.
-!!! error TS2322:       Type 'Base' is not assignable to type 'Derived2'.
-    
-            var b3: { [x: number]: T; }
-            a = b3; // ok
-            b3 = a; // ok
-        }
+tests/cases/conformance/types/typeRelationships/assignmentCompatibility/assignmentCompatWithNumericIndexer2.ts(14,1): error TS2322: Type 'A' is not assignable to type '{ [x: number]: Derived; }'.
+  'number' index signatures are incompatible.
+    Property 'bar' is missing in type 'Base' but required in type 'Derived'.
+tests/cases/conformance/types/typeRelationships/assignmentCompatibility/assignmentCompatWithNumericIndexer2.ts(18,1): error TS2322: Type 'A' is not assignable to type '{ [x: number]: Derived2; }'.
+  'number' index signatures are incompatible.
+    Type 'Base' is missing the following properties from type 'Derived2': baz, bar
+tests/cases/conformance/types/typeRelationships/assignmentCompatibility/assignmentCompatWithNumericIndexer2.ts(32,9): error TS2322: Type '{ [x: number]: Derived; }' is not assignable to type 'A<T>'.
+  'number' index signatures are incompatible.
+    Type 'Derived' is not assignable to type 'T'.
+tests/cases/conformance/types/typeRelationships/assignmentCompatibility/assignmentCompatWithNumericIndexer2.ts(33,9): error TS2322: Type 'A<T>' is not assignable to type '{ [x: number]: Derived; }'.
+  'number' index signatures are incompatible.
+    Type 'T' is not assignable to type 'Derived'.
+      Type 'Base' is not assignable to type 'Derived'.
+tests/cases/conformance/types/typeRelationships/assignmentCompatibility/assignmentCompatWithNumericIndexer2.ts(36,9): error TS2322: Type '{ [x: number]: Derived2; }' is not assignable to type 'A<T>'.
+  'number' index signatures are incompatible.
+    Type 'Derived2' is not assignable to type 'T'.
+tests/cases/conformance/types/typeRelationships/assignmentCompatibility/assignmentCompatWithNumericIndexer2.ts(37,9): error TS2322: Type 'A<T>' is not assignable to type '{ [x: number]: Derived2; }'.
+  'number' index signatures are incompatible.
+    Type 'T' is not assignable to type 'Derived2'.
+      Type 'Base' is not assignable to type 'Derived2'.
+
+
+==== tests/cases/conformance/types/typeRelationships/assignmentCompatibility/assignmentCompatWithNumericIndexer2.ts (6 errors) ====
+    // Derived type indexer must be subtype of base type indexer
+    
+    interface Base { foo: string; }
+    interface Derived extends Base { bar: string; }
+    interface Derived2 extends Derived { baz: string; }
+    
+    interface A {
+        [x: number]: Base;
+    }
+    
+    var a: A;
+    var b: { [x: number]: Derived; }
+    a = b;
+    b = a; // error
+    ~
+!!! error TS2322: Type 'A' is not assignable to type '{ [x: number]: Derived; }'.
+!!! error TS2322:   'number' index signatures are incompatible.
+!!! error TS2322:     Property 'bar' is missing in type 'Base' but required in type 'Derived'.
+!!! related TS2728 tests/cases/conformance/types/typeRelationships/assignmentCompatibility/assignmentCompatWithNumericIndexer2.ts:4:34: 'bar' is declared here.
+    
+    var b2: { [x: number]: Derived2; }
+    a = b2;
+    b2 = a; // error
+    ~~
+!!! error TS2322: Type 'A' is not assignable to type '{ [x: number]: Derived2; }'.
+!!! error TS2322:   'number' index signatures are incompatible.
+!!! error TS2322:     Type 'Base' is missing the following properties from type 'Derived2': baz, bar
+    
+    module Generics {
+        interface A<T extends Base> {
+            [x: number]: T;
+        }
+    
+        interface B extends A<Base> {
+            [x: number]: Derived; // ok
+        }
+    
+        function foo<T extends Base>() {
+            var a: A<T>;
+            var b: { [x: number]: Derived; }
+            a = b; // error
+            ~
+!!! error TS2322: Type '{ [x: number]: Derived; }' is not assignable to type 'A<T>'.
+!!! error TS2322:   'number' index signatures are incompatible.
+!!! error TS2322:     Type 'Derived' is not assignable to type 'T'.
+            b = a; // error
+            ~
+!!! error TS2322: Type 'A<T>' is not assignable to type '{ [x: number]: Derived; }'.
+!!! error TS2322:   'number' index signatures are incompatible.
+!!! error TS2322:     Type 'T' is not assignable to type 'Derived'.
+!!! error TS2322:       Type 'Base' is not assignable to type 'Derived'.
+    
+            var b2: { [x: number]: Derived2; }
+            a = b2; // error
+            ~
+!!! error TS2322: Type '{ [x: number]: Derived2; }' is not assignable to type 'A<T>'.
+!!! error TS2322:   'number' index signatures are incompatible.
+!!! error TS2322:     Type 'Derived2' is not assignable to type 'T'.
+            b2 = a; // error
+            ~~
+!!! error TS2322: Type 'A<T>' is not assignable to type '{ [x: number]: Derived2; }'.
+!!! error TS2322:   'number' index signatures are incompatible.
+!!! error TS2322:     Type 'T' is not assignable to type 'Derived2'.
+!!! error TS2322:       Type 'Base' is not assignable to type 'Derived2'.
+    
+            var b3: { [x: number]: T; }
+            a = b3; // ok
+            b3 = a; // ok
+        }
     }