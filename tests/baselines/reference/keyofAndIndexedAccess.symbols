--- conflicted
+++ resolved
@@ -1,1593 +1,1578 @@
-=== tests/cases/conformance/types/keyof/keyofAndIndexedAccess.ts ===
-
-class Shape {
->Shape : Symbol(Shape, Decl(keyofAndIndexedAccess.ts, 0, 0))
-
-    name: string;
->name : Symbol(Shape.name, Decl(keyofAndIndexedAccess.ts, 1, 13))
-
-    width: number;
->width : Symbol(Shape.width, Decl(keyofAndIndexedAccess.ts, 2, 17))
-
-    height: number;
->height : Symbol(Shape.height, Decl(keyofAndIndexedAccess.ts, 3, 18))
-
-    visible: boolean;
->visible : Symbol(Shape.visible, Decl(keyofAndIndexedAccess.ts, 4, 19))
-}
-
-class TaggedShape extends Shape {
->TaggedShape : Symbol(TaggedShape, Decl(keyofAndIndexedAccess.ts, 6, 1))
->Shape : Symbol(Shape, Decl(keyofAndIndexedAccess.ts, 0, 0))
-
-    tag: string;
->tag : Symbol(TaggedShape.tag, Decl(keyofAndIndexedAccess.ts, 8, 33))
-}
-
-class Item {
->Item : Symbol(Item, Decl(keyofAndIndexedAccess.ts, 10, 1))
-
-    name: string;
->name : Symbol(Item.name, Decl(keyofAndIndexedAccess.ts, 12, 12))
-
-    price: number;
->price : Symbol(Item.price, Decl(keyofAndIndexedAccess.ts, 13, 17))
-}
-
-class Options {
->Options : Symbol(Options, Decl(keyofAndIndexedAccess.ts, 15, 1))
-
-    visible: "yes" | "no";
->visible : Symbol(Options.visible, Decl(keyofAndIndexedAccess.ts, 17, 15))
-}
-
-type Dictionary<T> = { [x: string]: T };
->Dictionary : Symbol(Dictionary, Decl(keyofAndIndexedAccess.ts, 19, 1))
->T : Symbol(T, Decl(keyofAndIndexedAccess.ts, 21, 16))
->x : Symbol(x, Decl(keyofAndIndexedAccess.ts, 21, 24))
->T : Symbol(T, Decl(keyofAndIndexedAccess.ts, 21, 16))
-
-type NumericallyIndexed<T> = { [x: number]: T };
->NumericallyIndexed : Symbol(NumericallyIndexed, Decl(keyofAndIndexedAccess.ts, 21, 40))
->T : Symbol(T, Decl(keyofAndIndexedAccess.ts, 22, 24))
->x : Symbol(x, Decl(keyofAndIndexedAccess.ts, 22, 32))
->T : Symbol(T, Decl(keyofAndIndexedAccess.ts, 22, 24))
-
-const enum E { A, B, C }
->E : Symbol(E, Decl(keyofAndIndexedAccess.ts, 22, 48))
->A : Symbol(E.A, Decl(keyofAndIndexedAccess.ts, 24, 14))
->B : Symbol(E.B, Decl(keyofAndIndexedAccess.ts, 24, 17))
->C : Symbol(E.C, Decl(keyofAndIndexedAccess.ts, 24, 20))
-
-type K00 = keyof any;  // string
->K00 : Symbol(K00, Decl(keyofAndIndexedAccess.ts, 24, 24))
-
-type K01 = keyof string;  // "toString" | "charAt" | ...
->K01 : Symbol(K01, Decl(keyofAndIndexedAccess.ts, 26, 21))
-
-type K02 = keyof number;  // "toString" | "toFixed" | "toExponential" | ...
->K02 : Symbol(K02, Decl(keyofAndIndexedAccess.ts, 27, 24))
-
-type K03 = keyof boolean;  // "valueOf"
->K03 : Symbol(K03, Decl(keyofAndIndexedAccess.ts, 28, 24))
-
-type K04 = keyof void;  // never
->K04 : Symbol(K04, Decl(keyofAndIndexedAccess.ts, 29, 25))
-
-type K05 = keyof undefined;  // never
->K05 : Symbol(K05, Decl(keyofAndIndexedAccess.ts, 30, 22))
-
-type K06 = keyof null;  // never
->K06 : Symbol(K06, Decl(keyofAndIndexedAccess.ts, 31, 27))
-
-type K07 = keyof never;  // never
->K07 : Symbol(K07, Decl(keyofAndIndexedAccess.ts, 32, 22))
-
-type K10 = keyof Shape;  // "name" | "width" | "height" | "visible"
->K10 : Symbol(K10, Decl(keyofAndIndexedAccess.ts, 33, 23))
->Shape : Symbol(Shape, Decl(keyofAndIndexedAccess.ts, 0, 0))
-
-type K11 = keyof Shape[];  // "length" | "toString" | ...
->K11 : Symbol(K11, Decl(keyofAndIndexedAccess.ts, 35, 23))
->Shape : Symbol(Shape, Decl(keyofAndIndexedAccess.ts, 0, 0))
-
-type K12 = keyof Dictionary<Shape>;  // string
->K12 : Symbol(K12, Decl(keyofAndIndexedAccess.ts, 36, 25))
->Dictionary : Symbol(Dictionary, Decl(keyofAndIndexedAccess.ts, 19, 1))
->Shape : Symbol(Shape, Decl(keyofAndIndexedAccess.ts, 0, 0))
-
-type K13 = keyof {};  // never
->K13 : Symbol(K13, Decl(keyofAndIndexedAccess.ts, 37, 35))
-
-type K14 = keyof Object;  // "constructor" | "toString" | ...
->K14 : Symbol(K14, Decl(keyofAndIndexedAccess.ts, 38, 20))
->Object : Symbol(Object, Decl(lib.d.ts, --, --), Decl(lib.d.ts, --, --))
-
-type K15 = keyof E;  // "toString" | "toFixed" | "toExponential" | ...
->K15 : Symbol(K15, Decl(keyofAndIndexedAccess.ts, 39, 24))
->E : Symbol(E, Decl(keyofAndIndexedAccess.ts, 22, 48))
-
-type K16 = keyof [string, number];  // "0" | "1" | "length" | "toString" | ...
->K16 : Symbol(K16, Decl(keyofAndIndexedAccess.ts, 40, 19))
-
-type K17 = keyof (Shape | Item);  // "name"
->K17 : Symbol(K17, Decl(keyofAndIndexedAccess.ts, 41, 34))
->Shape : Symbol(Shape, Decl(keyofAndIndexedAccess.ts, 0, 0))
->Item : Symbol(Item, Decl(keyofAndIndexedAccess.ts, 10, 1))
-
-type K18 = keyof (Shape & Item);  // "name" | "width" | "height" | "visible" | "price"
->K18 : Symbol(K18, Decl(keyofAndIndexedAccess.ts, 42, 32))
->Shape : Symbol(Shape, Decl(keyofAndIndexedAccess.ts, 0, 0))
->Item : Symbol(Item, Decl(keyofAndIndexedAccess.ts, 10, 1))
-
-type K19 = keyof NumericallyIndexed<Shape> // never
->K19 : Symbol(K19, Decl(keyofAndIndexedAccess.ts, 43, 32))
->NumericallyIndexed : Symbol(NumericallyIndexed, Decl(keyofAndIndexedAccess.ts, 21, 40))
->Shape : Symbol(Shape, Decl(keyofAndIndexedAccess.ts, 0, 0))
-
-type KeyOf<T> = keyof T;
->KeyOf : Symbol(KeyOf, Decl(keyofAndIndexedAccess.ts, 44, 42))
->T : Symbol(T, Decl(keyofAndIndexedAccess.ts, 46, 11))
->T : Symbol(T, Decl(keyofAndIndexedAccess.ts, 46, 11))
-
-type K20 = KeyOf<Shape>;  // "name" | "width" | "height" | "visible"
->K20 : Symbol(K20, Decl(keyofAndIndexedAccess.ts, 46, 24))
->KeyOf : Symbol(KeyOf, Decl(keyofAndIndexedAccess.ts, 44, 42))
->Shape : Symbol(Shape, Decl(keyofAndIndexedAccess.ts, 0, 0))
-
-type K21 = KeyOf<Dictionary<Shape>>;  // string
->K21 : Symbol(K21, Decl(keyofAndIndexedAccess.ts, 48, 24))
->KeyOf : Symbol(KeyOf, Decl(keyofAndIndexedAccess.ts, 44, 42))
->Dictionary : Symbol(Dictionary, Decl(keyofAndIndexedAccess.ts, 19, 1))
->Shape : Symbol(Shape, Decl(keyofAndIndexedAccess.ts, 0, 0))
-
-type NAME = "name";
->NAME : Symbol(NAME, Decl(keyofAndIndexedAccess.ts, 49, 36))
-
-type WIDTH_OR_HEIGHT = "width" | "height";
->WIDTH_OR_HEIGHT : Symbol(WIDTH_OR_HEIGHT, Decl(keyofAndIndexedAccess.ts, 51, 19))
-
-type Q10 = Shape["name"];  // string
->Q10 : Symbol(Q10, Decl(keyofAndIndexedAccess.ts, 52, 42))
->Shape : Symbol(Shape, Decl(keyofAndIndexedAccess.ts, 0, 0))
-
-type Q11 = Shape["width" | "height"];  // number
->Q11 : Symbol(Q11, Decl(keyofAndIndexedAccess.ts, 54, 25))
->Shape : Symbol(Shape, Decl(keyofAndIndexedAccess.ts, 0, 0))
-
-type Q12 = Shape["name" | "visible"];  // string | boolean
->Q12 : Symbol(Q12, Decl(keyofAndIndexedAccess.ts, 55, 37))
->Shape : Symbol(Shape, Decl(keyofAndIndexedAccess.ts, 0, 0))
-
-type Q20 = Shape[NAME];  // string
->Q20 : Symbol(Q20, Decl(keyofAndIndexedAccess.ts, 56, 37))
->Shape : Symbol(Shape, Decl(keyofAndIndexedAccess.ts, 0, 0))
->NAME : Symbol(NAME, Decl(keyofAndIndexedAccess.ts, 49, 36))
-
-type Q21 = Shape[WIDTH_OR_HEIGHT];  // number
->Q21 : Symbol(Q21, Decl(keyofAndIndexedAccess.ts, 58, 23))
->Shape : Symbol(Shape, Decl(keyofAndIndexedAccess.ts, 0, 0))
->WIDTH_OR_HEIGHT : Symbol(WIDTH_OR_HEIGHT, Decl(keyofAndIndexedAccess.ts, 51, 19))
-
-type Q30 = [string, number][0];  // string
->Q30 : Symbol(Q30, Decl(keyofAndIndexedAccess.ts, 59, 34))
-
-type Q31 = [string, number][1];  // number
->Q31 : Symbol(Q31, Decl(keyofAndIndexedAccess.ts, 61, 31))
-
-type Q32 = [string, number][2];  // string | number
->Q32 : Symbol(Q32, Decl(keyofAndIndexedAccess.ts, 62, 31))
-
-type Q33 = [string, number][E.A];  // string
->Q33 : Symbol(Q33, Decl(keyofAndIndexedAccess.ts, 63, 31))
->E : Symbol(E, Decl(keyofAndIndexedAccess.ts, 22, 48))
->A : Symbol(E.A, Decl(keyofAndIndexedAccess.ts, 24, 14))
-
-type Q34 = [string, number][E.B];  // number
->Q34 : Symbol(Q34, Decl(keyofAndIndexedAccess.ts, 64, 33))
->E : Symbol(E, Decl(keyofAndIndexedAccess.ts, 22, 48))
->B : Symbol(E.B, Decl(keyofAndIndexedAccess.ts, 24, 17))
-
-type Q35 = [string, number][E.C];  // string | number
->Q35 : Symbol(Q35, Decl(keyofAndIndexedAccess.ts, 65, 33))
->E : Symbol(E, Decl(keyofAndIndexedAccess.ts, 22, 48))
->C : Symbol(E.C, Decl(keyofAndIndexedAccess.ts, 24, 20))
-
-type Q36 = [string, number]["0"];  // string
->Q36 : Symbol(Q36, Decl(keyofAndIndexedAccess.ts, 66, 33))
-
-type Q37 = [string, number]["1"];  // string
->Q37 : Symbol(Q37, Decl(keyofAndIndexedAccess.ts, 67, 33))
-
-type Q40 = (Shape | Options)["visible"];  // boolean | "yes" | "no"
->Q40 : Symbol(Q40, Decl(keyofAndIndexedAccess.ts, 68, 33))
->Shape : Symbol(Shape, Decl(keyofAndIndexedAccess.ts, 0, 0))
->Options : Symbol(Options, Decl(keyofAndIndexedAccess.ts, 15, 1))
-
-type Q41 = (Shape & Options)["visible"];  // true & "yes" | true & "no" | false & "yes" | false & "no"
->Q41 : Symbol(Q41, Decl(keyofAndIndexedAccess.ts, 70, 40))
->Shape : Symbol(Shape, Decl(keyofAndIndexedAccess.ts, 0, 0))
->Options : Symbol(Options, Decl(keyofAndIndexedAccess.ts, 15, 1))
-
-type Q50 = Dictionary<Shape>["howdy"];  // Shape
->Q50 : Symbol(Q50, Decl(keyofAndIndexedAccess.ts, 71, 40))
->Dictionary : Symbol(Dictionary, Decl(keyofAndIndexedAccess.ts, 19, 1))
->Shape : Symbol(Shape, Decl(keyofAndIndexedAccess.ts, 0, 0))
-
-type Q51 = Dictionary<Shape>[123];  // Shape
->Q51 : Symbol(Q51, Decl(keyofAndIndexedAccess.ts, 73, 38))
->Dictionary : Symbol(Dictionary, Decl(keyofAndIndexedAccess.ts, 19, 1))
->Shape : Symbol(Shape, Decl(keyofAndIndexedAccess.ts, 0, 0))
-
-type Q52 = Dictionary<Shape>[E.B];  // Shape
->Q52 : Symbol(Q52, Decl(keyofAndIndexedAccess.ts, 74, 34))
->Dictionary : Symbol(Dictionary, Decl(keyofAndIndexedAccess.ts, 19, 1))
->Shape : Symbol(Shape, Decl(keyofAndIndexedAccess.ts, 0, 0))
->E : Symbol(E, Decl(keyofAndIndexedAccess.ts, 22, 48))
->B : Symbol(E.B, Decl(keyofAndIndexedAccess.ts, 24, 17))
-
-declare let cond: boolean;
->cond : Symbol(cond, Decl(keyofAndIndexedAccess.ts, 77, 11))
-
-function getProperty<T, K extends keyof T>(obj: T, key: K) {
->getProperty : Symbol(getProperty, Decl(keyofAndIndexedAccess.ts, 77, 26))
->T : Symbol(T, Decl(keyofAndIndexedAccess.ts, 79, 21))
->K : Symbol(K, Decl(keyofAndIndexedAccess.ts, 79, 23))
->T : Symbol(T, Decl(keyofAndIndexedAccess.ts, 79, 21))
->obj : Symbol(obj, Decl(keyofAndIndexedAccess.ts, 79, 43))
->T : Symbol(T, Decl(keyofAndIndexedAccess.ts, 79, 21))
->key : Symbol(key, Decl(keyofAndIndexedAccess.ts, 79, 50))
->K : Symbol(K, Decl(keyofAndIndexedAccess.ts, 79, 23))
-
-    return obj[key];
->obj : Symbol(obj, Decl(keyofAndIndexedAccess.ts, 79, 43))
->key : Symbol(key, Decl(keyofAndIndexedAccess.ts, 79, 50))
-}
-
-function setProperty<T, K extends keyof T>(obj: T, key: K, value: T[K]) {
->setProperty : Symbol(setProperty, Decl(keyofAndIndexedAccess.ts, 81, 1))
->T : Symbol(T, Decl(keyofAndIndexedAccess.ts, 83, 21))
->K : Symbol(K, Decl(keyofAndIndexedAccess.ts, 83, 23))
->T : Symbol(T, Decl(keyofAndIndexedAccess.ts, 83, 21))
->obj : Symbol(obj, Decl(keyofAndIndexedAccess.ts, 83, 43))
->T : Symbol(T, Decl(keyofAndIndexedAccess.ts, 83, 21))
->key : Symbol(key, Decl(keyofAndIndexedAccess.ts, 83, 50))
->K : Symbol(K, Decl(keyofAndIndexedAccess.ts, 83, 23))
->value : Symbol(value, Decl(keyofAndIndexedAccess.ts, 83, 58))
->T : Symbol(T, Decl(keyofAndIndexedAccess.ts, 83, 21))
->K : Symbol(K, Decl(keyofAndIndexedAccess.ts, 83, 23))
-
-    obj[key] = value;
->obj : Symbol(obj, Decl(keyofAndIndexedAccess.ts, 83, 43))
->key : Symbol(key, Decl(keyofAndIndexedAccess.ts, 83, 50))
->value : Symbol(value, Decl(keyofAndIndexedAccess.ts, 83, 58))
-}
-
-function f10(shape: Shape) {
->f10 : Symbol(f10, Decl(keyofAndIndexedAccess.ts, 85, 1))
->shape : Symbol(shape, Decl(keyofAndIndexedAccess.ts, 87, 13))
->Shape : Symbol(Shape, Decl(keyofAndIndexedAccess.ts, 0, 0))
-
-    let name = getProperty(shape, "name");  // string
->name : Symbol(name, Decl(keyofAndIndexedAccess.ts, 88, 7))
->getProperty : Symbol(getProperty, Decl(keyofAndIndexedAccess.ts, 77, 26))
->shape : Symbol(shape, Decl(keyofAndIndexedAccess.ts, 87, 13))
-
-    let widthOrHeight = getProperty(shape, cond ? "width" : "height");  // number
->widthOrHeight : Symbol(widthOrHeight, Decl(keyofAndIndexedAccess.ts, 89, 7))
->getProperty : Symbol(getProperty, Decl(keyofAndIndexedAccess.ts, 77, 26))
->shape : Symbol(shape, Decl(keyofAndIndexedAccess.ts, 87, 13))
->cond : Symbol(cond, Decl(keyofAndIndexedAccess.ts, 77, 11))
-
-    let nameOrVisible = getProperty(shape, cond ? "name" : "visible");  // string | boolean
->nameOrVisible : Symbol(nameOrVisible, Decl(keyofAndIndexedAccess.ts, 90, 7))
->getProperty : Symbol(getProperty, Decl(keyofAndIndexedAccess.ts, 77, 26))
->shape : Symbol(shape, Decl(keyofAndIndexedAccess.ts, 87, 13))
->cond : Symbol(cond, Decl(keyofAndIndexedAccess.ts, 77, 11))
-
-    setProperty(shape, "name", "rectangle");
->setProperty : Symbol(setProperty, Decl(keyofAndIndexedAccess.ts, 81, 1))
->shape : Symbol(shape, Decl(keyofAndIndexedAccess.ts, 87, 13))
-
-    setProperty(shape, cond ? "width" : "height", 10);
->setProperty : Symbol(setProperty, Decl(keyofAndIndexedAccess.ts, 81, 1))
->shape : Symbol(shape, Decl(keyofAndIndexedAccess.ts, 87, 13))
->cond : Symbol(cond, Decl(keyofAndIndexedAccess.ts, 77, 11))
-
-    setProperty(shape, cond ? "name" : "visible", true);  // Technically not safe
->setProperty : Symbol(setProperty, Decl(keyofAndIndexedAccess.ts, 81, 1))
->shape : Symbol(shape, Decl(keyofAndIndexedAccess.ts, 87, 13))
->cond : Symbol(cond, Decl(keyofAndIndexedAccess.ts, 77, 11))
-}
-
-function f11(a: Shape[]) {
->f11 : Symbol(f11, Decl(keyofAndIndexedAccess.ts, 94, 1))
->a : Symbol(a, Decl(keyofAndIndexedAccess.ts, 96, 13))
->Shape : Symbol(Shape, Decl(keyofAndIndexedAccess.ts, 0, 0))
-
-    let len = getProperty(a, "length");  // number
->len : Symbol(len, Decl(keyofAndIndexedAccess.ts, 97, 7))
->getProperty : Symbol(getProperty, Decl(keyofAndIndexedAccess.ts, 77, 26))
->a : Symbol(a, Decl(keyofAndIndexedAccess.ts, 96, 13))
-
-    setProperty(a, "length", len);
->setProperty : Symbol(setProperty, Decl(keyofAndIndexedAccess.ts, 81, 1))
->a : Symbol(a, Decl(keyofAndIndexedAccess.ts, 96, 13))
->len : Symbol(len, Decl(keyofAndIndexedAccess.ts, 97, 7))
-}
-
-function f12(t: [Shape, boolean]) {
->f12 : Symbol(f12, Decl(keyofAndIndexedAccess.ts, 99, 1))
->t : Symbol(t, Decl(keyofAndIndexedAccess.ts, 101, 13))
->Shape : Symbol(Shape, Decl(keyofAndIndexedAccess.ts, 0, 0))
-
-    let len = getProperty(t, "length");
->len : Symbol(len, Decl(keyofAndIndexedAccess.ts, 102, 7))
->getProperty : Symbol(getProperty, Decl(keyofAndIndexedAccess.ts, 77, 26))
->t : Symbol(t, Decl(keyofAndIndexedAccess.ts, 101, 13))
-
-    let s2 = getProperty(t, "0");  // Shape
->s2 : Symbol(s2, Decl(keyofAndIndexedAccess.ts, 103, 7))
->getProperty : Symbol(getProperty, Decl(keyofAndIndexedAccess.ts, 77, 26))
->t : Symbol(t, Decl(keyofAndIndexedAccess.ts, 101, 13))
-
-    let b2 = getProperty(t, "1");  // boolean
->b2 : Symbol(b2, Decl(keyofAndIndexedAccess.ts, 104, 7))
->getProperty : Symbol(getProperty, Decl(keyofAndIndexedAccess.ts, 77, 26))
->t : Symbol(t, Decl(keyofAndIndexedAccess.ts, 101, 13))
-}
-
-function f13(foo: any, bar: any) {
->f13 : Symbol(f13, Decl(keyofAndIndexedAccess.ts, 105, 1))
->foo : Symbol(foo, Decl(keyofAndIndexedAccess.ts, 107, 13))
->bar : Symbol(bar, Decl(keyofAndIndexedAccess.ts, 107, 22))
-
-    let x = getProperty(foo, "x");  // any
->x : Symbol(x, Decl(keyofAndIndexedAccess.ts, 108, 7))
->getProperty : Symbol(getProperty, Decl(keyofAndIndexedAccess.ts, 77, 26))
->foo : Symbol(foo, Decl(keyofAndIndexedAccess.ts, 107, 13))
-
-    let y = getProperty(foo, "100");  // any
->y : Symbol(y, Decl(keyofAndIndexedAccess.ts, 109, 7))
->getProperty : Symbol(getProperty, Decl(keyofAndIndexedAccess.ts, 77, 26))
->foo : Symbol(foo, Decl(keyofAndIndexedAccess.ts, 107, 13))
-
-    let z = getProperty(foo, bar);  // any
->z : Symbol(z, Decl(keyofAndIndexedAccess.ts, 110, 7))
->getProperty : Symbol(getProperty, Decl(keyofAndIndexedAccess.ts, 77, 26))
->foo : Symbol(foo, Decl(keyofAndIndexedAccess.ts, 107, 13))
->bar : Symbol(bar, Decl(keyofAndIndexedAccess.ts, 107, 22))
-}
-
-class Component<PropType> {
->Component : Symbol(Component, Decl(keyofAndIndexedAccess.ts, 111, 1))
->PropType : Symbol(PropType, Decl(keyofAndIndexedAccess.ts, 113, 16))
-
-    props: PropType;
->props : Symbol(Component.props, Decl(keyofAndIndexedAccess.ts, 113, 27))
->PropType : Symbol(PropType, Decl(keyofAndIndexedAccess.ts, 113, 16))
-
-    getProperty<K extends keyof PropType>(key: K) {
->getProperty : Symbol(Component.getProperty, Decl(keyofAndIndexedAccess.ts, 114, 20))
->K : Symbol(K, Decl(keyofAndIndexedAccess.ts, 115, 16))
->PropType : Symbol(PropType, Decl(keyofAndIndexedAccess.ts, 113, 16))
->key : Symbol(key, Decl(keyofAndIndexedAccess.ts, 115, 42))
->K : Symbol(K, Decl(keyofAndIndexedAccess.ts, 115, 16))
-
-        return this.props[key];
->this.props : Symbol(Component.props, Decl(keyofAndIndexedAccess.ts, 113, 27))
->this : Symbol(Component, Decl(keyofAndIndexedAccess.ts, 111, 1))
->props : Symbol(Component.props, Decl(keyofAndIndexedAccess.ts, 113, 27))
->key : Symbol(key, Decl(keyofAndIndexedAccess.ts, 115, 42))
-    }
-    setProperty<K extends keyof PropType>(key: K, value: PropType[K]) {
->setProperty : Symbol(Component.setProperty, Decl(keyofAndIndexedAccess.ts, 117, 5))
->K : Symbol(K, Decl(keyofAndIndexedAccess.ts, 118, 16))
->PropType : Symbol(PropType, Decl(keyofAndIndexedAccess.ts, 113, 16))
->key : Symbol(key, Decl(keyofAndIndexedAccess.ts, 118, 42))
->K : Symbol(K, Decl(keyofAndIndexedAccess.ts, 118, 16))
->value : Symbol(value, Decl(keyofAndIndexedAccess.ts, 118, 49))
->PropType : Symbol(PropType, Decl(keyofAndIndexedAccess.ts, 113, 16))
->K : Symbol(K, Decl(keyofAndIndexedAccess.ts, 118, 16))
-
-        this.props[key] = value;
->this.props : Symbol(Component.props, Decl(keyofAndIndexedAccess.ts, 113, 27))
->this : Symbol(Component, Decl(keyofAndIndexedAccess.ts, 111, 1))
->props : Symbol(Component.props, Decl(keyofAndIndexedAccess.ts, 113, 27))
->key : Symbol(key, Decl(keyofAndIndexedAccess.ts, 118, 42))
->value : Symbol(value, Decl(keyofAndIndexedAccess.ts, 118, 49))
-    }
-}
-
-function f20(component: Component<Shape>) {
->f20 : Symbol(f20, Decl(keyofAndIndexedAccess.ts, 121, 1))
->component : Symbol(component, Decl(keyofAndIndexedAccess.ts, 123, 13))
->Component : Symbol(Component, Decl(keyofAndIndexedAccess.ts, 111, 1))
->Shape : Symbol(Shape, Decl(keyofAndIndexedAccess.ts, 0, 0))
-
-    let name = component.getProperty("name");  // string
->name : Symbol(name, Decl(keyofAndIndexedAccess.ts, 124, 7))
->component.getProperty : Symbol(Component.getProperty, Decl(keyofAndIndexedAccess.ts, 114, 20))
->component : Symbol(component, Decl(keyofAndIndexedAccess.ts, 123, 13))
->getProperty : Symbol(Component.getProperty, Decl(keyofAndIndexedAccess.ts, 114, 20))
-
-    let widthOrHeight = component.getProperty(cond ? "width" : "height");  // number
->widthOrHeight : Symbol(widthOrHeight, Decl(keyofAndIndexedAccess.ts, 125, 7))
->component.getProperty : Symbol(Component.getProperty, Decl(keyofAndIndexedAccess.ts, 114, 20))
->component : Symbol(component, Decl(keyofAndIndexedAccess.ts, 123, 13))
->getProperty : Symbol(Component.getProperty, Decl(keyofAndIndexedAccess.ts, 114, 20))
->cond : Symbol(cond, Decl(keyofAndIndexedAccess.ts, 77, 11))
-
-    let nameOrVisible = component.getProperty(cond ? "name" : "visible");  // string | boolean
->nameOrVisible : Symbol(nameOrVisible, Decl(keyofAndIndexedAccess.ts, 126, 7))
->component.getProperty : Symbol(Component.getProperty, Decl(keyofAndIndexedAccess.ts, 114, 20))
->component : Symbol(component, Decl(keyofAndIndexedAccess.ts, 123, 13))
->getProperty : Symbol(Component.getProperty, Decl(keyofAndIndexedAccess.ts, 114, 20))
->cond : Symbol(cond, Decl(keyofAndIndexedAccess.ts, 77, 11))
-
-    component.setProperty("name", "rectangle");
->component.setProperty : Symbol(Component.setProperty, Decl(keyofAndIndexedAccess.ts, 117, 5))
->component : Symbol(component, Decl(keyofAndIndexedAccess.ts, 123, 13))
->setProperty : Symbol(Component.setProperty, Decl(keyofAndIndexedAccess.ts, 117, 5))
-
-    component.setProperty(cond ? "width" : "height", 10)
->component.setProperty : Symbol(Component.setProperty, Decl(keyofAndIndexedAccess.ts, 117, 5))
->component : Symbol(component, Decl(keyofAndIndexedAccess.ts, 123, 13))
->setProperty : Symbol(Component.setProperty, Decl(keyofAndIndexedAccess.ts, 117, 5))
->cond : Symbol(cond, Decl(keyofAndIndexedAccess.ts, 77, 11))
-
-    component.setProperty(cond ? "name" : "visible", true);  // Technically not safe
->component.setProperty : Symbol(Component.setProperty, Decl(keyofAndIndexedAccess.ts, 117, 5))
->component : Symbol(component, Decl(keyofAndIndexedAccess.ts, 123, 13))
->setProperty : Symbol(Component.setProperty, Decl(keyofAndIndexedAccess.ts, 117, 5))
->cond : Symbol(cond, Decl(keyofAndIndexedAccess.ts, 77, 11))
-}
-
-function pluck<T, K extends keyof T>(array: T[], key: K) {
->pluck : Symbol(pluck, Decl(keyofAndIndexedAccess.ts, 130, 1))
->T : Symbol(T, Decl(keyofAndIndexedAccess.ts, 132, 15))
->K : Symbol(K, Decl(keyofAndIndexedAccess.ts, 132, 17))
->T : Symbol(T, Decl(keyofAndIndexedAccess.ts, 132, 15))
->array : Symbol(array, Decl(keyofAndIndexedAccess.ts, 132, 37))
->T : Symbol(T, Decl(keyofAndIndexedAccess.ts, 132, 15))
->key : Symbol(key, Decl(keyofAndIndexedAccess.ts, 132, 48))
->K : Symbol(K, Decl(keyofAndIndexedAccess.ts, 132, 17))
-
-    return array.map(x => x[key]);
->array.map : Symbol(Array.map, Decl(lib.d.ts, --, --), Decl(lib.d.ts, --, --), Decl(lib.d.ts, --, --), Decl(lib.d.ts, --, --), Decl(lib.d.ts, --, --))
->array : Symbol(array, Decl(keyofAndIndexedAccess.ts, 132, 37))
->map : Symbol(Array.map, Decl(lib.d.ts, --, --), Decl(lib.d.ts, --, --), Decl(lib.d.ts, --, --), Decl(lib.d.ts, --, --), Decl(lib.d.ts, --, --))
->x : Symbol(x, Decl(keyofAndIndexedAccess.ts, 133, 21))
->x : Symbol(x, Decl(keyofAndIndexedAccess.ts, 133, 21))
->key : Symbol(key, Decl(keyofAndIndexedAccess.ts, 132, 48))
-}
-
-function f30(shapes: Shape[]) {
->f30 : Symbol(f30, Decl(keyofAndIndexedAccess.ts, 134, 1))
->shapes : Symbol(shapes, Decl(keyofAndIndexedAccess.ts, 136, 13))
->Shape : Symbol(Shape, Decl(keyofAndIndexedAccess.ts, 0, 0))
-
-    let names = pluck(shapes, "name");    // string[]
->names : Symbol(names, Decl(keyofAndIndexedAccess.ts, 137, 7))
->pluck : Symbol(pluck, Decl(keyofAndIndexedAccess.ts, 130, 1))
->shapes : Symbol(shapes, Decl(keyofAndIndexedAccess.ts, 136, 13))
-
-    let widths = pluck(shapes, "width");  // number[]
->widths : Symbol(widths, Decl(keyofAndIndexedAccess.ts, 138, 7))
->pluck : Symbol(pluck, Decl(keyofAndIndexedAccess.ts, 130, 1))
->shapes : Symbol(shapes, Decl(keyofAndIndexedAccess.ts, 136, 13))
-
-    let nameOrVisibles = pluck(shapes, cond ? "name" : "visible");  // (string | boolean)[]
->nameOrVisibles : Symbol(nameOrVisibles, Decl(keyofAndIndexedAccess.ts, 139, 7))
->pluck : Symbol(pluck, Decl(keyofAndIndexedAccess.ts, 130, 1))
->shapes : Symbol(shapes, Decl(keyofAndIndexedAccess.ts, 136, 13))
->cond : Symbol(cond, Decl(keyofAndIndexedAccess.ts, 77, 11))
-}
-
-function f31<K extends keyof Shape>(key: K) {
->f31 : Symbol(f31, Decl(keyofAndIndexedAccess.ts, 140, 1))
->K : Symbol(K, Decl(keyofAndIndexedAccess.ts, 142, 13))
->Shape : Symbol(Shape, Decl(keyofAndIndexedAccess.ts, 0, 0))
->key : Symbol(key, Decl(keyofAndIndexedAccess.ts, 142, 36))
->K : Symbol(K, Decl(keyofAndIndexedAccess.ts, 142, 13))
-
-    const shape: Shape = { name: "foo", width: 5, height: 10, visible: true };
->shape : Symbol(shape, Decl(keyofAndIndexedAccess.ts, 143, 9))
->Shape : Symbol(Shape, Decl(keyofAndIndexedAccess.ts, 0, 0))
->name : Symbol(name, Decl(keyofAndIndexedAccess.ts, 143, 26))
->width : Symbol(width, Decl(keyofAndIndexedAccess.ts, 143, 39))
->height : Symbol(height, Decl(keyofAndIndexedAccess.ts, 143, 49))
->visible : Symbol(visible, Decl(keyofAndIndexedAccess.ts, 143, 61))
-
-    return shape[key];  // Shape[K]
->shape : Symbol(shape, Decl(keyofAndIndexedAccess.ts, 143, 9))
->key : Symbol(key, Decl(keyofAndIndexedAccess.ts, 142, 36))
-}
-
-function f32<K extends "width" | "height">(key: K) {
->f32 : Symbol(f32, Decl(keyofAndIndexedAccess.ts, 145, 1))
->K : Symbol(K, Decl(keyofAndIndexedAccess.ts, 147, 13))
->key : Symbol(key, Decl(keyofAndIndexedAccess.ts, 147, 43))
->K : Symbol(K, Decl(keyofAndIndexedAccess.ts, 147, 13))
-
-    const shape: Shape = { name: "foo", width: 5, height: 10, visible: true };
->shape : Symbol(shape, Decl(keyofAndIndexedAccess.ts, 148, 9))
->Shape : Symbol(Shape, Decl(keyofAndIndexedAccess.ts, 0, 0))
->name : Symbol(name, Decl(keyofAndIndexedAccess.ts, 148, 26))
->width : Symbol(width, Decl(keyofAndIndexedAccess.ts, 148, 39))
->height : Symbol(height, Decl(keyofAndIndexedAccess.ts, 148, 49))
->visible : Symbol(visible, Decl(keyofAndIndexedAccess.ts, 148, 61))
-
-    return shape[key];  // Shape[K]
->shape : Symbol(shape, Decl(keyofAndIndexedAccess.ts, 148, 9))
->key : Symbol(key, Decl(keyofAndIndexedAccess.ts, 147, 43))
-}
-
-function f33<S extends Shape, K extends keyof S>(shape: S, key: K) {
->f33 : Symbol(f33, Decl(keyofAndIndexedAccess.ts, 150, 1))
->S : Symbol(S, Decl(keyofAndIndexedAccess.ts, 152, 13))
->Shape : Symbol(Shape, Decl(keyofAndIndexedAccess.ts, 0, 0))
->K : Symbol(K, Decl(keyofAndIndexedAccess.ts, 152, 29))
->S : Symbol(S, Decl(keyofAndIndexedAccess.ts, 152, 13))
->shape : Symbol(shape, Decl(keyofAndIndexedAccess.ts, 152, 49))
->S : Symbol(S, Decl(keyofAndIndexedAccess.ts, 152, 13))
->key : Symbol(key, Decl(keyofAndIndexedAccess.ts, 152, 58))
->K : Symbol(K, Decl(keyofAndIndexedAccess.ts, 152, 29))
-
-    let name = getProperty(shape, "name");
->name : Symbol(name, Decl(keyofAndIndexedAccess.ts, 153, 7))
->getProperty : Symbol(getProperty, Decl(keyofAndIndexedAccess.ts, 77, 26))
->shape : Symbol(shape, Decl(keyofAndIndexedAccess.ts, 152, 49))
-
-    let prop = getProperty(shape, key);
->prop : Symbol(prop, Decl(keyofAndIndexedAccess.ts, 154, 7))
->getProperty : Symbol(getProperty, Decl(keyofAndIndexedAccess.ts, 77, 26))
->shape : Symbol(shape, Decl(keyofAndIndexedAccess.ts, 152, 49))
->key : Symbol(key, Decl(keyofAndIndexedAccess.ts, 152, 58))
-
-    return prop;
->prop : Symbol(prop, Decl(keyofAndIndexedAccess.ts, 154, 7))
-}
-
-function f34(ts: TaggedShape) {
->f34 : Symbol(f34, Decl(keyofAndIndexedAccess.ts, 156, 1))
->ts : Symbol(ts, Decl(keyofAndIndexedAccess.ts, 158, 13))
->TaggedShape : Symbol(TaggedShape, Decl(keyofAndIndexedAccess.ts, 6, 1))
-
-    let tag1 = f33(ts, "tag");
->tag1 : Symbol(tag1, Decl(keyofAndIndexedAccess.ts, 159, 7))
->f33 : Symbol(f33, Decl(keyofAndIndexedAccess.ts, 150, 1))
->ts : Symbol(ts, Decl(keyofAndIndexedAccess.ts, 158, 13))
-
-    let tag2 = getProperty(ts, "tag");
->tag2 : Symbol(tag2, Decl(keyofAndIndexedAccess.ts, 160, 7))
->getProperty : Symbol(getProperty, Decl(keyofAndIndexedAccess.ts, 77, 26))
->ts : Symbol(ts, Decl(keyofAndIndexedAccess.ts, 158, 13))
-}
-
-class C {
->C : Symbol(C, Decl(keyofAndIndexedAccess.ts, 161, 1))
-
-    public x: string;
->x : Symbol(C.x, Decl(keyofAndIndexedAccess.ts, 163, 9))
-
-    protected y: string;
->y : Symbol(C.y, Decl(keyofAndIndexedAccess.ts, 164, 21))
-
-    private z: string;
->z : Symbol(C.z, Decl(keyofAndIndexedAccess.ts, 165, 24))
-}
-
-// Indexed access expressions have always permitted access to private and protected members.
-// For consistency we also permit such access in indexed access types.
-function f40(c: C) {
->f40 : Symbol(f40, Decl(keyofAndIndexedAccess.ts, 167, 1))
->c : Symbol(c, Decl(keyofAndIndexedAccess.ts, 171, 13))
->C : Symbol(C, Decl(keyofAndIndexedAccess.ts, 161, 1))
-
-    type X = C["x"];
->X : Symbol(X, Decl(keyofAndIndexedAccess.ts, 171, 20))
->C : Symbol(C, Decl(keyofAndIndexedAccess.ts, 161, 1))
-
-    type Y = C["y"];
->Y : Symbol(Y, Decl(keyofAndIndexedAccess.ts, 172, 20))
->C : Symbol(C, Decl(keyofAndIndexedAccess.ts, 161, 1))
-
-    type Z = C["z"];
->Z : Symbol(Z, Decl(keyofAndIndexedAccess.ts, 173, 20))
->C : Symbol(C, Decl(keyofAndIndexedAccess.ts, 161, 1))
-
-    let x: X = c["x"];
->x : Symbol(x, Decl(keyofAndIndexedAccess.ts, 175, 7))
->X : Symbol(X, Decl(keyofAndIndexedAccess.ts, 171, 20))
->c : Symbol(c, Decl(keyofAndIndexedAccess.ts, 171, 13))
->"x" : Symbol(C.x, Decl(keyofAndIndexedAccess.ts, 163, 9))
-
-    let y: Y = c["y"];
->y : Symbol(y, Decl(keyofAndIndexedAccess.ts, 176, 7))
->Y : Symbol(Y, Decl(keyofAndIndexedAccess.ts, 172, 20))
->c : Symbol(c, Decl(keyofAndIndexedAccess.ts, 171, 13))
->"y" : Symbol(C.y, Decl(keyofAndIndexedAccess.ts, 164, 21))
-
-    let z: Z = c["z"];
->z : Symbol(z, Decl(keyofAndIndexedAccess.ts, 177, 7))
->Z : Symbol(Z, Decl(keyofAndIndexedAccess.ts, 173, 20))
->c : Symbol(c, Decl(keyofAndIndexedAccess.ts, 171, 13))
->"z" : Symbol(C.z, Decl(keyofAndIndexedAccess.ts, 165, 24))
-}
-
-function f50<T>(k: keyof T, s: string) {
->f50 : Symbol(f50, Decl(keyofAndIndexedAccess.ts, 178, 1))
->T : Symbol(T, Decl(keyofAndIndexedAccess.ts, 180, 13))
->k : Symbol(k, Decl(keyofAndIndexedAccess.ts, 180, 16))
->T : Symbol(T, Decl(keyofAndIndexedAccess.ts, 180, 13))
->s : Symbol(s, Decl(keyofAndIndexedAccess.ts, 180, 27))
-
-    const x1 = s as keyof T;
->x1 : Symbol(x1, Decl(keyofAndIndexedAccess.ts, 181, 9))
->s : Symbol(s, Decl(keyofAndIndexedAccess.ts, 180, 27))
->T : Symbol(T, Decl(keyofAndIndexedAccess.ts, 180, 13))
-
-    const x2 = k as string;
->x2 : Symbol(x2, Decl(keyofAndIndexedAccess.ts, 182, 9))
->k : Symbol(k, Decl(keyofAndIndexedAccess.ts, 180, 16))
-}
-
-function f51<T, K extends keyof T>(k: K, s: string) {
->f51 : Symbol(f51, Decl(keyofAndIndexedAccess.ts, 183, 1))
->T : Symbol(T, Decl(keyofAndIndexedAccess.ts, 185, 13))
->K : Symbol(K, Decl(keyofAndIndexedAccess.ts, 185, 15))
->T : Symbol(T, Decl(keyofAndIndexedAccess.ts, 185, 13))
->k : Symbol(k, Decl(keyofAndIndexedAccess.ts, 185, 35))
->K : Symbol(K, Decl(keyofAndIndexedAccess.ts, 185, 15))
->s : Symbol(s, Decl(keyofAndIndexedAccess.ts, 185, 40))
-
-    const x1 = s as keyof T;
->x1 : Symbol(x1, Decl(keyofAndIndexedAccess.ts, 186, 9))
->s : Symbol(s, Decl(keyofAndIndexedAccess.ts, 185, 40))
->T : Symbol(T, Decl(keyofAndIndexedAccess.ts, 185, 13))
-
-    const x2 = k as string;
->x2 : Symbol(x2, Decl(keyofAndIndexedAccess.ts, 187, 9))
->k : Symbol(k, Decl(keyofAndIndexedAccess.ts, 185, 35))
-}
-
-function f52<T>(obj: { [x: string]: boolean }, k: keyof T, s: string, n: number) {
->f52 : Symbol(f52, Decl(keyofAndIndexedAccess.ts, 188, 1))
->T : Symbol(T, Decl(keyofAndIndexedAccess.ts, 190, 13))
->obj : Symbol(obj, Decl(keyofAndIndexedAccess.ts, 190, 16))
->x : Symbol(x, Decl(keyofAndIndexedAccess.ts, 190, 24))
->k : Symbol(k, Decl(keyofAndIndexedAccess.ts, 190, 46))
->T : Symbol(T, Decl(keyofAndIndexedAccess.ts, 190, 13))
->s : Symbol(s, Decl(keyofAndIndexedAccess.ts, 190, 58))
->n : Symbol(n, Decl(keyofAndIndexedAccess.ts, 190, 69))
-
-    const x1 = obj[s];
->x1 : Symbol(x1, Decl(keyofAndIndexedAccess.ts, 191, 9))
->obj : Symbol(obj, Decl(keyofAndIndexedAccess.ts, 190, 16))
->s : Symbol(s, Decl(keyofAndIndexedAccess.ts, 190, 58))
-
-    const x2 = obj[n];
->x2 : Symbol(x2, Decl(keyofAndIndexedAccess.ts, 192, 9))
->obj : Symbol(obj, Decl(keyofAndIndexedAccess.ts, 190, 16))
->n : Symbol(n, Decl(keyofAndIndexedAccess.ts, 190, 69))
-
-    const x3 = obj[k];
->x3 : Symbol(x3, Decl(keyofAndIndexedAccess.ts, 193, 9))
->obj : Symbol(obj, Decl(keyofAndIndexedAccess.ts, 190, 16))
->k : Symbol(k, Decl(keyofAndIndexedAccess.ts, 190, 46))
-}
-
-function f53<T, K extends keyof T>(obj: { [x: string]: boolean }, k: K, s: string, n: number) {
->f53 : Symbol(f53, Decl(keyofAndIndexedAccess.ts, 194, 1))
->T : Symbol(T, Decl(keyofAndIndexedAccess.ts, 196, 13))
->K : Symbol(K, Decl(keyofAndIndexedAccess.ts, 196, 15))
->T : Symbol(T, Decl(keyofAndIndexedAccess.ts, 196, 13))
->obj : Symbol(obj, Decl(keyofAndIndexedAccess.ts, 196, 35))
->x : Symbol(x, Decl(keyofAndIndexedAccess.ts, 196, 43))
->k : Symbol(k, Decl(keyofAndIndexedAccess.ts, 196, 65))
->K : Symbol(K, Decl(keyofAndIndexedAccess.ts, 196, 15))
->s : Symbol(s, Decl(keyofAndIndexedAccess.ts, 196, 71))
->n : Symbol(n, Decl(keyofAndIndexedAccess.ts, 196, 82))
-
-    const x1 = obj[s];
->x1 : Symbol(x1, Decl(keyofAndIndexedAccess.ts, 197, 9))
->obj : Symbol(obj, Decl(keyofAndIndexedAccess.ts, 196, 35))
->s : Symbol(s, Decl(keyofAndIndexedAccess.ts, 196, 71))
-
-    const x2 = obj[n];
->x2 : Symbol(x2, Decl(keyofAndIndexedAccess.ts, 198, 9))
->obj : Symbol(obj, Decl(keyofAndIndexedAccess.ts, 196, 35))
->n : Symbol(n, Decl(keyofAndIndexedAccess.ts, 196, 82))
-
-    const x3 = obj[k];
->x3 : Symbol(x3, Decl(keyofAndIndexedAccess.ts, 199, 9))
->obj : Symbol(obj, Decl(keyofAndIndexedAccess.ts, 196, 35))
->k : Symbol(k, Decl(keyofAndIndexedAccess.ts, 196, 65))
-}
-
-function f54<T>(obj: T, key: keyof T) {
->f54 : Symbol(f54, Decl(keyofAndIndexedAccess.ts, 200, 1))
->T : Symbol(T, Decl(keyofAndIndexedAccess.ts, 202, 13))
->obj : Symbol(obj, Decl(keyofAndIndexedAccess.ts, 202, 16))
->T : Symbol(T, Decl(keyofAndIndexedAccess.ts, 202, 13))
->key : Symbol(key, Decl(keyofAndIndexedAccess.ts, 202, 23))
->T : Symbol(T, Decl(keyofAndIndexedAccess.ts, 202, 13))
-
-    for (let s in obj[key]) {
->s : Symbol(s, Decl(keyofAndIndexedAccess.ts, 203, 12))
->obj : Symbol(obj, Decl(keyofAndIndexedAccess.ts, 202, 16))
->key : Symbol(key, Decl(keyofAndIndexedAccess.ts, 202, 23))
-    }
-    const b = "foo" in obj[key];
->b : Symbol(b, Decl(keyofAndIndexedAccess.ts, 205, 9))
->obj : Symbol(obj, Decl(keyofAndIndexedAccess.ts, 202, 16))
->key : Symbol(key, Decl(keyofAndIndexedAccess.ts, 202, 23))
-}
-
-function f55<T, K extends keyof T>(obj: T, key: K) {
->f55 : Symbol(f55, Decl(keyofAndIndexedAccess.ts, 206, 1))
->T : Symbol(T, Decl(keyofAndIndexedAccess.ts, 208, 13))
->K : Symbol(K, Decl(keyofAndIndexedAccess.ts, 208, 15))
->T : Symbol(T, Decl(keyofAndIndexedAccess.ts, 208, 13))
->obj : Symbol(obj, Decl(keyofAndIndexedAccess.ts, 208, 35))
->T : Symbol(T, Decl(keyofAndIndexedAccess.ts, 208, 13))
->key : Symbol(key, Decl(keyofAndIndexedAccess.ts, 208, 42))
->K : Symbol(K, Decl(keyofAndIndexedAccess.ts, 208, 15))
-
-    for (let s in obj[key]) {
->s : Symbol(s, Decl(keyofAndIndexedAccess.ts, 209, 12))
->obj : Symbol(obj, Decl(keyofAndIndexedAccess.ts, 208, 35))
->key : Symbol(key, Decl(keyofAndIndexedAccess.ts, 208, 42))
-    }
-    const b = "foo" in obj[key];
->b : Symbol(b, Decl(keyofAndIndexedAccess.ts, 211, 9))
->obj : Symbol(obj, Decl(keyofAndIndexedAccess.ts, 208, 35))
->key : Symbol(key, Decl(keyofAndIndexedAccess.ts, 208, 42))
-}
-
-function f60<T>(source: T, target: T) {
->f60 : Symbol(f60, Decl(keyofAndIndexedAccess.ts, 212, 1))
->T : Symbol(T, Decl(keyofAndIndexedAccess.ts, 214, 13))
->source : Symbol(source, Decl(keyofAndIndexedAccess.ts, 214, 16))
->T : Symbol(T, Decl(keyofAndIndexedAccess.ts, 214, 13))
->target : Symbol(target, Decl(keyofAndIndexedAccess.ts, 214, 26))
->T : Symbol(T, Decl(keyofAndIndexedAccess.ts, 214, 13))
-
-    for (let k in source) {
->k : Symbol(k, Decl(keyofAndIndexedAccess.ts, 215, 12))
->source : Symbol(source, Decl(keyofAndIndexedAccess.ts, 214, 16))
-
-        target[k] = source[k];
->target : Symbol(target, Decl(keyofAndIndexedAccess.ts, 214, 26))
->k : Symbol(k, Decl(keyofAndIndexedAccess.ts, 215, 12))
->source : Symbol(source, Decl(keyofAndIndexedAccess.ts, 214, 16))
->k : Symbol(k, Decl(keyofAndIndexedAccess.ts, 215, 12))
-    }
-}
-
-function f70(func: <T, U>(k1: keyof (T | U), k2: keyof (T & U)) => void) {
->f70 : Symbol(f70, Decl(keyofAndIndexedAccess.ts, 218, 1))
->func : Symbol(func, Decl(keyofAndIndexedAccess.ts, 220, 13))
->T : Symbol(T, Decl(keyofAndIndexedAccess.ts, 220, 20))
->U : Symbol(U, Decl(keyofAndIndexedAccess.ts, 220, 22))
->k1 : Symbol(k1, Decl(keyofAndIndexedAccess.ts, 220, 26))
->T : Symbol(T, Decl(keyofAndIndexedAccess.ts, 220, 20))
->U : Symbol(U, Decl(keyofAndIndexedAccess.ts, 220, 22))
->k2 : Symbol(k2, Decl(keyofAndIndexedAccess.ts, 220, 44))
->T : Symbol(T, Decl(keyofAndIndexedAccess.ts, 220, 20))
->U : Symbol(U, Decl(keyofAndIndexedAccess.ts, 220, 22))
-
-    func<{ a: any, b: any }, { a: any, c: any }>('a', 'a');
->func : Symbol(func, Decl(keyofAndIndexedAccess.ts, 220, 13))
->a : Symbol(a, Decl(keyofAndIndexedAccess.ts, 221, 10))
->b : Symbol(b, Decl(keyofAndIndexedAccess.ts, 221, 18))
->a : Symbol(a, Decl(keyofAndIndexedAccess.ts, 221, 30))
->c : Symbol(c, Decl(keyofAndIndexedAccess.ts, 221, 38))
-
-    func<{ a: any, b: any }, { a: any, c: any }>('a', 'b');
->func : Symbol(func, Decl(keyofAndIndexedAccess.ts, 220, 13))
->a : Symbol(a, Decl(keyofAndIndexedAccess.ts, 222, 10))
->b : Symbol(b, Decl(keyofAndIndexedAccess.ts, 222, 18))
->a : Symbol(a, Decl(keyofAndIndexedAccess.ts, 222, 30))
->c : Symbol(c, Decl(keyofAndIndexedAccess.ts, 222, 38))
-
-    func<{ a: any, b: any }, { a: any, c: any }>('a', 'c');
->func : Symbol(func, Decl(keyofAndIndexedAccess.ts, 220, 13))
->a : Symbol(a, Decl(keyofAndIndexedAccess.ts, 223, 10))
->b : Symbol(b, Decl(keyofAndIndexedAccess.ts, 223, 18))
->a : Symbol(a, Decl(keyofAndIndexedAccess.ts, 223, 30))
->c : Symbol(c, Decl(keyofAndIndexedAccess.ts, 223, 38))
-}
-
-function f71(func: <T, U>(x: T, y: U) => Partial<T & U>) {
->f71 : Symbol(f71, Decl(keyofAndIndexedAccess.ts, 224, 1))
->func : Symbol(func, Decl(keyofAndIndexedAccess.ts, 226, 13))
->T : Symbol(T, Decl(keyofAndIndexedAccess.ts, 226, 20))
->U : Symbol(U, Decl(keyofAndIndexedAccess.ts, 226, 22))
->x : Symbol(x, Decl(keyofAndIndexedAccess.ts, 226, 26))
->T : Symbol(T, Decl(keyofAndIndexedAccess.ts, 226, 20))
->y : Symbol(y, Decl(keyofAndIndexedAccess.ts, 226, 31))
->U : Symbol(U, Decl(keyofAndIndexedAccess.ts, 226, 22))
->Partial : Symbol(Partial, Decl(lib.d.ts, --, --))
->T : Symbol(T, Decl(keyofAndIndexedAccess.ts, 226, 20))
->U : Symbol(U, Decl(keyofAndIndexedAccess.ts, 226, 22))
-
-    let x = func({ a: 1, b: "hello" }, { c: true });
->x : Symbol(x, Decl(keyofAndIndexedAccess.ts, 227, 7))
->func : Symbol(func, Decl(keyofAndIndexedAccess.ts, 226, 13))
->a : Symbol(a, Decl(keyofAndIndexedAccess.ts, 227, 18))
->b : Symbol(b, Decl(keyofAndIndexedAccess.ts, 227, 24))
->c : Symbol(c, Decl(keyofAndIndexedAccess.ts, 227, 40))
-
-    x.a;  // number | undefined
->x.a : Symbol(a)
->x : Symbol(x, Decl(keyofAndIndexedAccess.ts, 227, 7))
->a : Symbol(a)
-
-    x.b;  // string | undefined
->x.b : Symbol(b)
->x : Symbol(x, Decl(keyofAndIndexedAccess.ts, 227, 7))
->b : Symbol(b)
-
-    x.c;  // boolean | undefined
->x.c : Symbol(c)
->x : Symbol(x, Decl(keyofAndIndexedAccess.ts, 227, 7))
->c : Symbol(c)
-}
-
-function f72(func: <T, U, K extends keyof T | keyof U>(x: T, y: U, k: K) => (T & U)[K]) {
->f72 : Symbol(f72, Decl(keyofAndIndexedAccess.ts, 231, 1))
->func : Symbol(func, Decl(keyofAndIndexedAccess.ts, 233, 13))
->T : Symbol(T, Decl(keyofAndIndexedAccess.ts, 233, 20))
->U : Symbol(U, Decl(keyofAndIndexedAccess.ts, 233, 22))
->K : Symbol(K, Decl(keyofAndIndexedAccess.ts, 233, 25))
->T : Symbol(T, Decl(keyofAndIndexedAccess.ts, 233, 20))
->U : Symbol(U, Decl(keyofAndIndexedAccess.ts, 233, 22))
->x : Symbol(x, Decl(keyofAndIndexedAccess.ts, 233, 55))
->T : Symbol(T, Decl(keyofAndIndexedAccess.ts, 233, 20))
->y : Symbol(y, Decl(keyofAndIndexedAccess.ts, 233, 60))
->U : Symbol(U, Decl(keyofAndIndexedAccess.ts, 233, 22))
->k : Symbol(k, Decl(keyofAndIndexedAccess.ts, 233, 66))
->K : Symbol(K, Decl(keyofAndIndexedAccess.ts, 233, 25))
->T : Symbol(T, Decl(keyofAndIndexedAccess.ts, 233, 20))
->U : Symbol(U, Decl(keyofAndIndexedAccess.ts, 233, 22))
->K : Symbol(K, Decl(keyofAndIndexedAccess.ts, 233, 25))
-
-    let a = func({ a: 1, b: "hello" }, { c: true }, 'a');  // number
->a : Symbol(a, Decl(keyofAndIndexedAccess.ts, 234, 7))
->func : Symbol(func, Decl(keyofAndIndexedAccess.ts, 233, 13))
->a : Symbol(a, Decl(keyofAndIndexedAccess.ts, 234, 18))
->b : Symbol(b, Decl(keyofAndIndexedAccess.ts, 234, 24))
->c : Symbol(c, Decl(keyofAndIndexedAccess.ts, 234, 40))
-
-    let b = func({ a: 1, b: "hello" }, { c: true }, 'b');  // string
->b : Symbol(b, Decl(keyofAndIndexedAccess.ts, 235, 7))
->func : Symbol(func, Decl(keyofAndIndexedAccess.ts, 233, 13))
->a : Symbol(a, Decl(keyofAndIndexedAccess.ts, 235, 18))
->b : Symbol(b, Decl(keyofAndIndexedAccess.ts, 235, 24))
->c : Symbol(c, Decl(keyofAndIndexedAccess.ts, 235, 40))
-
-    let c = func({ a: 1, b: "hello" }, { c: true }, 'c');  // boolean
->c : Symbol(c, Decl(keyofAndIndexedAccess.ts, 236, 7))
->func : Symbol(func, Decl(keyofAndIndexedAccess.ts, 233, 13))
->a : Symbol(a, Decl(keyofAndIndexedAccess.ts, 236, 18))
->b : Symbol(b, Decl(keyofAndIndexedAccess.ts, 236, 24))
->c : Symbol(c, Decl(keyofAndIndexedAccess.ts, 236, 40))
-}
-
-function f73(func: <T, U, K extends keyof (T & U)>(x: T, y: U, k: K) => (T & U)[K]) {
->f73 : Symbol(f73, Decl(keyofAndIndexedAccess.ts, 237, 1))
->func : Symbol(func, Decl(keyofAndIndexedAccess.ts, 239, 13))
->T : Symbol(T, Decl(keyofAndIndexedAccess.ts, 239, 20))
->U : Symbol(U, Decl(keyofAndIndexedAccess.ts, 239, 22))
->K : Symbol(K, Decl(keyofAndIndexedAccess.ts, 239, 25))
->T : Symbol(T, Decl(keyofAndIndexedAccess.ts, 239, 20))
->U : Symbol(U, Decl(keyofAndIndexedAccess.ts, 239, 22))
->x : Symbol(x, Decl(keyofAndIndexedAccess.ts, 239, 51))
->T : Symbol(T, Decl(keyofAndIndexedAccess.ts, 239, 20))
->y : Symbol(y, Decl(keyofAndIndexedAccess.ts, 239, 56))
->U : Symbol(U, Decl(keyofAndIndexedAccess.ts, 239, 22))
->k : Symbol(k, Decl(keyofAndIndexedAccess.ts, 239, 62))
->K : Symbol(K, Decl(keyofAndIndexedAccess.ts, 239, 25))
->T : Symbol(T, Decl(keyofAndIndexedAccess.ts, 239, 20))
->U : Symbol(U, Decl(keyofAndIndexedAccess.ts, 239, 22))
->K : Symbol(K, Decl(keyofAndIndexedAccess.ts, 239, 25))
-
-    let a = func({ a: 1, b: "hello" }, { c: true }, 'a');  // number
->a : Symbol(a, Decl(keyofAndIndexedAccess.ts, 240, 7))
->func : Symbol(func, Decl(keyofAndIndexedAccess.ts, 239, 13))
->a : Symbol(a, Decl(keyofAndIndexedAccess.ts, 240, 18))
->b : Symbol(b, Decl(keyofAndIndexedAccess.ts, 240, 24))
->c : Symbol(c, Decl(keyofAndIndexedAccess.ts, 240, 40))
-
-    let b = func({ a: 1, b: "hello" }, { c: true }, 'b');  // string
->b : Symbol(b, Decl(keyofAndIndexedAccess.ts, 241, 7))
->func : Symbol(func, Decl(keyofAndIndexedAccess.ts, 239, 13))
->a : Symbol(a, Decl(keyofAndIndexedAccess.ts, 241, 18))
->b : Symbol(b, Decl(keyofAndIndexedAccess.ts, 241, 24))
->c : Symbol(c, Decl(keyofAndIndexedAccess.ts, 241, 40))
-
-    let c = func({ a: 1, b: "hello" }, { c: true }, 'c');  // boolean
->c : Symbol(c, Decl(keyofAndIndexedAccess.ts, 242, 7))
->func : Symbol(func, Decl(keyofAndIndexedAccess.ts, 239, 13))
->a : Symbol(a, Decl(keyofAndIndexedAccess.ts, 242, 18))
->b : Symbol(b, Decl(keyofAndIndexedAccess.ts, 242, 24))
->c : Symbol(c, Decl(keyofAndIndexedAccess.ts, 242, 40))
-}
-
-function f74(func: <T, U, K extends keyof (T | U)>(x: T, y: U, k: K) => (T | U)[K]) {
->f74 : Symbol(f74, Decl(keyofAndIndexedAccess.ts, 243, 1))
->func : Symbol(func, Decl(keyofAndIndexedAccess.ts, 245, 13))
->T : Symbol(T, Decl(keyofAndIndexedAccess.ts, 245, 20))
->U : Symbol(U, Decl(keyofAndIndexedAccess.ts, 245, 22))
->K : Symbol(K, Decl(keyofAndIndexedAccess.ts, 245, 25))
->T : Symbol(T, Decl(keyofAndIndexedAccess.ts, 245, 20))
->U : Symbol(U, Decl(keyofAndIndexedAccess.ts, 245, 22))
->x : Symbol(x, Decl(keyofAndIndexedAccess.ts, 245, 51))
->T : Symbol(T, Decl(keyofAndIndexedAccess.ts, 245, 20))
->y : Symbol(y, Decl(keyofAndIndexedAccess.ts, 245, 56))
->U : Symbol(U, Decl(keyofAndIndexedAccess.ts, 245, 22))
->k : Symbol(k, Decl(keyofAndIndexedAccess.ts, 245, 62))
->K : Symbol(K, Decl(keyofAndIndexedAccess.ts, 245, 25))
->T : Symbol(T, Decl(keyofAndIndexedAccess.ts, 245, 20))
->U : Symbol(U, Decl(keyofAndIndexedAccess.ts, 245, 22))
->K : Symbol(K, Decl(keyofAndIndexedAccess.ts, 245, 25))
-
-    let a = func({ a: 1, b: "hello" }, { a: 2, b: true }, 'a');  // number
->a : Symbol(a, Decl(keyofAndIndexedAccess.ts, 246, 7))
->func : Symbol(func, Decl(keyofAndIndexedAccess.ts, 245, 13))
->a : Symbol(a, Decl(keyofAndIndexedAccess.ts, 246, 18))
->b : Symbol(b, Decl(keyofAndIndexedAccess.ts, 246, 24))
->a : Symbol(a, Decl(keyofAndIndexedAccess.ts, 246, 40))
->b : Symbol(b, Decl(keyofAndIndexedAccess.ts, 246, 46))
-
-    let b = func({ a: 1, b: "hello" }, { a: 2, b: true }, 'b');  // string | boolean
->b : Symbol(b, Decl(keyofAndIndexedAccess.ts, 247, 7))
->func : Symbol(func, Decl(keyofAndIndexedAccess.ts, 245, 13))
->a : Symbol(a, Decl(keyofAndIndexedAccess.ts, 247, 18))
->b : Symbol(b, Decl(keyofAndIndexedAccess.ts, 247, 24))
->a : Symbol(a, Decl(keyofAndIndexedAccess.ts, 247, 40))
->b : Symbol(b, Decl(keyofAndIndexedAccess.ts, 247, 46))
-}
-
-function f80<T extends { a: { x: any } }>(obj: T) {
->f80 : Symbol(f80, Decl(keyofAndIndexedAccess.ts, 248, 1))
->T : Symbol(T, Decl(keyofAndIndexedAccess.ts, 250, 13))
->a : Symbol(a, Decl(keyofAndIndexedAccess.ts, 250, 24))
->x : Symbol(x, Decl(keyofAndIndexedAccess.ts, 250, 29))
->obj : Symbol(obj, Decl(keyofAndIndexedAccess.ts, 250, 42))
->T : Symbol(T, Decl(keyofAndIndexedAccess.ts, 250, 13))
-
-    let a1 = obj.a;  // { x: any }
->a1 : Symbol(a1, Decl(keyofAndIndexedAccess.ts, 251, 7))
->obj.a : Symbol(a, Decl(keyofAndIndexedAccess.ts, 250, 24))
->obj : Symbol(obj, Decl(keyofAndIndexedAccess.ts, 250, 42))
->a : Symbol(a, Decl(keyofAndIndexedAccess.ts, 250, 24))
-
-    let a2 = obj['a'];  // { x: any }
->a2 : Symbol(a2, Decl(keyofAndIndexedAccess.ts, 252, 7))
->obj : Symbol(obj, Decl(keyofAndIndexedAccess.ts, 250, 42))
->'a' : Symbol(a, Decl(keyofAndIndexedAccess.ts, 250, 24))
-
-    let a3 = obj['a'] as T['a'];  // T["a"]
->a3 : Symbol(a3, Decl(keyofAndIndexedAccess.ts, 253, 7))
->obj : Symbol(obj, Decl(keyofAndIndexedAccess.ts, 250, 42))
->'a' : Symbol(a, Decl(keyofAndIndexedAccess.ts, 250, 24))
->T : Symbol(T, Decl(keyofAndIndexedAccess.ts, 250, 13))
-
-    let x1 = obj.a.x;  // any
->x1 : Symbol(x1, Decl(keyofAndIndexedAccess.ts, 254, 7))
->obj.a.x : Symbol(x, Decl(keyofAndIndexedAccess.ts, 250, 29))
->obj.a : Symbol(a, Decl(keyofAndIndexedAccess.ts, 250, 24))
->obj : Symbol(obj, Decl(keyofAndIndexedAccess.ts, 250, 42))
->a : Symbol(a, Decl(keyofAndIndexedAccess.ts, 250, 24))
->x : Symbol(x, Decl(keyofAndIndexedAccess.ts, 250, 29))
-
-    let x2 = obj['a']['x'];  // any
->x2 : Symbol(x2, Decl(keyofAndIndexedAccess.ts, 255, 7))
->obj : Symbol(obj, Decl(keyofAndIndexedAccess.ts, 250, 42))
->'a' : Symbol(a, Decl(keyofAndIndexedAccess.ts, 250, 24))
->'x' : Symbol(x, Decl(keyofAndIndexedAccess.ts, 250, 29))
-
-    let x3 = obj['a']['x'] as T['a']['x'];  // T["a"]["x"]
->x3 : Symbol(x3, Decl(keyofAndIndexedAccess.ts, 256, 7))
->obj : Symbol(obj, Decl(keyofAndIndexedAccess.ts, 250, 42))
->'a' : Symbol(a, Decl(keyofAndIndexedAccess.ts, 250, 24))
->'x' : Symbol(x, Decl(keyofAndIndexedAccess.ts, 250, 29))
->T : Symbol(T, Decl(keyofAndIndexedAccess.ts, 250, 13))
-}
-
-function f81<T extends { a: { x: any } }>(obj: T) {
->f81 : Symbol(f81, Decl(keyofAndIndexedAccess.ts, 257, 1))
->T : Symbol(T, Decl(keyofAndIndexedAccess.ts, 259, 13))
->a : Symbol(a, Decl(keyofAndIndexedAccess.ts, 259, 24))
->x : Symbol(x, Decl(keyofAndIndexedAccess.ts, 259, 29))
->obj : Symbol(obj, Decl(keyofAndIndexedAccess.ts, 259, 42))
->T : Symbol(T, Decl(keyofAndIndexedAccess.ts, 259, 13))
-
-    return obj['a']['x'] as T['a']['x'];
->obj : Symbol(obj, Decl(keyofAndIndexedAccess.ts, 259, 42))
->'a' : Symbol(a, Decl(keyofAndIndexedAccess.ts, 259, 24))
->'x' : Symbol(x, Decl(keyofAndIndexedAccess.ts, 259, 29))
->T : Symbol(T, Decl(keyofAndIndexedAccess.ts, 259, 13))
-}
-
-function f82() {
->f82 : Symbol(f82, Decl(keyofAndIndexedAccess.ts, 261, 1))
-
-    let x1 = f81({ a: { x: "hello" } });  // string
->x1 : Symbol(x1, Decl(keyofAndIndexedAccess.ts, 264, 7))
->f81 : Symbol(f81, Decl(keyofAndIndexedAccess.ts, 257, 1))
->a : Symbol(a, Decl(keyofAndIndexedAccess.ts, 264, 18))
->x : Symbol(x, Decl(keyofAndIndexedAccess.ts, 264, 23))
-
-    let x2 = f81({ a: { x: 42 } });  // number
->x2 : Symbol(x2, Decl(keyofAndIndexedAccess.ts, 265, 7))
->f81 : Symbol(f81, Decl(keyofAndIndexedAccess.ts, 257, 1))
->a : Symbol(a, Decl(keyofAndIndexedAccess.ts, 265, 18))
->x : Symbol(x, Decl(keyofAndIndexedAccess.ts, 265, 23))
-}
-
-function f83<T extends { [x: string]: { x: any } }, K extends keyof T>(obj: T, key: K) {
->f83 : Symbol(f83, Decl(keyofAndIndexedAccess.ts, 266, 1))
->T : Symbol(T, Decl(keyofAndIndexedAccess.ts, 268, 13))
->x : Symbol(x, Decl(keyofAndIndexedAccess.ts, 268, 26))
->x : Symbol(x, Decl(keyofAndIndexedAccess.ts, 268, 39))
->K : Symbol(K, Decl(keyofAndIndexedAccess.ts, 268, 51))
->T : Symbol(T, Decl(keyofAndIndexedAccess.ts, 268, 13))
->obj : Symbol(obj, Decl(keyofAndIndexedAccess.ts, 268, 71))
->T : Symbol(T, Decl(keyofAndIndexedAccess.ts, 268, 13))
->key : Symbol(key, Decl(keyofAndIndexedAccess.ts, 268, 78))
->K : Symbol(K, Decl(keyofAndIndexedAccess.ts, 268, 51))
-
-    return obj[key]['x'] as T[K]['x'];
->obj : Symbol(obj, Decl(keyofAndIndexedAccess.ts, 268, 71))
->key : Symbol(key, Decl(keyofAndIndexedAccess.ts, 268, 78))
->'x' : Symbol(x, Decl(keyofAndIndexedAccess.ts, 268, 39))
->T : Symbol(T, Decl(keyofAndIndexedAccess.ts, 268, 13))
->K : Symbol(K, Decl(keyofAndIndexedAccess.ts, 268, 51))
-}
-
-function f84() {
->f84 : Symbol(f84, Decl(keyofAndIndexedAccess.ts, 270, 1))
-
-    let x1 = f83({ foo: { x: "hello" } }, "foo");  // string
->x1 : Symbol(x1, Decl(keyofAndIndexedAccess.ts, 273, 7))
->f83 : Symbol(f83, Decl(keyofAndIndexedAccess.ts, 266, 1))
->foo : Symbol(foo, Decl(keyofAndIndexedAccess.ts, 273, 18))
->x : Symbol(x, Decl(keyofAndIndexedAccess.ts, 273, 25))
-
-    let x2 = f83({ bar: { x: 42 } }, "bar");  // number
->x2 : Symbol(x2, Decl(keyofAndIndexedAccess.ts, 274, 7))
->f83 : Symbol(f83, Decl(keyofAndIndexedAccess.ts, 266, 1))
->bar : Symbol(bar, Decl(keyofAndIndexedAccess.ts, 274, 18))
->x : Symbol(x, Decl(keyofAndIndexedAccess.ts, 274, 25))
-}
-
-class C1 {
->C1 : Symbol(C1, Decl(keyofAndIndexedAccess.ts, 275, 1))
-
-    x: number;
->x : Symbol(C1.x, Decl(keyofAndIndexedAccess.ts, 277, 10))
-
-    get<K extends keyof this>(key: K) {
->get : Symbol(C1.get, Decl(keyofAndIndexedAccess.ts, 278, 14))
->K : Symbol(K, Decl(keyofAndIndexedAccess.ts, 279, 8))
->key : Symbol(key, Decl(keyofAndIndexedAccess.ts, 279, 30))
->K : Symbol(K, Decl(keyofAndIndexedAccess.ts, 279, 8))
-
-        return this[key];
->this : Symbol(C1, Decl(keyofAndIndexedAccess.ts, 275, 1))
->key : Symbol(key, Decl(keyofAndIndexedAccess.ts, 279, 30))
-    }
-    set<K extends keyof this>(key: K, value: this[K]) {
->set : Symbol(C1.set, Decl(keyofAndIndexedAccess.ts, 281, 5))
->K : Symbol(K, Decl(keyofAndIndexedAccess.ts, 282, 8))
->key : Symbol(key, Decl(keyofAndIndexedAccess.ts, 282, 30))
->K : Symbol(K, Decl(keyofAndIndexedAccess.ts, 282, 8))
->value : Symbol(value, Decl(keyofAndIndexedAccess.ts, 282, 37))
->K : Symbol(K, Decl(keyofAndIndexedAccess.ts, 282, 8))
-
-        this[key] = value;
->this : Symbol(C1, Decl(keyofAndIndexedAccess.ts, 275, 1))
->key : Symbol(key, Decl(keyofAndIndexedAccess.ts, 282, 30))
->value : Symbol(value, Decl(keyofAndIndexedAccess.ts, 282, 37))
-    }
-    foo() {
->foo : Symbol(C1.foo, Decl(keyofAndIndexedAccess.ts, 284, 5))
-
-        let x1 = this.x;  // number
->x1 : Symbol(x1, Decl(keyofAndIndexedAccess.ts, 286, 11))
->this.x : Symbol(C1.x, Decl(keyofAndIndexedAccess.ts, 277, 10))
->this : Symbol(C1, Decl(keyofAndIndexedAccess.ts, 275, 1))
->x : Symbol(C1.x, Decl(keyofAndIndexedAccess.ts, 277, 10))
-
-        let x2 = this["x"];  // number
->x2 : Symbol(x2, Decl(keyofAndIndexedAccess.ts, 287, 11))
->this : Symbol(C1, Decl(keyofAndIndexedAccess.ts, 275, 1))
->"x" : Symbol(C1.x, Decl(keyofAndIndexedAccess.ts, 277, 10))
-
-        let x3 = this.get("x");  // this["x"]
->x3 : Symbol(x3, Decl(keyofAndIndexedAccess.ts, 288, 11))
->this.get : Symbol(C1.get, Decl(keyofAndIndexedAccess.ts, 278, 14))
->this : Symbol(C1, Decl(keyofAndIndexedAccess.ts, 275, 1))
->get : Symbol(C1.get, Decl(keyofAndIndexedAccess.ts, 278, 14))
-
-        let x4 = getProperty(this, "x"); // this["x"]
->x4 : Symbol(x4, Decl(keyofAndIndexedAccess.ts, 289, 11))
->getProperty : Symbol(getProperty, Decl(keyofAndIndexedAccess.ts, 77, 26))
->this : Symbol(C1, Decl(keyofAndIndexedAccess.ts, 275, 1))
-
-        this.x = 42;
->this.x : Symbol(C1.x, Decl(keyofAndIndexedAccess.ts, 277, 10))
->this : Symbol(C1, Decl(keyofAndIndexedAccess.ts, 275, 1))
->x : Symbol(C1.x, Decl(keyofAndIndexedAccess.ts, 277, 10))
-
-        this["x"] = 42;
->this : Symbol(C1, Decl(keyofAndIndexedAccess.ts, 275, 1))
->"x" : Symbol(C1.x, Decl(keyofAndIndexedAccess.ts, 277, 10))
-
-        this.set("x", 42);
->this.set : Symbol(C1.set, Decl(keyofAndIndexedAccess.ts, 281, 5))
->this : Symbol(C1, Decl(keyofAndIndexedAccess.ts, 275, 1))
->set : Symbol(C1.set, Decl(keyofAndIndexedAccess.ts, 281, 5))
-
-        setProperty(this, "x", 42);
->setProperty : Symbol(setProperty, Decl(keyofAndIndexedAccess.ts, 81, 1))
->this : Symbol(C1, Decl(keyofAndIndexedAccess.ts, 275, 1))
-    }
-}
-
-// Repros from #12011
-
-class Base {
->Base : Symbol(Base, Decl(keyofAndIndexedAccess.ts, 295, 1))
-
-    get<K extends keyof this>(prop: K) {
->get : Symbol(Base.get, Decl(keyofAndIndexedAccess.ts, 299, 12))
->K : Symbol(K, Decl(keyofAndIndexedAccess.ts, 300, 8))
->prop : Symbol(prop, Decl(keyofAndIndexedAccess.ts, 300, 30))
->K : Symbol(K, Decl(keyofAndIndexedAccess.ts, 300, 8))
-
-        return this[prop];
->this : Symbol(Base, Decl(keyofAndIndexedAccess.ts, 295, 1))
->prop : Symbol(prop, Decl(keyofAndIndexedAccess.ts, 300, 30))
-    }
-    set<K extends keyof this>(prop: K, value: this[K]) {
->set : Symbol(Base.set, Decl(keyofAndIndexedAccess.ts, 302, 5))
->K : Symbol(K, Decl(keyofAndIndexedAccess.ts, 303, 8))
->prop : Symbol(prop, Decl(keyofAndIndexedAccess.ts, 303, 30))
->K : Symbol(K, Decl(keyofAndIndexedAccess.ts, 303, 8))
->value : Symbol(value, Decl(keyofAndIndexedAccess.ts, 303, 38))
->K : Symbol(K, Decl(keyofAndIndexedAccess.ts, 303, 8))
-
-        this[prop] = value;
->this : Symbol(Base, Decl(keyofAndIndexedAccess.ts, 295, 1))
->prop : Symbol(prop, Decl(keyofAndIndexedAccess.ts, 303, 30))
->value : Symbol(value, Decl(keyofAndIndexedAccess.ts, 303, 38))
-    }
-}
-
-class Person extends Base {
->Person : Symbol(Person, Decl(keyofAndIndexedAccess.ts, 306, 1))
->Base : Symbol(Base, Decl(keyofAndIndexedAccess.ts, 295, 1))
-
-    parts: number;
->parts : Symbol(Person.parts, Decl(keyofAndIndexedAccess.ts, 308, 27))
-
-    constructor(parts: number) {
->parts : Symbol(parts, Decl(keyofAndIndexedAccess.ts, 310, 16))
-
-        super();
->super : Symbol(Base, Decl(keyofAndIndexedAccess.ts, 295, 1))
-
-        this.set("parts", parts);
->this.set : Symbol(Base.set, Decl(keyofAndIndexedAccess.ts, 302, 5))
->this : Symbol(Person, Decl(keyofAndIndexedAccess.ts, 306, 1))
->set : Symbol(Base.set, Decl(keyofAndIndexedAccess.ts, 302, 5))
->parts : Symbol(parts, Decl(keyofAndIndexedAccess.ts, 310, 16))
-    }
-    getParts() {
->getParts : Symbol(Person.getParts, Decl(keyofAndIndexedAccess.ts, 313, 5))
-
-        return this.get("parts")
->this.get : Symbol(Base.get, Decl(keyofAndIndexedAccess.ts, 299, 12))
->this : Symbol(Person, Decl(keyofAndIndexedAccess.ts, 306, 1))
->get : Symbol(Base.get, Decl(keyofAndIndexedAccess.ts, 299, 12))
-    }
-}
-
-class OtherPerson {
->OtherPerson : Symbol(OtherPerson, Decl(keyofAndIndexedAccess.ts, 317, 1))
-
-    parts: number;
->parts : Symbol(OtherPerson.parts, Decl(keyofAndIndexedAccess.ts, 319, 19))
-
-    constructor(parts: number) {
->parts : Symbol(parts, Decl(keyofAndIndexedAccess.ts, 321, 16))
-
-        setProperty(this, "parts", parts);
->setProperty : Symbol(setProperty, Decl(keyofAndIndexedAccess.ts, 81, 1))
->this : Symbol(OtherPerson, Decl(keyofAndIndexedAccess.ts, 317, 1))
->parts : Symbol(parts, Decl(keyofAndIndexedAccess.ts, 321, 16))
-    }
-    getParts() {
->getParts : Symbol(OtherPerson.getParts, Decl(keyofAndIndexedAccess.ts, 323, 5))
-
-        return getProperty(this, "parts")
->getProperty : Symbol(getProperty, Decl(keyofAndIndexedAccess.ts, 77, 26))
->this : Symbol(OtherPerson, Decl(keyofAndIndexedAccess.ts, 317, 1))
-    }
-}
-
-// Modified repro from #12544
-
-function path<T, K1 extends keyof T>(obj: T, key1: K1): T[K1];
->path : Symbol(path, Decl(keyofAndIndexedAccess.ts, 327, 1), Decl(keyofAndIndexedAccess.ts, 331, 62), Decl(keyofAndIndexedAccess.ts, 332, 100), Decl(keyofAndIndexedAccess.ts, 333, 142), Decl(keyofAndIndexedAccess.ts, 334, 59))
->T : Symbol(T, Decl(keyofAndIndexedAccess.ts, 331, 14))
->K1 : Symbol(K1, Decl(keyofAndIndexedAccess.ts, 331, 16))
->T : Symbol(T, Decl(keyofAndIndexedAccess.ts, 331, 14))
->obj : Symbol(obj, Decl(keyofAndIndexedAccess.ts, 331, 37))
->T : Symbol(T, Decl(keyofAndIndexedAccess.ts, 331, 14))
->key1 : Symbol(key1, Decl(keyofAndIndexedAccess.ts, 331, 44))
->K1 : Symbol(K1, Decl(keyofAndIndexedAccess.ts, 331, 16))
->T : Symbol(T, Decl(keyofAndIndexedAccess.ts, 331, 14))
->K1 : Symbol(K1, Decl(keyofAndIndexedAccess.ts, 331, 16))
-
-function path<T, K1 extends keyof T, K2 extends keyof T[K1]>(obj: T, key1: K1, key2: K2): T[K1][K2];
->path : Symbol(path, Decl(keyofAndIndexedAccess.ts, 327, 1), Decl(keyofAndIndexedAccess.ts, 331, 62), Decl(keyofAndIndexedAccess.ts, 332, 100), Decl(keyofAndIndexedAccess.ts, 333, 142), Decl(keyofAndIndexedAccess.ts, 334, 59))
->T : Symbol(T, Decl(keyofAndIndexedAccess.ts, 332, 14))
->K1 : Symbol(K1, Decl(keyofAndIndexedAccess.ts, 332, 16))
->T : Symbol(T, Decl(keyofAndIndexedAccess.ts, 332, 14))
->K2 : Symbol(K2, Decl(keyofAndIndexedAccess.ts, 332, 36))
->T : Symbol(T, Decl(keyofAndIndexedAccess.ts, 332, 14))
->K1 : Symbol(K1, Decl(keyofAndIndexedAccess.ts, 332, 16))
->obj : Symbol(obj, Decl(keyofAndIndexedAccess.ts, 332, 61))
->T : Symbol(T, Decl(keyofAndIndexedAccess.ts, 332, 14))
->key1 : Symbol(key1, Decl(keyofAndIndexedAccess.ts, 332, 68))
->K1 : Symbol(K1, Decl(keyofAndIndexedAccess.ts, 332, 16))
->key2 : Symbol(key2, Decl(keyofAndIndexedAccess.ts, 332, 78))
->K2 : Symbol(K2, Decl(keyofAndIndexedAccess.ts, 332, 36))
->T : Symbol(T, Decl(keyofAndIndexedAccess.ts, 332, 14))
->K1 : Symbol(K1, Decl(keyofAndIndexedAccess.ts, 332, 16))
->K2 : Symbol(K2, Decl(keyofAndIndexedAccess.ts, 332, 36))
-
-function path<T, K1 extends keyof T, K2 extends keyof T[K1], K3 extends keyof T[K1][K2]>(obj: T, key1: K1, key2: K2, key3: K3): T[K1][K2][K3];
->path : Symbol(path, Decl(keyofAndIndexedAccess.ts, 327, 1), Decl(keyofAndIndexedAccess.ts, 331, 62), Decl(keyofAndIndexedAccess.ts, 332, 100), Decl(keyofAndIndexedAccess.ts, 333, 142), Decl(keyofAndIndexedAccess.ts, 334, 59))
->T : Symbol(T, Decl(keyofAndIndexedAccess.ts, 333, 14))
->K1 : Symbol(K1, Decl(keyofAndIndexedAccess.ts, 333, 16))
->T : Symbol(T, Decl(keyofAndIndexedAccess.ts, 333, 14))
->K2 : Symbol(K2, Decl(keyofAndIndexedAccess.ts, 333, 36))
->T : Symbol(T, Decl(keyofAndIndexedAccess.ts, 333, 14))
->K1 : Symbol(K1, Decl(keyofAndIndexedAccess.ts, 333, 16))
->K3 : Symbol(K3, Decl(keyofAndIndexedAccess.ts, 333, 60))
->T : Symbol(T, Decl(keyofAndIndexedAccess.ts, 333, 14))
->K1 : Symbol(K1, Decl(keyofAndIndexedAccess.ts, 333, 16))
->K2 : Symbol(K2, Decl(keyofAndIndexedAccess.ts, 333, 36))
->obj : Symbol(obj, Decl(keyofAndIndexedAccess.ts, 333, 89))
->T : Symbol(T, Decl(keyofAndIndexedAccess.ts, 333, 14))
->key1 : Symbol(key1, Decl(keyofAndIndexedAccess.ts, 333, 96))
->K1 : Symbol(K1, Decl(keyofAndIndexedAccess.ts, 333, 16))
->key2 : Symbol(key2, Decl(keyofAndIndexedAccess.ts, 333, 106))
->K2 : Symbol(K2, Decl(keyofAndIndexedAccess.ts, 333, 36))
->key3 : Symbol(key3, Decl(keyofAndIndexedAccess.ts, 333, 116))
->K3 : Symbol(K3, Decl(keyofAndIndexedAccess.ts, 333, 60))
->T : Symbol(T, Decl(keyofAndIndexedAccess.ts, 333, 14))
->K1 : Symbol(K1, Decl(keyofAndIndexedAccess.ts, 333, 16))
->K2 : Symbol(K2, Decl(keyofAndIndexedAccess.ts, 333, 36))
->K3 : Symbol(K3, Decl(keyofAndIndexedAccess.ts, 333, 60))
-
-function path(obj: any, ...keys: (string | number)[]): any;
->path : Symbol(path, Decl(keyofAndIndexedAccess.ts, 327, 1), Decl(keyofAndIndexedAccess.ts, 331, 62), Decl(keyofAndIndexedAccess.ts, 332, 100), Decl(keyofAndIndexedAccess.ts, 333, 142), Decl(keyofAndIndexedAccess.ts, 334, 59))
->obj : Symbol(obj, Decl(keyofAndIndexedAccess.ts, 334, 14))
->keys : Symbol(keys, Decl(keyofAndIndexedAccess.ts, 334, 23))
-
-function path(obj: any, ...keys: (string | number)[]): any {
->path : Symbol(path, Decl(keyofAndIndexedAccess.ts, 327, 1), Decl(keyofAndIndexedAccess.ts, 331, 62), Decl(keyofAndIndexedAccess.ts, 332, 100), Decl(keyofAndIndexedAccess.ts, 333, 142), Decl(keyofAndIndexedAccess.ts, 334, 59))
->obj : Symbol(obj, Decl(keyofAndIndexedAccess.ts, 335, 14))
->keys : Symbol(keys, Decl(keyofAndIndexedAccess.ts, 335, 23))
-
-    let result = obj;
->result : Symbol(result, Decl(keyofAndIndexedAccess.ts, 336, 7))
->obj : Symbol(obj, Decl(keyofAndIndexedAccess.ts, 335, 14))
-
-    for (let k of keys) {
->k : Symbol(k, Decl(keyofAndIndexedAccess.ts, 337, 12))
->keys : Symbol(keys, Decl(keyofAndIndexedAccess.ts, 335, 23))
-
-        result = result[k];
->result : Symbol(result, Decl(keyofAndIndexedAccess.ts, 336, 7))
->result : Symbol(result, Decl(keyofAndIndexedAccess.ts, 336, 7))
->k : Symbol(k, Decl(keyofAndIndexedAccess.ts, 337, 12))
-    }
-    return result;
->result : Symbol(result, Decl(keyofAndIndexedAccess.ts, 336, 7))
-}
-
-type Thing = {
->Thing : Symbol(Thing, Decl(keyofAndIndexedAccess.ts, 341, 1))
-
-    a: { x: number, y: string },
->a : Symbol(a, Decl(keyofAndIndexedAccess.ts, 343, 14))
->x : Symbol(x, Decl(keyofAndIndexedAccess.ts, 344, 8))
->y : Symbol(y, Decl(keyofAndIndexedAccess.ts, 344, 19))
-
-    b: boolean
->b : Symbol(b, Decl(keyofAndIndexedAccess.ts, 344, 32))
-
-};
-
-
-function f1(thing: Thing) {
->f1 : Symbol(f1, Decl(keyofAndIndexedAccess.ts, 346, 2))
->thing : Symbol(thing, Decl(keyofAndIndexedAccess.ts, 349, 12))
->Thing : Symbol(Thing, Decl(keyofAndIndexedAccess.ts, 341, 1))
-
-    let x1 = path(thing, 'a');  // { x: number, y: string }
->x1 : Symbol(x1, Decl(keyofAndIndexedAccess.ts, 350, 7))
->path : Symbol(path, Decl(keyofAndIndexedAccess.ts, 327, 1), Decl(keyofAndIndexedAccess.ts, 331, 62), Decl(keyofAndIndexedAccess.ts, 332, 100), Decl(keyofAndIndexedAccess.ts, 333, 142), Decl(keyofAndIndexedAccess.ts, 334, 59))
->thing : Symbol(thing, Decl(keyofAndIndexedAccess.ts, 349, 12))
-
-    let x2 = path(thing, 'a', 'y');  // string
->x2 : Symbol(x2, Decl(keyofAndIndexedAccess.ts, 351, 7))
->path : Symbol(path, Decl(keyofAndIndexedAccess.ts, 327, 1), Decl(keyofAndIndexedAccess.ts, 331, 62), Decl(keyofAndIndexedAccess.ts, 332, 100), Decl(keyofAndIndexedAccess.ts, 333, 142), Decl(keyofAndIndexedAccess.ts, 334, 59))
->thing : Symbol(thing, Decl(keyofAndIndexedAccess.ts, 349, 12))
-
-    let x3 = path(thing, 'b');  // boolean
->x3 : Symbol(x3, Decl(keyofAndIndexedAccess.ts, 352, 7))
->path : Symbol(path, Decl(keyofAndIndexedAccess.ts, 327, 1), Decl(keyofAndIndexedAccess.ts, 331, 62), Decl(keyofAndIndexedAccess.ts, 332, 100), Decl(keyofAndIndexedAccess.ts, 333, 142), Decl(keyofAndIndexedAccess.ts, 334, 59))
->thing : Symbol(thing, Decl(keyofAndIndexedAccess.ts, 349, 12))
-
-    let x4 = path(thing, ...['a', 'x']);  // any
->x4 : Symbol(x4, Decl(keyofAndIndexedAccess.ts, 353, 7))
->path : Symbol(path, Decl(keyofAndIndexedAccess.ts, 327, 1), Decl(keyofAndIndexedAccess.ts, 331, 62), Decl(keyofAndIndexedAccess.ts, 332, 100), Decl(keyofAndIndexedAccess.ts, 333, 142), Decl(keyofAndIndexedAccess.ts, 334, 59))
->thing : Symbol(thing, Decl(keyofAndIndexedAccess.ts, 349, 12))
-}
-
-// Repro from comment in #12114
-
-const assignTo2 = <T, K1 extends keyof T, K2 extends keyof T[K1]>(object: T, key1: K1, key2: K2) =>
->assignTo2 : Symbol(assignTo2, Decl(keyofAndIndexedAccess.ts, 358, 5))
->T : Symbol(T, Decl(keyofAndIndexedAccess.ts, 358, 19))
->K1 : Symbol(K1, Decl(keyofAndIndexedAccess.ts, 358, 21))
->T : Symbol(T, Decl(keyofAndIndexedAccess.ts, 358, 19))
->K2 : Symbol(K2, Decl(keyofAndIndexedAccess.ts, 358, 41))
->T : Symbol(T, Decl(keyofAndIndexedAccess.ts, 358, 19))
->K1 : Symbol(K1, Decl(keyofAndIndexedAccess.ts, 358, 21))
->object : Symbol(object, Decl(keyofAndIndexedAccess.ts, 358, 66))
->T : Symbol(T, Decl(keyofAndIndexedAccess.ts, 358, 19))
->key1 : Symbol(key1, Decl(keyofAndIndexedAccess.ts, 358, 76))
->K1 : Symbol(K1, Decl(keyofAndIndexedAccess.ts, 358, 21))
->key2 : Symbol(key2, Decl(keyofAndIndexedAccess.ts, 358, 86))
->K2 : Symbol(K2, Decl(keyofAndIndexedAccess.ts, 358, 41))
-
-    (value: T[K1][K2]) => object[key1][key2] = value;
->value : Symbol(value, Decl(keyofAndIndexedAccess.ts, 359, 5))
->T : Symbol(T, Decl(keyofAndIndexedAccess.ts, 358, 19))
->K1 : Symbol(K1, Decl(keyofAndIndexedAccess.ts, 358, 21))
->K2 : Symbol(K2, Decl(keyofAndIndexedAccess.ts, 358, 41))
->object : Symbol(object, Decl(keyofAndIndexedAccess.ts, 358, 66))
->key1 : Symbol(key1, Decl(keyofAndIndexedAccess.ts, 358, 76))
->key2 : Symbol(key2, Decl(keyofAndIndexedAccess.ts, 358, 86))
->value : Symbol(value, Decl(keyofAndIndexedAccess.ts, 359, 5))
-
-// Modified repro from #12573
-
-declare function one<T>(handler: (t: T) => void): T
->one : Symbol(one, Decl(keyofAndIndexedAccess.ts, 359, 53))
->T : Symbol(T, Decl(keyofAndIndexedAccess.ts, 363, 21))
->handler : Symbol(handler, Decl(keyofAndIndexedAccess.ts, 363, 24))
->t : Symbol(t, Decl(keyofAndIndexedAccess.ts, 363, 34))
->T : Symbol(T, Decl(keyofAndIndexedAccess.ts, 363, 21))
->T : Symbol(T, Decl(keyofAndIndexedAccess.ts, 363, 21))
-
-var empty = one(() => {}) // inferred as {}, expected
->empty : Symbol(empty, Decl(keyofAndIndexedAccess.ts, 364, 3))
->one : Symbol(one, Decl(keyofAndIndexedAccess.ts, 359, 53))
-
-type Handlers<T> = { [K in keyof T]: (t: T[K]) => void }
->Handlers : Symbol(Handlers, Decl(keyofAndIndexedAccess.ts, 364, 25))
->T : Symbol(T, Decl(keyofAndIndexedAccess.ts, 366, 14))
->K : Symbol(K, Decl(keyofAndIndexedAccess.ts, 366, 22))
->T : Symbol(T, Decl(keyofAndIndexedAccess.ts, 366, 14))
->t : Symbol(t, Decl(keyofAndIndexedAccess.ts, 366, 38))
->T : Symbol(T, Decl(keyofAndIndexedAccess.ts, 366, 14))
->K : Symbol(K, Decl(keyofAndIndexedAccess.ts, 366, 22))
-
-declare function on<T>(handlerHash: Handlers<T>): T
->on : Symbol(on, Decl(keyofAndIndexedAccess.ts, 366, 56))
->T : Symbol(T, Decl(keyofAndIndexedAccess.ts, 367, 20))
->handlerHash : Symbol(handlerHash, Decl(keyofAndIndexedAccess.ts, 367, 23))
->Handlers : Symbol(Handlers, Decl(keyofAndIndexedAccess.ts, 364, 25))
->T : Symbol(T, Decl(keyofAndIndexedAccess.ts, 367, 20))
->T : Symbol(T, Decl(keyofAndIndexedAccess.ts, 367, 20))
-
-var hashOfEmpty1 = on({ test: () => {} });  // {}
->hashOfEmpty1 : Symbol(hashOfEmpty1, Decl(keyofAndIndexedAccess.ts, 368, 3))
->on : Symbol(on, Decl(keyofAndIndexedAccess.ts, 366, 56))
->test : Symbol(test, Decl(keyofAndIndexedAccess.ts, 368, 23))
-
-var hashOfEmpty2 = on({ test: (x: boolean) => {} });  // { test: boolean }
->hashOfEmpty2 : Symbol(hashOfEmpty2, Decl(keyofAndIndexedAccess.ts, 369, 3))
->on : Symbol(on, Decl(keyofAndIndexedAccess.ts, 366, 56))
->test : Symbol(test, Decl(keyofAndIndexedAccess.ts, 369, 23))
->x : Symbol(x, Decl(keyofAndIndexedAccess.ts, 369, 31))
-
-// Repro from #12624
-
-interface Options1<Data, Computed> {
->Options1 : Symbol(Options1, Decl(keyofAndIndexedAccess.ts, 369, 52))
->Data : Symbol(Data, Decl(keyofAndIndexedAccess.ts, 373, 19))
->Computed : Symbol(Computed, Decl(keyofAndIndexedAccess.ts, 373, 24))
-
-    data?: Data
->data : Symbol(Options1.data, Decl(keyofAndIndexedAccess.ts, 373, 36))
->Data : Symbol(Data, Decl(keyofAndIndexedAccess.ts, 373, 19))
-
-    computed?: Computed;
->computed : Symbol(Options1.computed, Decl(keyofAndIndexedAccess.ts, 374, 15))
->Computed : Symbol(Computed, Decl(keyofAndIndexedAccess.ts, 373, 24))
-}
-
-declare class Component1<Data, Computed> {
->Component1 : Symbol(Component1, Decl(keyofAndIndexedAccess.ts, 376, 1))
->Data : Symbol(Data, Decl(keyofAndIndexedAccess.ts, 378, 25))
->Computed : Symbol(Computed, Decl(keyofAndIndexedAccess.ts, 378, 30))
-
-    constructor(options: Options1<Data, Computed>);
->options : Symbol(options, Decl(keyofAndIndexedAccess.ts, 379, 16))
->Options1 : Symbol(Options1, Decl(keyofAndIndexedAccess.ts, 369, 52))
->Data : Symbol(Data, Decl(keyofAndIndexedAccess.ts, 378, 25))
->Computed : Symbol(Computed, Decl(keyofAndIndexedAccess.ts, 378, 30))
-
-    get<K extends keyof (Data & Computed)>(key: K): (Data & Computed)[K];
->get : Symbol(Component1.get, Decl(keyofAndIndexedAccess.ts, 379, 51))
->K : Symbol(K, Decl(keyofAndIndexedAccess.ts, 380, 8))
->Data : Symbol(Data, Decl(keyofAndIndexedAccess.ts, 378, 25))
->Computed : Symbol(Computed, Decl(keyofAndIndexedAccess.ts, 378, 30))
->key : Symbol(key, Decl(keyofAndIndexedAccess.ts, 380, 43))
->K : Symbol(K, Decl(keyofAndIndexedAccess.ts, 380, 8))
->Data : Symbol(Data, Decl(keyofAndIndexedAccess.ts, 378, 25))
->Computed : Symbol(Computed, Decl(keyofAndIndexedAccess.ts, 378, 30))
->K : Symbol(K, Decl(keyofAndIndexedAccess.ts, 380, 8))
-}
-
-let c1 = new Component1({
->c1 : Symbol(c1, Decl(keyofAndIndexedAccess.ts, 383, 3))
->Component1 : Symbol(Component1, Decl(keyofAndIndexedAccess.ts, 376, 1))
-
-    data: {
->data : Symbol(data, Decl(keyofAndIndexedAccess.ts, 383, 25))
-
-        hello: ""
->hello : Symbol(hello, Decl(keyofAndIndexedAccess.ts, 384, 11))
-    }
-});
-
-c1.get("hello");
->c1.get : Symbol(Component1.get, Decl(keyofAndIndexedAccess.ts, 379, 51))
->c1 : Symbol(c1, Decl(keyofAndIndexedAccess.ts, 383, 3))
->get : Symbol(Component1.get, Decl(keyofAndIndexedAccess.ts, 379, 51))
-
-// Repro from #12625
-
-interface Options2<Data, Computed> {
->Options2 : Symbol(Options2, Decl(keyofAndIndexedAccess.ts, 389, 16))
->Data : Symbol(Data, Decl(keyofAndIndexedAccess.ts, 393, 19))
->Computed : Symbol(Computed, Decl(keyofAndIndexedAccess.ts, 393, 24))
-
-    data?: Data
->data : Symbol(Options2.data, Decl(keyofAndIndexedAccess.ts, 393, 36))
->Data : Symbol(Data, Decl(keyofAndIndexedAccess.ts, 393, 19))
-
-    computed?: Computed;
->computed : Symbol(Options2.computed, Decl(keyofAndIndexedAccess.ts, 394, 15))
->Computed : Symbol(Computed, Decl(keyofAndIndexedAccess.ts, 393, 24))
-}
-
-declare class Component2<Data, Computed> {
->Component2 : Symbol(Component2, Decl(keyofAndIndexedAccess.ts, 396, 1))
->Data : Symbol(Data, Decl(keyofAndIndexedAccess.ts, 398, 25))
->Computed : Symbol(Computed, Decl(keyofAndIndexedAccess.ts, 398, 30))
-
-    constructor(options: Options2<Data, Computed>);
->options : Symbol(options, Decl(keyofAndIndexedAccess.ts, 399, 16))
->Options2 : Symbol(Options2, Decl(keyofAndIndexedAccess.ts, 389, 16))
->Data : Symbol(Data, Decl(keyofAndIndexedAccess.ts, 398, 25))
->Computed : Symbol(Computed, Decl(keyofAndIndexedAccess.ts, 398, 30))
-
-    get<K extends keyof Data | keyof Computed>(key: K): (Data & Computed)[K];
-<<<<<<< HEAD
->get : Symbol(Component2.get, Decl(keyofAndIndexedAccess.ts, 399, 51))
->K : Symbol(K, Decl(keyofAndIndexedAccess.ts, 400, 8))
->Data : Symbol(Data, Decl(keyofAndIndexedAccess.ts, 398, 25))
->Computed : Symbol(Computed, Decl(keyofAndIndexedAccess.ts, 398, 30))
->key : Symbol(key, Decl(keyofAndIndexedAccess.ts, 400, 47))
->K : Symbol(K, Decl(keyofAndIndexedAccess.ts, 400, 8))
->Data : Symbol(Data, Decl(keyofAndIndexedAccess.ts, 398, 25))
->Computed : Symbol(Computed, Decl(keyofAndIndexedAccess.ts, 398, 30))
->K : Symbol(K, Decl(keyofAndIndexedAccess.ts, 400, 8))
-}
-
-// Repro from #12651
-
-type MethodDescriptor = {
->MethodDescriptor : Symbol(MethodDescriptor, Decl(keyofAndIndexedAccess.ts, 401, 1))
-
-	name: string;
->name : Symbol(name, Decl(keyofAndIndexedAccess.ts, 405, 25))
-
-	args: any[];
->args : Symbol(args, Decl(keyofAndIndexedAccess.ts, 406, 14))
-
-	returnValue: any;
->returnValue : Symbol(returnValue, Decl(keyofAndIndexedAccess.ts, 407, 13))
-}
-
-declare function dispatchMethod<M extends MethodDescriptor>(name: M['name'], args: M['args']): M['returnValue'];
->dispatchMethod : Symbol(dispatchMethod, Decl(keyofAndIndexedAccess.ts, 409, 1))
->M : Symbol(M, Decl(keyofAndIndexedAccess.ts, 411, 32))
->MethodDescriptor : Symbol(MethodDescriptor, Decl(keyofAndIndexedAccess.ts, 401, 1))
->name : Symbol(name, Decl(keyofAndIndexedAccess.ts, 411, 60))
->M : Symbol(M, Decl(keyofAndIndexedAccess.ts, 411, 32))
->args : Symbol(args, Decl(keyofAndIndexedAccess.ts, 411, 76))
->M : Symbol(M, Decl(keyofAndIndexedAccess.ts, 411, 32))
->M : Symbol(M, Decl(keyofAndIndexedAccess.ts, 411, 32))
-
-type SomeMethodDescriptor = {
->SomeMethodDescriptor : Symbol(SomeMethodDescriptor, Decl(keyofAndIndexedAccess.ts, 411, 112))
-
-	name: "someMethod";
->name : Symbol(name, Decl(keyofAndIndexedAccess.ts, 413, 29))
-
-	args: [string, number];
->args : Symbol(args, Decl(keyofAndIndexedAccess.ts, 414, 20))
-
-	returnValue: string[];
->returnValue : Symbol(returnValue, Decl(keyofAndIndexedAccess.ts, 415, 24))
-}
-
-let result = dispatchMethod<SomeMethodDescriptor>("someMethod", ["hello", 35]);
->result : Symbol(result, Decl(keyofAndIndexedAccess.ts, 419, 3))
->dispatchMethod : Symbol(dispatchMethod, Decl(keyofAndIndexedAccess.ts, 409, 1))
->SomeMethodDescriptor : Symbol(SomeMethodDescriptor, Decl(keyofAndIndexedAccess.ts, 411, 112))
-
-
-=======
->get : Symbol(Component2.get, Decl(keyofAndIndexedAccess.ts, 352, 51))
->K : Symbol(K, Decl(keyofAndIndexedAccess.ts, 353, 8))
->Data : Symbol(Data, Decl(keyofAndIndexedAccess.ts, 351, 25))
->Computed : Symbol(Computed, Decl(keyofAndIndexedAccess.ts, 351, 30))
->key : Symbol(key, Decl(keyofAndIndexedAccess.ts, 353, 47))
->K : Symbol(K, Decl(keyofAndIndexedAccess.ts, 353, 8))
->Data : Symbol(Data, Decl(keyofAndIndexedAccess.ts, 351, 25))
->Computed : Symbol(Computed, Decl(keyofAndIndexedAccess.ts, 351, 30))
->K : Symbol(K, Decl(keyofAndIndexedAccess.ts, 353, 8))
-}
-
-// Repro from #12641
-
-interface R {
->R : Symbol(R, Decl(keyofAndIndexedAccess.ts, 354, 1))
-
-    p: number;
->p : Symbol(R.p, Decl(keyofAndIndexedAccess.ts, 358, 13))
-}
-
-function f<K extends keyof R>(p: K) {
->f : Symbol(f, Decl(keyofAndIndexedAccess.ts, 360, 1))
->K : Symbol(K, Decl(keyofAndIndexedAccess.ts, 362, 11))
->R : Symbol(R, Decl(keyofAndIndexedAccess.ts, 354, 1))
->p : Symbol(p, Decl(keyofAndIndexedAccess.ts, 362, 30))
->K : Symbol(K, Decl(keyofAndIndexedAccess.ts, 362, 11))
-
-    let a: any;
->a : Symbol(a, Decl(keyofAndIndexedAccess.ts, 363, 7))
-
-    a[p].add;  // any
->a : Symbol(a, Decl(keyofAndIndexedAccess.ts, 363, 7))
->p : Symbol(p, Decl(keyofAndIndexedAccess.ts, 362, 30))
-}
-
->>>>>>> f79fca70
+=== tests/cases/conformance/types/keyof/keyofAndIndexedAccess.ts ===
+
+class Shape {
+>Shape : Symbol(Shape, Decl(keyofAndIndexedAccess.ts, 0, 0))
+
+    name: string;
+>name : Symbol(Shape.name, Decl(keyofAndIndexedAccess.ts, 1, 13))
+
+    width: number;
+>width : Symbol(Shape.width, Decl(keyofAndIndexedAccess.ts, 2, 17))
+
+    height: number;
+>height : Symbol(Shape.height, Decl(keyofAndIndexedAccess.ts, 3, 18))
+
+    visible: boolean;
+>visible : Symbol(Shape.visible, Decl(keyofAndIndexedAccess.ts, 4, 19))
+}
+
+class TaggedShape extends Shape {
+>TaggedShape : Symbol(TaggedShape, Decl(keyofAndIndexedAccess.ts, 6, 1))
+>Shape : Symbol(Shape, Decl(keyofAndIndexedAccess.ts, 0, 0))
+
+    tag: string;
+>tag : Symbol(TaggedShape.tag, Decl(keyofAndIndexedAccess.ts, 8, 33))
+}
+
+class Item {
+>Item : Symbol(Item, Decl(keyofAndIndexedAccess.ts, 10, 1))
+
+    name: string;
+>name : Symbol(Item.name, Decl(keyofAndIndexedAccess.ts, 12, 12))
+
+    price: number;
+>price : Symbol(Item.price, Decl(keyofAndIndexedAccess.ts, 13, 17))
+}
+
+class Options {
+>Options : Symbol(Options, Decl(keyofAndIndexedAccess.ts, 15, 1))
+
+    visible: "yes" | "no";
+>visible : Symbol(Options.visible, Decl(keyofAndIndexedAccess.ts, 17, 15))
+}
+
+type Dictionary<T> = { [x: string]: T };
+>Dictionary : Symbol(Dictionary, Decl(keyofAndIndexedAccess.ts, 19, 1))
+>T : Symbol(T, Decl(keyofAndIndexedAccess.ts, 21, 16))
+>x : Symbol(x, Decl(keyofAndIndexedAccess.ts, 21, 24))
+>T : Symbol(T, Decl(keyofAndIndexedAccess.ts, 21, 16))
+
+type NumericallyIndexed<T> = { [x: number]: T };
+>NumericallyIndexed : Symbol(NumericallyIndexed, Decl(keyofAndIndexedAccess.ts, 21, 40))
+>T : Symbol(T, Decl(keyofAndIndexedAccess.ts, 22, 24))
+>x : Symbol(x, Decl(keyofAndIndexedAccess.ts, 22, 32))
+>T : Symbol(T, Decl(keyofAndIndexedAccess.ts, 22, 24))
+
+const enum E { A, B, C }
+>E : Symbol(E, Decl(keyofAndIndexedAccess.ts, 22, 48))
+>A : Symbol(E.A, Decl(keyofAndIndexedAccess.ts, 24, 14))
+>B : Symbol(E.B, Decl(keyofAndIndexedAccess.ts, 24, 17))
+>C : Symbol(E.C, Decl(keyofAndIndexedAccess.ts, 24, 20))
+
+type K00 = keyof any;  // string
+>K00 : Symbol(K00, Decl(keyofAndIndexedAccess.ts, 24, 24))
+
+type K01 = keyof string;  // "toString" | "charAt" | ...
+>K01 : Symbol(K01, Decl(keyofAndIndexedAccess.ts, 26, 21))
+
+type K02 = keyof number;  // "toString" | "toFixed" | "toExponential" | ...
+>K02 : Symbol(K02, Decl(keyofAndIndexedAccess.ts, 27, 24))
+
+type K03 = keyof boolean;  // "valueOf"
+>K03 : Symbol(K03, Decl(keyofAndIndexedAccess.ts, 28, 24))
+
+type K04 = keyof void;  // never
+>K04 : Symbol(K04, Decl(keyofAndIndexedAccess.ts, 29, 25))
+
+type K05 = keyof undefined;  // never
+>K05 : Symbol(K05, Decl(keyofAndIndexedAccess.ts, 30, 22))
+
+type K06 = keyof null;  // never
+>K06 : Symbol(K06, Decl(keyofAndIndexedAccess.ts, 31, 27))
+
+type K07 = keyof never;  // never
+>K07 : Symbol(K07, Decl(keyofAndIndexedAccess.ts, 32, 22))
+
+type K10 = keyof Shape;  // "name" | "width" | "height" | "visible"
+>K10 : Symbol(K10, Decl(keyofAndIndexedAccess.ts, 33, 23))
+>Shape : Symbol(Shape, Decl(keyofAndIndexedAccess.ts, 0, 0))
+
+type K11 = keyof Shape[];  // "length" | "toString" | ...
+>K11 : Symbol(K11, Decl(keyofAndIndexedAccess.ts, 35, 23))
+>Shape : Symbol(Shape, Decl(keyofAndIndexedAccess.ts, 0, 0))
+
+type K12 = keyof Dictionary<Shape>;  // string
+>K12 : Symbol(K12, Decl(keyofAndIndexedAccess.ts, 36, 25))
+>Dictionary : Symbol(Dictionary, Decl(keyofAndIndexedAccess.ts, 19, 1))
+>Shape : Symbol(Shape, Decl(keyofAndIndexedAccess.ts, 0, 0))
+
+type K13 = keyof {};  // never
+>K13 : Symbol(K13, Decl(keyofAndIndexedAccess.ts, 37, 35))
+
+type K14 = keyof Object;  // "constructor" | "toString" | ...
+>K14 : Symbol(K14, Decl(keyofAndIndexedAccess.ts, 38, 20))
+>Object : Symbol(Object, Decl(lib.d.ts, --, --), Decl(lib.d.ts, --, --))
+
+type K15 = keyof E;  // "toString" | "toFixed" | "toExponential" | ...
+>K15 : Symbol(K15, Decl(keyofAndIndexedAccess.ts, 39, 24))
+>E : Symbol(E, Decl(keyofAndIndexedAccess.ts, 22, 48))
+
+type K16 = keyof [string, number];  // "0" | "1" | "length" | "toString" | ...
+>K16 : Symbol(K16, Decl(keyofAndIndexedAccess.ts, 40, 19))
+
+type K17 = keyof (Shape | Item);  // "name"
+>K17 : Symbol(K17, Decl(keyofAndIndexedAccess.ts, 41, 34))
+>Shape : Symbol(Shape, Decl(keyofAndIndexedAccess.ts, 0, 0))
+>Item : Symbol(Item, Decl(keyofAndIndexedAccess.ts, 10, 1))
+
+type K18 = keyof (Shape & Item);  // "name" | "width" | "height" | "visible" | "price"
+>K18 : Symbol(K18, Decl(keyofAndIndexedAccess.ts, 42, 32))
+>Shape : Symbol(Shape, Decl(keyofAndIndexedAccess.ts, 0, 0))
+>Item : Symbol(Item, Decl(keyofAndIndexedAccess.ts, 10, 1))
+
+type K19 = keyof NumericallyIndexed<Shape> // never
+>K19 : Symbol(K19, Decl(keyofAndIndexedAccess.ts, 43, 32))
+>NumericallyIndexed : Symbol(NumericallyIndexed, Decl(keyofAndIndexedAccess.ts, 21, 40))
+>Shape : Symbol(Shape, Decl(keyofAndIndexedAccess.ts, 0, 0))
+
+type KeyOf<T> = keyof T;
+>KeyOf : Symbol(KeyOf, Decl(keyofAndIndexedAccess.ts, 44, 42))
+>T : Symbol(T, Decl(keyofAndIndexedAccess.ts, 46, 11))
+>T : Symbol(T, Decl(keyofAndIndexedAccess.ts, 46, 11))
+
+type K20 = KeyOf<Shape>;  // "name" | "width" | "height" | "visible"
+>K20 : Symbol(K20, Decl(keyofAndIndexedAccess.ts, 46, 24))
+>KeyOf : Symbol(KeyOf, Decl(keyofAndIndexedAccess.ts, 44, 42))
+>Shape : Symbol(Shape, Decl(keyofAndIndexedAccess.ts, 0, 0))
+
+type K21 = KeyOf<Dictionary<Shape>>;  // string
+>K21 : Symbol(K21, Decl(keyofAndIndexedAccess.ts, 48, 24))
+>KeyOf : Symbol(KeyOf, Decl(keyofAndIndexedAccess.ts, 44, 42))
+>Dictionary : Symbol(Dictionary, Decl(keyofAndIndexedAccess.ts, 19, 1))
+>Shape : Symbol(Shape, Decl(keyofAndIndexedAccess.ts, 0, 0))
+
+type NAME = "name";
+>NAME : Symbol(NAME, Decl(keyofAndIndexedAccess.ts, 49, 36))
+
+type WIDTH_OR_HEIGHT = "width" | "height";
+>WIDTH_OR_HEIGHT : Symbol(WIDTH_OR_HEIGHT, Decl(keyofAndIndexedAccess.ts, 51, 19))
+
+type Q10 = Shape["name"];  // string
+>Q10 : Symbol(Q10, Decl(keyofAndIndexedAccess.ts, 52, 42))
+>Shape : Symbol(Shape, Decl(keyofAndIndexedAccess.ts, 0, 0))
+
+type Q11 = Shape["width" | "height"];  // number
+>Q11 : Symbol(Q11, Decl(keyofAndIndexedAccess.ts, 54, 25))
+>Shape : Symbol(Shape, Decl(keyofAndIndexedAccess.ts, 0, 0))
+
+type Q12 = Shape["name" | "visible"];  // string | boolean
+>Q12 : Symbol(Q12, Decl(keyofAndIndexedAccess.ts, 55, 37))
+>Shape : Symbol(Shape, Decl(keyofAndIndexedAccess.ts, 0, 0))
+
+type Q20 = Shape[NAME];  // string
+>Q20 : Symbol(Q20, Decl(keyofAndIndexedAccess.ts, 56, 37))
+>Shape : Symbol(Shape, Decl(keyofAndIndexedAccess.ts, 0, 0))
+>NAME : Symbol(NAME, Decl(keyofAndIndexedAccess.ts, 49, 36))
+
+type Q21 = Shape[WIDTH_OR_HEIGHT];  // number
+>Q21 : Symbol(Q21, Decl(keyofAndIndexedAccess.ts, 58, 23))
+>Shape : Symbol(Shape, Decl(keyofAndIndexedAccess.ts, 0, 0))
+>WIDTH_OR_HEIGHT : Symbol(WIDTH_OR_HEIGHT, Decl(keyofAndIndexedAccess.ts, 51, 19))
+
+type Q30 = [string, number][0];  // string
+>Q30 : Symbol(Q30, Decl(keyofAndIndexedAccess.ts, 59, 34))
+
+type Q31 = [string, number][1];  // number
+>Q31 : Symbol(Q31, Decl(keyofAndIndexedAccess.ts, 61, 31))
+
+type Q32 = [string, number][2];  // string | number
+>Q32 : Symbol(Q32, Decl(keyofAndIndexedAccess.ts, 62, 31))
+
+type Q33 = [string, number][E.A];  // string
+>Q33 : Symbol(Q33, Decl(keyofAndIndexedAccess.ts, 63, 31))
+>E : Symbol(E, Decl(keyofAndIndexedAccess.ts, 22, 48))
+>A : Symbol(E.A, Decl(keyofAndIndexedAccess.ts, 24, 14))
+
+type Q34 = [string, number][E.B];  // number
+>Q34 : Symbol(Q34, Decl(keyofAndIndexedAccess.ts, 64, 33))
+>E : Symbol(E, Decl(keyofAndIndexedAccess.ts, 22, 48))
+>B : Symbol(E.B, Decl(keyofAndIndexedAccess.ts, 24, 17))
+
+type Q35 = [string, number][E.C];  // string | number
+>Q35 : Symbol(Q35, Decl(keyofAndIndexedAccess.ts, 65, 33))
+>E : Symbol(E, Decl(keyofAndIndexedAccess.ts, 22, 48))
+>C : Symbol(E.C, Decl(keyofAndIndexedAccess.ts, 24, 20))
+
+type Q36 = [string, number]["0"];  // string
+>Q36 : Symbol(Q36, Decl(keyofAndIndexedAccess.ts, 66, 33))
+
+type Q37 = [string, number]["1"];  // string
+>Q37 : Symbol(Q37, Decl(keyofAndIndexedAccess.ts, 67, 33))
+
+type Q40 = (Shape | Options)["visible"];  // boolean | "yes" | "no"
+>Q40 : Symbol(Q40, Decl(keyofAndIndexedAccess.ts, 68, 33))
+>Shape : Symbol(Shape, Decl(keyofAndIndexedAccess.ts, 0, 0))
+>Options : Symbol(Options, Decl(keyofAndIndexedAccess.ts, 15, 1))
+
+type Q41 = (Shape & Options)["visible"];  // true & "yes" | true & "no" | false & "yes" | false & "no"
+>Q41 : Symbol(Q41, Decl(keyofAndIndexedAccess.ts, 70, 40))
+>Shape : Symbol(Shape, Decl(keyofAndIndexedAccess.ts, 0, 0))
+>Options : Symbol(Options, Decl(keyofAndIndexedAccess.ts, 15, 1))
+
+type Q50 = Dictionary<Shape>["howdy"];  // Shape
+>Q50 : Symbol(Q50, Decl(keyofAndIndexedAccess.ts, 71, 40))
+>Dictionary : Symbol(Dictionary, Decl(keyofAndIndexedAccess.ts, 19, 1))
+>Shape : Symbol(Shape, Decl(keyofAndIndexedAccess.ts, 0, 0))
+
+type Q51 = Dictionary<Shape>[123];  // Shape
+>Q51 : Symbol(Q51, Decl(keyofAndIndexedAccess.ts, 73, 38))
+>Dictionary : Symbol(Dictionary, Decl(keyofAndIndexedAccess.ts, 19, 1))
+>Shape : Symbol(Shape, Decl(keyofAndIndexedAccess.ts, 0, 0))
+
+type Q52 = Dictionary<Shape>[E.B];  // Shape
+>Q52 : Symbol(Q52, Decl(keyofAndIndexedAccess.ts, 74, 34))
+>Dictionary : Symbol(Dictionary, Decl(keyofAndIndexedAccess.ts, 19, 1))
+>Shape : Symbol(Shape, Decl(keyofAndIndexedAccess.ts, 0, 0))
+>E : Symbol(E, Decl(keyofAndIndexedAccess.ts, 22, 48))
+>B : Symbol(E.B, Decl(keyofAndIndexedAccess.ts, 24, 17))
+
+declare let cond: boolean;
+>cond : Symbol(cond, Decl(keyofAndIndexedAccess.ts, 77, 11))
+
+function getProperty<T, K extends keyof T>(obj: T, key: K) {
+>getProperty : Symbol(getProperty, Decl(keyofAndIndexedAccess.ts, 77, 26))
+>T : Symbol(T, Decl(keyofAndIndexedAccess.ts, 79, 21))
+>K : Symbol(K, Decl(keyofAndIndexedAccess.ts, 79, 23))
+>T : Symbol(T, Decl(keyofAndIndexedAccess.ts, 79, 21))
+>obj : Symbol(obj, Decl(keyofAndIndexedAccess.ts, 79, 43))
+>T : Symbol(T, Decl(keyofAndIndexedAccess.ts, 79, 21))
+>key : Symbol(key, Decl(keyofAndIndexedAccess.ts, 79, 50))
+>K : Symbol(K, Decl(keyofAndIndexedAccess.ts, 79, 23))
+
+    return obj[key];
+>obj : Symbol(obj, Decl(keyofAndIndexedAccess.ts, 79, 43))
+>key : Symbol(key, Decl(keyofAndIndexedAccess.ts, 79, 50))
+}
+
+function setProperty<T, K extends keyof T>(obj: T, key: K, value: T[K]) {
+>setProperty : Symbol(setProperty, Decl(keyofAndIndexedAccess.ts, 81, 1))
+>T : Symbol(T, Decl(keyofAndIndexedAccess.ts, 83, 21))
+>K : Symbol(K, Decl(keyofAndIndexedAccess.ts, 83, 23))
+>T : Symbol(T, Decl(keyofAndIndexedAccess.ts, 83, 21))
+>obj : Symbol(obj, Decl(keyofAndIndexedAccess.ts, 83, 43))
+>T : Symbol(T, Decl(keyofAndIndexedAccess.ts, 83, 21))
+>key : Symbol(key, Decl(keyofAndIndexedAccess.ts, 83, 50))
+>K : Symbol(K, Decl(keyofAndIndexedAccess.ts, 83, 23))
+>value : Symbol(value, Decl(keyofAndIndexedAccess.ts, 83, 58))
+>T : Symbol(T, Decl(keyofAndIndexedAccess.ts, 83, 21))
+>K : Symbol(K, Decl(keyofAndIndexedAccess.ts, 83, 23))
+
+    obj[key] = value;
+>obj : Symbol(obj, Decl(keyofAndIndexedAccess.ts, 83, 43))
+>key : Symbol(key, Decl(keyofAndIndexedAccess.ts, 83, 50))
+>value : Symbol(value, Decl(keyofAndIndexedAccess.ts, 83, 58))
+}
+
+function f10(shape: Shape) {
+>f10 : Symbol(f10, Decl(keyofAndIndexedAccess.ts, 85, 1))
+>shape : Symbol(shape, Decl(keyofAndIndexedAccess.ts, 87, 13))
+>Shape : Symbol(Shape, Decl(keyofAndIndexedAccess.ts, 0, 0))
+
+    let name = getProperty(shape, "name");  // string
+>name : Symbol(name, Decl(keyofAndIndexedAccess.ts, 88, 7))
+>getProperty : Symbol(getProperty, Decl(keyofAndIndexedAccess.ts, 77, 26))
+>shape : Symbol(shape, Decl(keyofAndIndexedAccess.ts, 87, 13))
+
+    let widthOrHeight = getProperty(shape, cond ? "width" : "height");  // number
+>widthOrHeight : Symbol(widthOrHeight, Decl(keyofAndIndexedAccess.ts, 89, 7))
+>getProperty : Symbol(getProperty, Decl(keyofAndIndexedAccess.ts, 77, 26))
+>shape : Symbol(shape, Decl(keyofAndIndexedAccess.ts, 87, 13))
+>cond : Symbol(cond, Decl(keyofAndIndexedAccess.ts, 77, 11))
+
+    let nameOrVisible = getProperty(shape, cond ? "name" : "visible");  // string | boolean
+>nameOrVisible : Symbol(nameOrVisible, Decl(keyofAndIndexedAccess.ts, 90, 7))
+>getProperty : Symbol(getProperty, Decl(keyofAndIndexedAccess.ts, 77, 26))
+>shape : Symbol(shape, Decl(keyofAndIndexedAccess.ts, 87, 13))
+>cond : Symbol(cond, Decl(keyofAndIndexedAccess.ts, 77, 11))
+
+    setProperty(shape, "name", "rectangle");
+>setProperty : Symbol(setProperty, Decl(keyofAndIndexedAccess.ts, 81, 1))
+>shape : Symbol(shape, Decl(keyofAndIndexedAccess.ts, 87, 13))
+
+    setProperty(shape, cond ? "width" : "height", 10);
+>setProperty : Symbol(setProperty, Decl(keyofAndIndexedAccess.ts, 81, 1))
+>shape : Symbol(shape, Decl(keyofAndIndexedAccess.ts, 87, 13))
+>cond : Symbol(cond, Decl(keyofAndIndexedAccess.ts, 77, 11))
+
+    setProperty(shape, cond ? "name" : "visible", true);  // Technically not safe
+>setProperty : Symbol(setProperty, Decl(keyofAndIndexedAccess.ts, 81, 1))
+>shape : Symbol(shape, Decl(keyofAndIndexedAccess.ts, 87, 13))
+>cond : Symbol(cond, Decl(keyofAndIndexedAccess.ts, 77, 11))
+}
+
+function f11(a: Shape[]) {
+>f11 : Symbol(f11, Decl(keyofAndIndexedAccess.ts, 94, 1))
+>a : Symbol(a, Decl(keyofAndIndexedAccess.ts, 96, 13))
+>Shape : Symbol(Shape, Decl(keyofAndIndexedAccess.ts, 0, 0))
+
+    let len = getProperty(a, "length");  // number
+>len : Symbol(len, Decl(keyofAndIndexedAccess.ts, 97, 7))
+>getProperty : Symbol(getProperty, Decl(keyofAndIndexedAccess.ts, 77, 26))
+>a : Symbol(a, Decl(keyofAndIndexedAccess.ts, 96, 13))
+
+    setProperty(a, "length", len);
+>setProperty : Symbol(setProperty, Decl(keyofAndIndexedAccess.ts, 81, 1))
+>a : Symbol(a, Decl(keyofAndIndexedAccess.ts, 96, 13))
+>len : Symbol(len, Decl(keyofAndIndexedAccess.ts, 97, 7))
+}
+
+function f12(t: [Shape, boolean]) {
+>f12 : Symbol(f12, Decl(keyofAndIndexedAccess.ts, 99, 1))
+>t : Symbol(t, Decl(keyofAndIndexedAccess.ts, 101, 13))
+>Shape : Symbol(Shape, Decl(keyofAndIndexedAccess.ts, 0, 0))
+
+    let len = getProperty(t, "length");
+>len : Symbol(len, Decl(keyofAndIndexedAccess.ts, 102, 7))
+>getProperty : Symbol(getProperty, Decl(keyofAndIndexedAccess.ts, 77, 26))
+>t : Symbol(t, Decl(keyofAndIndexedAccess.ts, 101, 13))
+
+    let s2 = getProperty(t, "0");  // Shape
+>s2 : Symbol(s2, Decl(keyofAndIndexedAccess.ts, 103, 7))
+>getProperty : Symbol(getProperty, Decl(keyofAndIndexedAccess.ts, 77, 26))
+>t : Symbol(t, Decl(keyofAndIndexedAccess.ts, 101, 13))
+
+    let b2 = getProperty(t, "1");  // boolean
+>b2 : Symbol(b2, Decl(keyofAndIndexedAccess.ts, 104, 7))
+>getProperty : Symbol(getProperty, Decl(keyofAndIndexedAccess.ts, 77, 26))
+>t : Symbol(t, Decl(keyofAndIndexedAccess.ts, 101, 13))
+}
+
+function f13(foo: any, bar: any) {
+>f13 : Symbol(f13, Decl(keyofAndIndexedAccess.ts, 105, 1))
+>foo : Symbol(foo, Decl(keyofAndIndexedAccess.ts, 107, 13))
+>bar : Symbol(bar, Decl(keyofAndIndexedAccess.ts, 107, 22))
+
+    let x = getProperty(foo, "x");  // any
+>x : Symbol(x, Decl(keyofAndIndexedAccess.ts, 108, 7))
+>getProperty : Symbol(getProperty, Decl(keyofAndIndexedAccess.ts, 77, 26))
+>foo : Symbol(foo, Decl(keyofAndIndexedAccess.ts, 107, 13))
+
+    let y = getProperty(foo, "100");  // any
+>y : Symbol(y, Decl(keyofAndIndexedAccess.ts, 109, 7))
+>getProperty : Symbol(getProperty, Decl(keyofAndIndexedAccess.ts, 77, 26))
+>foo : Symbol(foo, Decl(keyofAndIndexedAccess.ts, 107, 13))
+
+    let z = getProperty(foo, bar);  // any
+>z : Symbol(z, Decl(keyofAndIndexedAccess.ts, 110, 7))
+>getProperty : Symbol(getProperty, Decl(keyofAndIndexedAccess.ts, 77, 26))
+>foo : Symbol(foo, Decl(keyofAndIndexedAccess.ts, 107, 13))
+>bar : Symbol(bar, Decl(keyofAndIndexedAccess.ts, 107, 22))
+}
+
+class Component<PropType> {
+>Component : Symbol(Component, Decl(keyofAndIndexedAccess.ts, 111, 1))
+>PropType : Symbol(PropType, Decl(keyofAndIndexedAccess.ts, 113, 16))
+
+    props: PropType;
+>props : Symbol(Component.props, Decl(keyofAndIndexedAccess.ts, 113, 27))
+>PropType : Symbol(PropType, Decl(keyofAndIndexedAccess.ts, 113, 16))
+
+    getProperty<K extends keyof PropType>(key: K) {
+>getProperty : Symbol(Component.getProperty, Decl(keyofAndIndexedAccess.ts, 114, 20))
+>K : Symbol(K, Decl(keyofAndIndexedAccess.ts, 115, 16))
+>PropType : Symbol(PropType, Decl(keyofAndIndexedAccess.ts, 113, 16))
+>key : Symbol(key, Decl(keyofAndIndexedAccess.ts, 115, 42))
+>K : Symbol(K, Decl(keyofAndIndexedAccess.ts, 115, 16))
+
+        return this.props[key];
+>this.props : Symbol(Component.props, Decl(keyofAndIndexedAccess.ts, 113, 27))
+>this : Symbol(Component, Decl(keyofAndIndexedAccess.ts, 111, 1))
+>props : Symbol(Component.props, Decl(keyofAndIndexedAccess.ts, 113, 27))
+>key : Symbol(key, Decl(keyofAndIndexedAccess.ts, 115, 42))
+    }
+    setProperty<K extends keyof PropType>(key: K, value: PropType[K]) {
+>setProperty : Symbol(Component.setProperty, Decl(keyofAndIndexedAccess.ts, 117, 5))
+>K : Symbol(K, Decl(keyofAndIndexedAccess.ts, 118, 16))
+>PropType : Symbol(PropType, Decl(keyofAndIndexedAccess.ts, 113, 16))
+>key : Symbol(key, Decl(keyofAndIndexedAccess.ts, 118, 42))
+>K : Symbol(K, Decl(keyofAndIndexedAccess.ts, 118, 16))
+>value : Symbol(value, Decl(keyofAndIndexedAccess.ts, 118, 49))
+>PropType : Symbol(PropType, Decl(keyofAndIndexedAccess.ts, 113, 16))
+>K : Symbol(K, Decl(keyofAndIndexedAccess.ts, 118, 16))
+
+        this.props[key] = value;
+>this.props : Symbol(Component.props, Decl(keyofAndIndexedAccess.ts, 113, 27))
+>this : Symbol(Component, Decl(keyofAndIndexedAccess.ts, 111, 1))
+>props : Symbol(Component.props, Decl(keyofAndIndexedAccess.ts, 113, 27))
+>key : Symbol(key, Decl(keyofAndIndexedAccess.ts, 118, 42))
+>value : Symbol(value, Decl(keyofAndIndexedAccess.ts, 118, 49))
+    }
+}
+
+function f20(component: Component<Shape>) {
+>f20 : Symbol(f20, Decl(keyofAndIndexedAccess.ts, 121, 1))
+>component : Symbol(component, Decl(keyofAndIndexedAccess.ts, 123, 13))
+>Component : Symbol(Component, Decl(keyofAndIndexedAccess.ts, 111, 1))
+>Shape : Symbol(Shape, Decl(keyofAndIndexedAccess.ts, 0, 0))
+
+    let name = component.getProperty("name");  // string
+>name : Symbol(name, Decl(keyofAndIndexedAccess.ts, 124, 7))
+>component.getProperty : Symbol(Component.getProperty, Decl(keyofAndIndexedAccess.ts, 114, 20))
+>component : Symbol(component, Decl(keyofAndIndexedAccess.ts, 123, 13))
+>getProperty : Symbol(Component.getProperty, Decl(keyofAndIndexedAccess.ts, 114, 20))
+
+    let widthOrHeight = component.getProperty(cond ? "width" : "height");  // number
+>widthOrHeight : Symbol(widthOrHeight, Decl(keyofAndIndexedAccess.ts, 125, 7))
+>component.getProperty : Symbol(Component.getProperty, Decl(keyofAndIndexedAccess.ts, 114, 20))
+>component : Symbol(component, Decl(keyofAndIndexedAccess.ts, 123, 13))
+>getProperty : Symbol(Component.getProperty, Decl(keyofAndIndexedAccess.ts, 114, 20))
+>cond : Symbol(cond, Decl(keyofAndIndexedAccess.ts, 77, 11))
+
+    let nameOrVisible = component.getProperty(cond ? "name" : "visible");  // string | boolean
+>nameOrVisible : Symbol(nameOrVisible, Decl(keyofAndIndexedAccess.ts, 126, 7))
+>component.getProperty : Symbol(Component.getProperty, Decl(keyofAndIndexedAccess.ts, 114, 20))
+>component : Symbol(component, Decl(keyofAndIndexedAccess.ts, 123, 13))
+>getProperty : Symbol(Component.getProperty, Decl(keyofAndIndexedAccess.ts, 114, 20))
+>cond : Symbol(cond, Decl(keyofAndIndexedAccess.ts, 77, 11))
+
+    component.setProperty("name", "rectangle");
+>component.setProperty : Symbol(Component.setProperty, Decl(keyofAndIndexedAccess.ts, 117, 5))
+>component : Symbol(component, Decl(keyofAndIndexedAccess.ts, 123, 13))
+>setProperty : Symbol(Component.setProperty, Decl(keyofAndIndexedAccess.ts, 117, 5))
+
+    component.setProperty(cond ? "width" : "height", 10)
+>component.setProperty : Symbol(Component.setProperty, Decl(keyofAndIndexedAccess.ts, 117, 5))
+>component : Symbol(component, Decl(keyofAndIndexedAccess.ts, 123, 13))
+>setProperty : Symbol(Component.setProperty, Decl(keyofAndIndexedAccess.ts, 117, 5))
+>cond : Symbol(cond, Decl(keyofAndIndexedAccess.ts, 77, 11))
+
+    component.setProperty(cond ? "name" : "visible", true);  // Technically not safe
+>component.setProperty : Symbol(Component.setProperty, Decl(keyofAndIndexedAccess.ts, 117, 5))
+>component : Symbol(component, Decl(keyofAndIndexedAccess.ts, 123, 13))
+>setProperty : Symbol(Component.setProperty, Decl(keyofAndIndexedAccess.ts, 117, 5))
+>cond : Symbol(cond, Decl(keyofAndIndexedAccess.ts, 77, 11))
+}
+
+function pluck<T, K extends keyof T>(array: T[], key: K) {
+>pluck : Symbol(pluck, Decl(keyofAndIndexedAccess.ts, 130, 1))
+>T : Symbol(T, Decl(keyofAndIndexedAccess.ts, 132, 15))
+>K : Symbol(K, Decl(keyofAndIndexedAccess.ts, 132, 17))
+>T : Symbol(T, Decl(keyofAndIndexedAccess.ts, 132, 15))
+>array : Symbol(array, Decl(keyofAndIndexedAccess.ts, 132, 37))
+>T : Symbol(T, Decl(keyofAndIndexedAccess.ts, 132, 15))
+>key : Symbol(key, Decl(keyofAndIndexedAccess.ts, 132, 48))
+>K : Symbol(K, Decl(keyofAndIndexedAccess.ts, 132, 17))
+
+    return array.map(x => x[key]);
+>array.map : Symbol(Array.map, Decl(lib.d.ts, --, --), Decl(lib.d.ts, --, --), Decl(lib.d.ts, --, --), Decl(lib.d.ts, --, --), Decl(lib.d.ts, --, --))
+>array : Symbol(array, Decl(keyofAndIndexedAccess.ts, 132, 37))
+>map : Symbol(Array.map, Decl(lib.d.ts, --, --), Decl(lib.d.ts, --, --), Decl(lib.d.ts, --, --), Decl(lib.d.ts, --, --), Decl(lib.d.ts, --, --))
+>x : Symbol(x, Decl(keyofAndIndexedAccess.ts, 133, 21))
+>x : Symbol(x, Decl(keyofAndIndexedAccess.ts, 133, 21))
+>key : Symbol(key, Decl(keyofAndIndexedAccess.ts, 132, 48))
+}
+
+function f30(shapes: Shape[]) {
+>f30 : Symbol(f30, Decl(keyofAndIndexedAccess.ts, 134, 1))
+>shapes : Symbol(shapes, Decl(keyofAndIndexedAccess.ts, 136, 13))
+>Shape : Symbol(Shape, Decl(keyofAndIndexedAccess.ts, 0, 0))
+
+    let names = pluck(shapes, "name");    // string[]
+>names : Symbol(names, Decl(keyofAndIndexedAccess.ts, 137, 7))
+>pluck : Symbol(pluck, Decl(keyofAndIndexedAccess.ts, 130, 1))
+>shapes : Symbol(shapes, Decl(keyofAndIndexedAccess.ts, 136, 13))
+
+    let widths = pluck(shapes, "width");  // number[]
+>widths : Symbol(widths, Decl(keyofAndIndexedAccess.ts, 138, 7))
+>pluck : Symbol(pluck, Decl(keyofAndIndexedAccess.ts, 130, 1))
+>shapes : Symbol(shapes, Decl(keyofAndIndexedAccess.ts, 136, 13))
+
+    let nameOrVisibles = pluck(shapes, cond ? "name" : "visible");  // (string | boolean)[]
+>nameOrVisibles : Symbol(nameOrVisibles, Decl(keyofAndIndexedAccess.ts, 139, 7))
+>pluck : Symbol(pluck, Decl(keyofAndIndexedAccess.ts, 130, 1))
+>shapes : Symbol(shapes, Decl(keyofAndIndexedAccess.ts, 136, 13))
+>cond : Symbol(cond, Decl(keyofAndIndexedAccess.ts, 77, 11))
+}
+
+function f31<K extends keyof Shape>(key: K) {
+>f31 : Symbol(f31, Decl(keyofAndIndexedAccess.ts, 140, 1))
+>K : Symbol(K, Decl(keyofAndIndexedAccess.ts, 142, 13))
+>Shape : Symbol(Shape, Decl(keyofAndIndexedAccess.ts, 0, 0))
+>key : Symbol(key, Decl(keyofAndIndexedAccess.ts, 142, 36))
+>K : Symbol(K, Decl(keyofAndIndexedAccess.ts, 142, 13))
+
+    const shape: Shape = { name: "foo", width: 5, height: 10, visible: true };
+>shape : Symbol(shape, Decl(keyofAndIndexedAccess.ts, 143, 9))
+>Shape : Symbol(Shape, Decl(keyofAndIndexedAccess.ts, 0, 0))
+>name : Symbol(name, Decl(keyofAndIndexedAccess.ts, 143, 26))
+>width : Symbol(width, Decl(keyofAndIndexedAccess.ts, 143, 39))
+>height : Symbol(height, Decl(keyofAndIndexedAccess.ts, 143, 49))
+>visible : Symbol(visible, Decl(keyofAndIndexedAccess.ts, 143, 61))
+
+    return shape[key];  // Shape[K]
+>shape : Symbol(shape, Decl(keyofAndIndexedAccess.ts, 143, 9))
+>key : Symbol(key, Decl(keyofAndIndexedAccess.ts, 142, 36))
+}
+
+function f32<K extends "width" | "height">(key: K) {
+>f32 : Symbol(f32, Decl(keyofAndIndexedAccess.ts, 145, 1))
+>K : Symbol(K, Decl(keyofAndIndexedAccess.ts, 147, 13))
+>key : Symbol(key, Decl(keyofAndIndexedAccess.ts, 147, 43))
+>K : Symbol(K, Decl(keyofAndIndexedAccess.ts, 147, 13))
+
+    const shape: Shape = { name: "foo", width: 5, height: 10, visible: true };
+>shape : Symbol(shape, Decl(keyofAndIndexedAccess.ts, 148, 9))
+>Shape : Symbol(Shape, Decl(keyofAndIndexedAccess.ts, 0, 0))
+>name : Symbol(name, Decl(keyofAndIndexedAccess.ts, 148, 26))
+>width : Symbol(width, Decl(keyofAndIndexedAccess.ts, 148, 39))
+>height : Symbol(height, Decl(keyofAndIndexedAccess.ts, 148, 49))
+>visible : Symbol(visible, Decl(keyofAndIndexedAccess.ts, 148, 61))
+
+    return shape[key];  // Shape[K]
+>shape : Symbol(shape, Decl(keyofAndIndexedAccess.ts, 148, 9))
+>key : Symbol(key, Decl(keyofAndIndexedAccess.ts, 147, 43))
+}
+
+function f33<S extends Shape, K extends keyof S>(shape: S, key: K) {
+>f33 : Symbol(f33, Decl(keyofAndIndexedAccess.ts, 150, 1))
+>S : Symbol(S, Decl(keyofAndIndexedAccess.ts, 152, 13))
+>Shape : Symbol(Shape, Decl(keyofAndIndexedAccess.ts, 0, 0))
+>K : Symbol(K, Decl(keyofAndIndexedAccess.ts, 152, 29))
+>S : Symbol(S, Decl(keyofAndIndexedAccess.ts, 152, 13))
+>shape : Symbol(shape, Decl(keyofAndIndexedAccess.ts, 152, 49))
+>S : Symbol(S, Decl(keyofAndIndexedAccess.ts, 152, 13))
+>key : Symbol(key, Decl(keyofAndIndexedAccess.ts, 152, 58))
+>K : Symbol(K, Decl(keyofAndIndexedAccess.ts, 152, 29))
+
+    let name = getProperty(shape, "name");
+>name : Symbol(name, Decl(keyofAndIndexedAccess.ts, 153, 7))
+>getProperty : Symbol(getProperty, Decl(keyofAndIndexedAccess.ts, 77, 26))
+>shape : Symbol(shape, Decl(keyofAndIndexedAccess.ts, 152, 49))
+
+    let prop = getProperty(shape, key);
+>prop : Symbol(prop, Decl(keyofAndIndexedAccess.ts, 154, 7))
+>getProperty : Symbol(getProperty, Decl(keyofAndIndexedAccess.ts, 77, 26))
+>shape : Symbol(shape, Decl(keyofAndIndexedAccess.ts, 152, 49))
+>key : Symbol(key, Decl(keyofAndIndexedAccess.ts, 152, 58))
+
+    return prop;
+>prop : Symbol(prop, Decl(keyofAndIndexedAccess.ts, 154, 7))
+}
+
+function f34(ts: TaggedShape) {
+>f34 : Symbol(f34, Decl(keyofAndIndexedAccess.ts, 156, 1))
+>ts : Symbol(ts, Decl(keyofAndIndexedAccess.ts, 158, 13))
+>TaggedShape : Symbol(TaggedShape, Decl(keyofAndIndexedAccess.ts, 6, 1))
+
+    let tag1 = f33(ts, "tag");
+>tag1 : Symbol(tag1, Decl(keyofAndIndexedAccess.ts, 159, 7))
+>f33 : Symbol(f33, Decl(keyofAndIndexedAccess.ts, 150, 1))
+>ts : Symbol(ts, Decl(keyofAndIndexedAccess.ts, 158, 13))
+
+    let tag2 = getProperty(ts, "tag");
+>tag2 : Symbol(tag2, Decl(keyofAndIndexedAccess.ts, 160, 7))
+>getProperty : Symbol(getProperty, Decl(keyofAndIndexedAccess.ts, 77, 26))
+>ts : Symbol(ts, Decl(keyofAndIndexedAccess.ts, 158, 13))
+}
+
+class C {
+>C : Symbol(C, Decl(keyofAndIndexedAccess.ts, 161, 1))
+
+    public x: string;
+>x : Symbol(C.x, Decl(keyofAndIndexedAccess.ts, 163, 9))
+
+    protected y: string;
+>y : Symbol(C.y, Decl(keyofAndIndexedAccess.ts, 164, 21))
+
+    private z: string;
+>z : Symbol(C.z, Decl(keyofAndIndexedAccess.ts, 165, 24))
+}
+
+// Indexed access expressions have always permitted access to private and protected members.
+// For consistency we also permit such access in indexed access types.
+function f40(c: C) {
+>f40 : Symbol(f40, Decl(keyofAndIndexedAccess.ts, 167, 1))
+>c : Symbol(c, Decl(keyofAndIndexedAccess.ts, 171, 13))
+>C : Symbol(C, Decl(keyofAndIndexedAccess.ts, 161, 1))
+
+    type X = C["x"];
+>X : Symbol(X, Decl(keyofAndIndexedAccess.ts, 171, 20))
+>C : Symbol(C, Decl(keyofAndIndexedAccess.ts, 161, 1))
+
+    type Y = C["y"];
+>Y : Symbol(Y, Decl(keyofAndIndexedAccess.ts, 172, 20))
+>C : Symbol(C, Decl(keyofAndIndexedAccess.ts, 161, 1))
+
+    type Z = C["z"];
+>Z : Symbol(Z, Decl(keyofAndIndexedAccess.ts, 173, 20))
+>C : Symbol(C, Decl(keyofAndIndexedAccess.ts, 161, 1))
+
+    let x: X = c["x"];
+>x : Symbol(x, Decl(keyofAndIndexedAccess.ts, 175, 7))
+>X : Symbol(X, Decl(keyofAndIndexedAccess.ts, 171, 20))
+>c : Symbol(c, Decl(keyofAndIndexedAccess.ts, 171, 13))
+>"x" : Symbol(C.x, Decl(keyofAndIndexedAccess.ts, 163, 9))
+
+    let y: Y = c["y"];
+>y : Symbol(y, Decl(keyofAndIndexedAccess.ts, 176, 7))
+>Y : Symbol(Y, Decl(keyofAndIndexedAccess.ts, 172, 20))
+>c : Symbol(c, Decl(keyofAndIndexedAccess.ts, 171, 13))
+>"y" : Symbol(C.y, Decl(keyofAndIndexedAccess.ts, 164, 21))
+
+    let z: Z = c["z"];
+>z : Symbol(z, Decl(keyofAndIndexedAccess.ts, 177, 7))
+>Z : Symbol(Z, Decl(keyofAndIndexedAccess.ts, 173, 20))
+>c : Symbol(c, Decl(keyofAndIndexedAccess.ts, 171, 13))
+>"z" : Symbol(C.z, Decl(keyofAndIndexedAccess.ts, 165, 24))
+}
+
+function f50<T>(k: keyof T, s: string) {
+>f50 : Symbol(f50, Decl(keyofAndIndexedAccess.ts, 178, 1))
+>T : Symbol(T, Decl(keyofAndIndexedAccess.ts, 180, 13))
+>k : Symbol(k, Decl(keyofAndIndexedAccess.ts, 180, 16))
+>T : Symbol(T, Decl(keyofAndIndexedAccess.ts, 180, 13))
+>s : Symbol(s, Decl(keyofAndIndexedAccess.ts, 180, 27))
+
+    const x1 = s as keyof T;
+>x1 : Symbol(x1, Decl(keyofAndIndexedAccess.ts, 181, 9))
+>s : Symbol(s, Decl(keyofAndIndexedAccess.ts, 180, 27))
+>T : Symbol(T, Decl(keyofAndIndexedAccess.ts, 180, 13))
+
+    const x2 = k as string;
+>x2 : Symbol(x2, Decl(keyofAndIndexedAccess.ts, 182, 9))
+>k : Symbol(k, Decl(keyofAndIndexedAccess.ts, 180, 16))
+}
+
+function f51<T, K extends keyof T>(k: K, s: string) {
+>f51 : Symbol(f51, Decl(keyofAndIndexedAccess.ts, 183, 1))
+>T : Symbol(T, Decl(keyofAndIndexedAccess.ts, 185, 13))
+>K : Symbol(K, Decl(keyofAndIndexedAccess.ts, 185, 15))
+>T : Symbol(T, Decl(keyofAndIndexedAccess.ts, 185, 13))
+>k : Symbol(k, Decl(keyofAndIndexedAccess.ts, 185, 35))
+>K : Symbol(K, Decl(keyofAndIndexedAccess.ts, 185, 15))
+>s : Symbol(s, Decl(keyofAndIndexedAccess.ts, 185, 40))
+
+    const x1 = s as keyof T;
+>x1 : Symbol(x1, Decl(keyofAndIndexedAccess.ts, 186, 9))
+>s : Symbol(s, Decl(keyofAndIndexedAccess.ts, 185, 40))
+>T : Symbol(T, Decl(keyofAndIndexedAccess.ts, 185, 13))
+
+    const x2 = k as string;
+>x2 : Symbol(x2, Decl(keyofAndIndexedAccess.ts, 187, 9))
+>k : Symbol(k, Decl(keyofAndIndexedAccess.ts, 185, 35))
+}
+
+function f52<T>(obj: { [x: string]: boolean }, k: keyof T, s: string, n: number) {
+>f52 : Symbol(f52, Decl(keyofAndIndexedAccess.ts, 188, 1))
+>T : Symbol(T, Decl(keyofAndIndexedAccess.ts, 190, 13))
+>obj : Symbol(obj, Decl(keyofAndIndexedAccess.ts, 190, 16))
+>x : Symbol(x, Decl(keyofAndIndexedAccess.ts, 190, 24))
+>k : Symbol(k, Decl(keyofAndIndexedAccess.ts, 190, 46))
+>T : Symbol(T, Decl(keyofAndIndexedAccess.ts, 190, 13))
+>s : Symbol(s, Decl(keyofAndIndexedAccess.ts, 190, 58))
+>n : Symbol(n, Decl(keyofAndIndexedAccess.ts, 190, 69))
+
+    const x1 = obj[s];
+>x1 : Symbol(x1, Decl(keyofAndIndexedAccess.ts, 191, 9))
+>obj : Symbol(obj, Decl(keyofAndIndexedAccess.ts, 190, 16))
+>s : Symbol(s, Decl(keyofAndIndexedAccess.ts, 190, 58))
+
+    const x2 = obj[n];
+>x2 : Symbol(x2, Decl(keyofAndIndexedAccess.ts, 192, 9))
+>obj : Symbol(obj, Decl(keyofAndIndexedAccess.ts, 190, 16))
+>n : Symbol(n, Decl(keyofAndIndexedAccess.ts, 190, 69))
+
+    const x3 = obj[k];
+>x3 : Symbol(x3, Decl(keyofAndIndexedAccess.ts, 193, 9))
+>obj : Symbol(obj, Decl(keyofAndIndexedAccess.ts, 190, 16))
+>k : Symbol(k, Decl(keyofAndIndexedAccess.ts, 190, 46))
+}
+
+function f53<T, K extends keyof T>(obj: { [x: string]: boolean }, k: K, s: string, n: number) {
+>f53 : Symbol(f53, Decl(keyofAndIndexedAccess.ts, 194, 1))
+>T : Symbol(T, Decl(keyofAndIndexedAccess.ts, 196, 13))
+>K : Symbol(K, Decl(keyofAndIndexedAccess.ts, 196, 15))
+>T : Symbol(T, Decl(keyofAndIndexedAccess.ts, 196, 13))
+>obj : Symbol(obj, Decl(keyofAndIndexedAccess.ts, 196, 35))
+>x : Symbol(x, Decl(keyofAndIndexedAccess.ts, 196, 43))
+>k : Symbol(k, Decl(keyofAndIndexedAccess.ts, 196, 65))
+>K : Symbol(K, Decl(keyofAndIndexedAccess.ts, 196, 15))
+>s : Symbol(s, Decl(keyofAndIndexedAccess.ts, 196, 71))
+>n : Symbol(n, Decl(keyofAndIndexedAccess.ts, 196, 82))
+
+    const x1 = obj[s];
+>x1 : Symbol(x1, Decl(keyofAndIndexedAccess.ts, 197, 9))
+>obj : Symbol(obj, Decl(keyofAndIndexedAccess.ts, 196, 35))
+>s : Symbol(s, Decl(keyofAndIndexedAccess.ts, 196, 71))
+
+    const x2 = obj[n];
+>x2 : Symbol(x2, Decl(keyofAndIndexedAccess.ts, 198, 9))
+>obj : Symbol(obj, Decl(keyofAndIndexedAccess.ts, 196, 35))
+>n : Symbol(n, Decl(keyofAndIndexedAccess.ts, 196, 82))
+
+    const x3 = obj[k];
+>x3 : Symbol(x3, Decl(keyofAndIndexedAccess.ts, 199, 9))
+>obj : Symbol(obj, Decl(keyofAndIndexedAccess.ts, 196, 35))
+>k : Symbol(k, Decl(keyofAndIndexedAccess.ts, 196, 65))
+}
+
+function f54<T>(obj: T, key: keyof T) {
+>f54 : Symbol(f54, Decl(keyofAndIndexedAccess.ts, 200, 1))
+>T : Symbol(T, Decl(keyofAndIndexedAccess.ts, 202, 13))
+>obj : Symbol(obj, Decl(keyofAndIndexedAccess.ts, 202, 16))
+>T : Symbol(T, Decl(keyofAndIndexedAccess.ts, 202, 13))
+>key : Symbol(key, Decl(keyofAndIndexedAccess.ts, 202, 23))
+>T : Symbol(T, Decl(keyofAndIndexedAccess.ts, 202, 13))
+
+    for (let s in obj[key]) {
+>s : Symbol(s, Decl(keyofAndIndexedAccess.ts, 203, 12))
+>obj : Symbol(obj, Decl(keyofAndIndexedAccess.ts, 202, 16))
+>key : Symbol(key, Decl(keyofAndIndexedAccess.ts, 202, 23))
+    }
+    const b = "foo" in obj[key];
+>b : Symbol(b, Decl(keyofAndIndexedAccess.ts, 205, 9))
+>obj : Symbol(obj, Decl(keyofAndIndexedAccess.ts, 202, 16))
+>key : Symbol(key, Decl(keyofAndIndexedAccess.ts, 202, 23))
+}
+
+function f55<T, K extends keyof T>(obj: T, key: K) {
+>f55 : Symbol(f55, Decl(keyofAndIndexedAccess.ts, 206, 1))
+>T : Symbol(T, Decl(keyofAndIndexedAccess.ts, 208, 13))
+>K : Symbol(K, Decl(keyofAndIndexedAccess.ts, 208, 15))
+>T : Symbol(T, Decl(keyofAndIndexedAccess.ts, 208, 13))
+>obj : Symbol(obj, Decl(keyofAndIndexedAccess.ts, 208, 35))
+>T : Symbol(T, Decl(keyofAndIndexedAccess.ts, 208, 13))
+>key : Symbol(key, Decl(keyofAndIndexedAccess.ts, 208, 42))
+>K : Symbol(K, Decl(keyofAndIndexedAccess.ts, 208, 15))
+
+    for (let s in obj[key]) {
+>s : Symbol(s, Decl(keyofAndIndexedAccess.ts, 209, 12))
+>obj : Symbol(obj, Decl(keyofAndIndexedAccess.ts, 208, 35))
+>key : Symbol(key, Decl(keyofAndIndexedAccess.ts, 208, 42))
+    }
+    const b = "foo" in obj[key];
+>b : Symbol(b, Decl(keyofAndIndexedAccess.ts, 211, 9))
+>obj : Symbol(obj, Decl(keyofAndIndexedAccess.ts, 208, 35))
+>key : Symbol(key, Decl(keyofAndIndexedAccess.ts, 208, 42))
+}
+
+function f60<T>(source: T, target: T) {
+>f60 : Symbol(f60, Decl(keyofAndIndexedAccess.ts, 212, 1))
+>T : Symbol(T, Decl(keyofAndIndexedAccess.ts, 214, 13))
+>source : Symbol(source, Decl(keyofAndIndexedAccess.ts, 214, 16))
+>T : Symbol(T, Decl(keyofAndIndexedAccess.ts, 214, 13))
+>target : Symbol(target, Decl(keyofAndIndexedAccess.ts, 214, 26))
+>T : Symbol(T, Decl(keyofAndIndexedAccess.ts, 214, 13))
+
+    for (let k in source) {
+>k : Symbol(k, Decl(keyofAndIndexedAccess.ts, 215, 12))
+>source : Symbol(source, Decl(keyofAndIndexedAccess.ts, 214, 16))
+
+        target[k] = source[k];
+>target : Symbol(target, Decl(keyofAndIndexedAccess.ts, 214, 26))
+>k : Symbol(k, Decl(keyofAndIndexedAccess.ts, 215, 12))
+>source : Symbol(source, Decl(keyofAndIndexedAccess.ts, 214, 16))
+>k : Symbol(k, Decl(keyofAndIndexedAccess.ts, 215, 12))
+    }
+}
+
+function f70(func: <T, U>(k1: keyof (T | U), k2: keyof (T & U)) => void) {
+>f70 : Symbol(f70, Decl(keyofAndIndexedAccess.ts, 218, 1))
+>func : Symbol(func, Decl(keyofAndIndexedAccess.ts, 220, 13))
+>T : Symbol(T, Decl(keyofAndIndexedAccess.ts, 220, 20))
+>U : Symbol(U, Decl(keyofAndIndexedAccess.ts, 220, 22))
+>k1 : Symbol(k1, Decl(keyofAndIndexedAccess.ts, 220, 26))
+>T : Symbol(T, Decl(keyofAndIndexedAccess.ts, 220, 20))
+>U : Symbol(U, Decl(keyofAndIndexedAccess.ts, 220, 22))
+>k2 : Symbol(k2, Decl(keyofAndIndexedAccess.ts, 220, 44))
+>T : Symbol(T, Decl(keyofAndIndexedAccess.ts, 220, 20))
+>U : Symbol(U, Decl(keyofAndIndexedAccess.ts, 220, 22))
+
+    func<{ a: any, b: any }, { a: any, c: any }>('a', 'a');
+>func : Symbol(func, Decl(keyofAndIndexedAccess.ts, 220, 13))
+>a : Symbol(a, Decl(keyofAndIndexedAccess.ts, 221, 10))
+>b : Symbol(b, Decl(keyofAndIndexedAccess.ts, 221, 18))
+>a : Symbol(a, Decl(keyofAndIndexedAccess.ts, 221, 30))
+>c : Symbol(c, Decl(keyofAndIndexedAccess.ts, 221, 38))
+
+    func<{ a: any, b: any }, { a: any, c: any }>('a', 'b');
+>func : Symbol(func, Decl(keyofAndIndexedAccess.ts, 220, 13))
+>a : Symbol(a, Decl(keyofAndIndexedAccess.ts, 222, 10))
+>b : Symbol(b, Decl(keyofAndIndexedAccess.ts, 222, 18))
+>a : Symbol(a, Decl(keyofAndIndexedAccess.ts, 222, 30))
+>c : Symbol(c, Decl(keyofAndIndexedAccess.ts, 222, 38))
+
+    func<{ a: any, b: any }, { a: any, c: any }>('a', 'c');
+>func : Symbol(func, Decl(keyofAndIndexedAccess.ts, 220, 13))
+>a : Symbol(a, Decl(keyofAndIndexedAccess.ts, 223, 10))
+>b : Symbol(b, Decl(keyofAndIndexedAccess.ts, 223, 18))
+>a : Symbol(a, Decl(keyofAndIndexedAccess.ts, 223, 30))
+>c : Symbol(c, Decl(keyofAndIndexedAccess.ts, 223, 38))
+}
+
+function f71(func: <T, U>(x: T, y: U) => Partial<T & U>) {
+>f71 : Symbol(f71, Decl(keyofAndIndexedAccess.ts, 224, 1))
+>func : Symbol(func, Decl(keyofAndIndexedAccess.ts, 226, 13))
+>T : Symbol(T, Decl(keyofAndIndexedAccess.ts, 226, 20))
+>U : Symbol(U, Decl(keyofAndIndexedAccess.ts, 226, 22))
+>x : Symbol(x, Decl(keyofAndIndexedAccess.ts, 226, 26))
+>T : Symbol(T, Decl(keyofAndIndexedAccess.ts, 226, 20))
+>y : Symbol(y, Decl(keyofAndIndexedAccess.ts, 226, 31))
+>U : Symbol(U, Decl(keyofAndIndexedAccess.ts, 226, 22))
+>Partial : Symbol(Partial, Decl(lib.d.ts, --, --))
+>T : Symbol(T, Decl(keyofAndIndexedAccess.ts, 226, 20))
+>U : Symbol(U, Decl(keyofAndIndexedAccess.ts, 226, 22))
+
+    let x = func({ a: 1, b: "hello" }, { c: true });
+>x : Symbol(x, Decl(keyofAndIndexedAccess.ts, 227, 7))
+>func : Symbol(func, Decl(keyofAndIndexedAccess.ts, 226, 13))
+>a : Symbol(a, Decl(keyofAndIndexedAccess.ts, 227, 18))
+>b : Symbol(b, Decl(keyofAndIndexedAccess.ts, 227, 24))
+>c : Symbol(c, Decl(keyofAndIndexedAccess.ts, 227, 40))
+
+    x.a;  // number | undefined
+>x.a : Symbol(a)
+>x : Symbol(x, Decl(keyofAndIndexedAccess.ts, 227, 7))
+>a : Symbol(a)
+
+    x.b;  // string | undefined
+>x.b : Symbol(b)
+>x : Symbol(x, Decl(keyofAndIndexedAccess.ts, 227, 7))
+>b : Symbol(b)
+
+    x.c;  // boolean | undefined
+>x.c : Symbol(c)
+>x : Symbol(x, Decl(keyofAndIndexedAccess.ts, 227, 7))
+>c : Symbol(c)
+}
+
+function f72(func: <T, U, K extends keyof T | keyof U>(x: T, y: U, k: K) => (T & U)[K]) {
+>f72 : Symbol(f72, Decl(keyofAndIndexedAccess.ts, 231, 1))
+>func : Symbol(func, Decl(keyofAndIndexedAccess.ts, 233, 13))
+>T : Symbol(T, Decl(keyofAndIndexedAccess.ts, 233, 20))
+>U : Symbol(U, Decl(keyofAndIndexedAccess.ts, 233, 22))
+>K : Symbol(K, Decl(keyofAndIndexedAccess.ts, 233, 25))
+>T : Symbol(T, Decl(keyofAndIndexedAccess.ts, 233, 20))
+>U : Symbol(U, Decl(keyofAndIndexedAccess.ts, 233, 22))
+>x : Symbol(x, Decl(keyofAndIndexedAccess.ts, 233, 55))
+>T : Symbol(T, Decl(keyofAndIndexedAccess.ts, 233, 20))
+>y : Symbol(y, Decl(keyofAndIndexedAccess.ts, 233, 60))
+>U : Symbol(U, Decl(keyofAndIndexedAccess.ts, 233, 22))
+>k : Symbol(k, Decl(keyofAndIndexedAccess.ts, 233, 66))
+>K : Symbol(K, Decl(keyofAndIndexedAccess.ts, 233, 25))
+>T : Symbol(T, Decl(keyofAndIndexedAccess.ts, 233, 20))
+>U : Symbol(U, Decl(keyofAndIndexedAccess.ts, 233, 22))
+>K : Symbol(K, Decl(keyofAndIndexedAccess.ts, 233, 25))
+
+    let a = func({ a: 1, b: "hello" }, { c: true }, 'a');  // number
+>a : Symbol(a, Decl(keyofAndIndexedAccess.ts, 234, 7))
+>func : Symbol(func, Decl(keyofAndIndexedAccess.ts, 233, 13))
+>a : Symbol(a, Decl(keyofAndIndexedAccess.ts, 234, 18))
+>b : Symbol(b, Decl(keyofAndIndexedAccess.ts, 234, 24))
+>c : Symbol(c, Decl(keyofAndIndexedAccess.ts, 234, 40))
+
+    let b = func({ a: 1, b: "hello" }, { c: true }, 'b');  // string
+>b : Symbol(b, Decl(keyofAndIndexedAccess.ts, 235, 7))
+>func : Symbol(func, Decl(keyofAndIndexedAccess.ts, 233, 13))
+>a : Symbol(a, Decl(keyofAndIndexedAccess.ts, 235, 18))
+>b : Symbol(b, Decl(keyofAndIndexedAccess.ts, 235, 24))
+>c : Symbol(c, Decl(keyofAndIndexedAccess.ts, 235, 40))
+
+    let c = func({ a: 1, b: "hello" }, { c: true }, 'c');  // boolean
+>c : Symbol(c, Decl(keyofAndIndexedAccess.ts, 236, 7))
+>func : Symbol(func, Decl(keyofAndIndexedAccess.ts, 233, 13))
+>a : Symbol(a, Decl(keyofAndIndexedAccess.ts, 236, 18))
+>b : Symbol(b, Decl(keyofAndIndexedAccess.ts, 236, 24))
+>c : Symbol(c, Decl(keyofAndIndexedAccess.ts, 236, 40))
+}
+
+function f73(func: <T, U, K extends keyof (T & U)>(x: T, y: U, k: K) => (T & U)[K]) {
+>f73 : Symbol(f73, Decl(keyofAndIndexedAccess.ts, 237, 1))
+>func : Symbol(func, Decl(keyofAndIndexedAccess.ts, 239, 13))
+>T : Symbol(T, Decl(keyofAndIndexedAccess.ts, 239, 20))
+>U : Symbol(U, Decl(keyofAndIndexedAccess.ts, 239, 22))
+>K : Symbol(K, Decl(keyofAndIndexedAccess.ts, 239, 25))
+>T : Symbol(T, Decl(keyofAndIndexedAccess.ts, 239, 20))
+>U : Symbol(U, Decl(keyofAndIndexedAccess.ts, 239, 22))
+>x : Symbol(x, Decl(keyofAndIndexedAccess.ts, 239, 51))
+>T : Symbol(T, Decl(keyofAndIndexedAccess.ts, 239, 20))
+>y : Symbol(y, Decl(keyofAndIndexedAccess.ts, 239, 56))
+>U : Symbol(U, Decl(keyofAndIndexedAccess.ts, 239, 22))
+>k : Symbol(k, Decl(keyofAndIndexedAccess.ts, 239, 62))
+>K : Symbol(K, Decl(keyofAndIndexedAccess.ts, 239, 25))
+>T : Symbol(T, Decl(keyofAndIndexedAccess.ts, 239, 20))
+>U : Symbol(U, Decl(keyofAndIndexedAccess.ts, 239, 22))
+>K : Symbol(K, Decl(keyofAndIndexedAccess.ts, 239, 25))
+
+    let a = func({ a: 1, b: "hello" }, { c: true }, 'a');  // number
+>a : Symbol(a, Decl(keyofAndIndexedAccess.ts, 240, 7))
+>func : Symbol(func, Decl(keyofAndIndexedAccess.ts, 239, 13))
+>a : Symbol(a, Decl(keyofAndIndexedAccess.ts, 240, 18))
+>b : Symbol(b, Decl(keyofAndIndexedAccess.ts, 240, 24))
+>c : Symbol(c, Decl(keyofAndIndexedAccess.ts, 240, 40))
+
+    let b = func({ a: 1, b: "hello" }, { c: true }, 'b');  // string
+>b : Symbol(b, Decl(keyofAndIndexedAccess.ts, 241, 7))
+>func : Symbol(func, Decl(keyofAndIndexedAccess.ts, 239, 13))
+>a : Symbol(a, Decl(keyofAndIndexedAccess.ts, 241, 18))
+>b : Symbol(b, Decl(keyofAndIndexedAccess.ts, 241, 24))
+>c : Symbol(c, Decl(keyofAndIndexedAccess.ts, 241, 40))
+
+    let c = func({ a: 1, b: "hello" }, { c: true }, 'c');  // boolean
+>c : Symbol(c, Decl(keyofAndIndexedAccess.ts, 242, 7))
+>func : Symbol(func, Decl(keyofAndIndexedAccess.ts, 239, 13))
+>a : Symbol(a, Decl(keyofAndIndexedAccess.ts, 242, 18))
+>b : Symbol(b, Decl(keyofAndIndexedAccess.ts, 242, 24))
+>c : Symbol(c, Decl(keyofAndIndexedAccess.ts, 242, 40))
+}
+
+function f74(func: <T, U, K extends keyof (T | U)>(x: T, y: U, k: K) => (T | U)[K]) {
+>f74 : Symbol(f74, Decl(keyofAndIndexedAccess.ts, 243, 1))
+>func : Symbol(func, Decl(keyofAndIndexedAccess.ts, 245, 13))
+>T : Symbol(T, Decl(keyofAndIndexedAccess.ts, 245, 20))
+>U : Symbol(U, Decl(keyofAndIndexedAccess.ts, 245, 22))
+>K : Symbol(K, Decl(keyofAndIndexedAccess.ts, 245, 25))
+>T : Symbol(T, Decl(keyofAndIndexedAccess.ts, 245, 20))
+>U : Symbol(U, Decl(keyofAndIndexedAccess.ts, 245, 22))
+>x : Symbol(x, Decl(keyofAndIndexedAccess.ts, 245, 51))
+>T : Symbol(T, Decl(keyofAndIndexedAccess.ts, 245, 20))
+>y : Symbol(y, Decl(keyofAndIndexedAccess.ts, 245, 56))
+>U : Symbol(U, Decl(keyofAndIndexedAccess.ts, 245, 22))
+>k : Symbol(k, Decl(keyofAndIndexedAccess.ts, 245, 62))
+>K : Symbol(K, Decl(keyofAndIndexedAccess.ts, 245, 25))
+>T : Symbol(T, Decl(keyofAndIndexedAccess.ts, 245, 20))
+>U : Symbol(U, Decl(keyofAndIndexedAccess.ts, 245, 22))
+>K : Symbol(K, Decl(keyofAndIndexedAccess.ts, 245, 25))
+
+    let a = func({ a: 1, b: "hello" }, { a: 2, b: true }, 'a');  // number
+>a : Symbol(a, Decl(keyofAndIndexedAccess.ts, 246, 7))
+>func : Symbol(func, Decl(keyofAndIndexedAccess.ts, 245, 13))
+>a : Symbol(a, Decl(keyofAndIndexedAccess.ts, 246, 18))
+>b : Symbol(b, Decl(keyofAndIndexedAccess.ts, 246, 24))
+>a : Symbol(a, Decl(keyofAndIndexedAccess.ts, 246, 40))
+>b : Symbol(b, Decl(keyofAndIndexedAccess.ts, 246, 46))
+
+    let b = func({ a: 1, b: "hello" }, { a: 2, b: true }, 'b');  // string | boolean
+>b : Symbol(b, Decl(keyofAndIndexedAccess.ts, 247, 7))
+>func : Symbol(func, Decl(keyofAndIndexedAccess.ts, 245, 13))
+>a : Symbol(a, Decl(keyofAndIndexedAccess.ts, 247, 18))
+>b : Symbol(b, Decl(keyofAndIndexedAccess.ts, 247, 24))
+>a : Symbol(a, Decl(keyofAndIndexedAccess.ts, 247, 40))
+>b : Symbol(b, Decl(keyofAndIndexedAccess.ts, 247, 46))
+}
+
+function f80<T extends { a: { x: any } }>(obj: T) {
+>f80 : Symbol(f80, Decl(keyofAndIndexedAccess.ts, 248, 1))
+>T : Symbol(T, Decl(keyofAndIndexedAccess.ts, 250, 13))
+>a : Symbol(a, Decl(keyofAndIndexedAccess.ts, 250, 24))
+>x : Symbol(x, Decl(keyofAndIndexedAccess.ts, 250, 29))
+>obj : Symbol(obj, Decl(keyofAndIndexedAccess.ts, 250, 42))
+>T : Symbol(T, Decl(keyofAndIndexedAccess.ts, 250, 13))
+
+    let a1 = obj.a;  // { x: any }
+>a1 : Symbol(a1, Decl(keyofAndIndexedAccess.ts, 251, 7))
+>obj.a : Symbol(a, Decl(keyofAndIndexedAccess.ts, 250, 24))
+>obj : Symbol(obj, Decl(keyofAndIndexedAccess.ts, 250, 42))
+>a : Symbol(a, Decl(keyofAndIndexedAccess.ts, 250, 24))
+
+    let a2 = obj['a'];  // { x: any }
+>a2 : Symbol(a2, Decl(keyofAndIndexedAccess.ts, 252, 7))
+>obj : Symbol(obj, Decl(keyofAndIndexedAccess.ts, 250, 42))
+>'a' : Symbol(a, Decl(keyofAndIndexedAccess.ts, 250, 24))
+
+    let a3 = obj['a'] as T['a'];  // T["a"]
+>a3 : Symbol(a3, Decl(keyofAndIndexedAccess.ts, 253, 7))
+>obj : Symbol(obj, Decl(keyofAndIndexedAccess.ts, 250, 42))
+>'a' : Symbol(a, Decl(keyofAndIndexedAccess.ts, 250, 24))
+>T : Symbol(T, Decl(keyofAndIndexedAccess.ts, 250, 13))
+
+    let x1 = obj.a.x;  // any
+>x1 : Symbol(x1, Decl(keyofAndIndexedAccess.ts, 254, 7))
+>obj.a.x : Symbol(x, Decl(keyofAndIndexedAccess.ts, 250, 29))
+>obj.a : Symbol(a, Decl(keyofAndIndexedAccess.ts, 250, 24))
+>obj : Symbol(obj, Decl(keyofAndIndexedAccess.ts, 250, 42))
+>a : Symbol(a, Decl(keyofAndIndexedAccess.ts, 250, 24))
+>x : Symbol(x, Decl(keyofAndIndexedAccess.ts, 250, 29))
+
+    let x2 = obj['a']['x'];  // any
+>x2 : Symbol(x2, Decl(keyofAndIndexedAccess.ts, 255, 7))
+>obj : Symbol(obj, Decl(keyofAndIndexedAccess.ts, 250, 42))
+>'a' : Symbol(a, Decl(keyofAndIndexedAccess.ts, 250, 24))
+>'x' : Symbol(x, Decl(keyofAndIndexedAccess.ts, 250, 29))
+
+    let x3 = obj['a']['x'] as T['a']['x'];  // T["a"]["x"]
+>x3 : Symbol(x3, Decl(keyofAndIndexedAccess.ts, 256, 7))
+>obj : Symbol(obj, Decl(keyofAndIndexedAccess.ts, 250, 42))
+>'a' : Symbol(a, Decl(keyofAndIndexedAccess.ts, 250, 24))
+>'x' : Symbol(x, Decl(keyofAndIndexedAccess.ts, 250, 29))
+>T : Symbol(T, Decl(keyofAndIndexedAccess.ts, 250, 13))
+}
+
+function f81<T extends { a: { x: any } }>(obj: T) {
+>f81 : Symbol(f81, Decl(keyofAndIndexedAccess.ts, 257, 1))
+>T : Symbol(T, Decl(keyofAndIndexedAccess.ts, 259, 13))
+>a : Symbol(a, Decl(keyofAndIndexedAccess.ts, 259, 24))
+>x : Symbol(x, Decl(keyofAndIndexedAccess.ts, 259, 29))
+>obj : Symbol(obj, Decl(keyofAndIndexedAccess.ts, 259, 42))
+>T : Symbol(T, Decl(keyofAndIndexedAccess.ts, 259, 13))
+
+    return obj['a']['x'] as T['a']['x'];
+>obj : Symbol(obj, Decl(keyofAndIndexedAccess.ts, 259, 42))
+>'a' : Symbol(a, Decl(keyofAndIndexedAccess.ts, 259, 24))
+>'x' : Symbol(x, Decl(keyofAndIndexedAccess.ts, 259, 29))
+>T : Symbol(T, Decl(keyofAndIndexedAccess.ts, 259, 13))
+}
+
+function f82() {
+>f82 : Symbol(f82, Decl(keyofAndIndexedAccess.ts, 261, 1))
+
+    let x1 = f81({ a: { x: "hello" } });  // string
+>x1 : Symbol(x1, Decl(keyofAndIndexedAccess.ts, 264, 7))
+>f81 : Symbol(f81, Decl(keyofAndIndexedAccess.ts, 257, 1))
+>a : Symbol(a, Decl(keyofAndIndexedAccess.ts, 264, 18))
+>x : Symbol(x, Decl(keyofAndIndexedAccess.ts, 264, 23))
+
+    let x2 = f81({ a: { x: 42 } });  // number
+>x2 : Symbol(x2, Decl(keyofAndIndexedAccess.ts, 265, 7))
+>f81 : Symbol(f81, Decl(keyofAndIndexedAccess.ts, 257, 1))
+>a : Symbol(a, Decl(keyofAndIndexedAccess.ts, 265, 18))
+>x : Symbol(x, Decl(keyofAndIndexedAccess.ts, 265, 23))
+}
+
+function f83<T extends { [x: string]: { x: any } }, K extends keyof T>(obj: T, key: K) {
+>f83 : Symbol(f83, Decl(keyofAndIndexedAccess.ts, 266, 1))
+>T : Symbol(T, Decl(keyofAndIndexedAccess.ts, 268, 13))
+>x : Symbol(x, Decl(keyofAndIndexedAccess.ts, 268, 26))
+>x : Symbol(x, Decl(keyofAndIndexedAccess.ts, 268, 39))
+>K : Symbol(K, Decl(keyofAndIndexedAccess.ts, 268, 51))
+>T : Symbol(T, Decl(keyofAndIndexedAccess.ts, 268, 13))
+>obj : Symbol(obj, Decl(keyofAndIndexedAccess.ts, 268, 71))
+>T : Symbol(T, Decl(keyofAndIndexedAccess.ts, 268, 13))
+>key : Symbol(key, Decl(keyofAndIndexedAccess.ts, 268, 78))
+>K : Symbol(K, Decl(keyofAndIndexedAccess.ts, 268, 51))
+
+    return obj[key]['x'] as T[K]['x'];
+>obj : Symbol(obj, Decl(keyofAndIndexedAccess.ts, 268, 71))
+>key : Symbol(key, Decl(keyofAndIndexedAccess.ts, 268, 78))
+>'x' : Symbol(x, Decl(keyofAndIndexedAccess.ts, 268, 39))
+>T : Symbol(T, Decl(keyofAndIndexedAccess.ts, 268, 13))
+>K : Symbol(K, Decl(keyofAndIndexedAccess.ts, 268, 51))
+}
+
+function f84() {
+>f84 : Symbol(f84, Decl(keyofAndIndexedAccess.ts, 270, 1))
+
+    let x1 = f83({ foo: { x: "hello" } }, "foo");  // string
+>x1 : Symbol(x1, Decl(keyofAndIndexedAccess.ts, 273, 7))
+>f83 : Symbol(f83, Decl(keyofAndIndexedAccess.ts, 266, 1))
+>foo : Symbol(foo, Decl(keyofAndIndexedAccess.ts, 273, 18))
+>x : Symbol(x, Decl(keyofAndIndexedAccess.ts, 273, 25))
+
+    let x2 = f83({ bar: { x: 42 } }, "bar");  // number
+>x2 : Symbol(x2, Decl(keyofAndIndexedAccess.ts, 274, 7))
+>f83 : Symbol(f83, Decl(keyofAndIndexedAccess.ts, 266, 1))
+>bar : Symbol(bar, Decl(keyofAndIndexedAccess.ts, 274, 18))
+>x : Symbol(x, Decl(keyofAndIndexedAccess.ts, 274, 25))
+}
+
+class C1 {
+>C1 : Symbol(C1, Decl(keyofAndIndexedAccess.ts, 275, 1))
+
+    x: number;
+>x : Symbol(C1.x, Decl(keyofAndIndexedAccess.ts, 277, 10))
+
+    get<K extends keyof this>(key: K) {
+>get : Symbol(C1.get, Decl(keyofAndIndexedAccess.ts, 278, 14))
+>K : Symbol(K, Decl(keyofAndIndexedAccess.ts, 279, 8))
+>key : Symbol(key, Decl(keyofAndIndexedAccess.ts, 279, 30))
+>K : Symbol(K, Decl(keyofAndIndexedAccess.ts, 279, 8))
+
+        return this[key];
+>this : Symbol(C1, Decl(keyofAndIndexedAccess.ts, 275, 1))
+>key : Symbol(key, Decl(keyofAndIndexedAccess.ts, 279, 30))
+    }
+    set<K extends keyof this>(key: K, value: this[K]) {
+>set : Symbol(C1.set, Decl(keyofAndIndexedAccess.ts, 281, 5))
+>K : Symbol(K, Decl(keyofAndIndexedAccess.ts, 282, 8))
+>key : Symbol(key, Decl(keyofAndIndexedAccess.ts, 282, 30))
+>K : Symbol(K, Decl(keyofAndIndexedAccess.ts, 282, 8))
+>value : Symbol(value, Decl(keyofAndIndexedAccess.ts, 282, 37))
+>K : Symbol(K, Decl(keyofAndIndexedAccess.ts, 282, 8))
+
+        this[key] = value;
+>this : Symbol(C1, Decl(keyofAndIndexedAccess.ts, 275, 1))
+>key : Symbol(key, Decl(keyofAndIndexedAccess.ts, 282, 30))
+>value : Symbol(value, Decl(keyofAndIndexedAccess.ts, 282, 37))
+    }
+    foo() {
+>foo : Symbol(C1.foo, Decl(keyofAndIndexedAccess.ts, 284, 5))
+
+        let x1 = this.x;  // number
+>x1 : Symbol(x1, Decl(keyofAndIndexedAccess.ts, 286, 11))
+>this.x : Symbol(C1.x, Decl(keyofAndIndexedAccess.ts, 277, 10))
+>this : Symbol(C1, Decl(keyofAndIndexedAccess.ts, 275, 1))
+>x : Symbol(C1.x, Decl(keyofAndIndexedAccess.ts, 277, 10))
+
+        let x2 = this["x"];  // number
+>x2 : Symbol(x2, Decl(keyofAndIndexedAccess.ts, 287, 11))
+>this : Symbol(C1, Decl(keyofAndIndexedAccess.ts, 275, 1))
+>"x" : Symbol(C1.x, Decl(keyofAndIndexedAccess.ts, 277, 10))
+
+        let x3 = this.get("x");  // this["x"]
+>x3 : Symbol(x3, Decl(keyofAndIndexedAccess.ts, 288, 11))
+>this.get : Symbol(C1.get, Decl(keyofAndIndexedAccess.ts, 278, 14))
+>this : Symbol(C1, Decl(keyofAndIndexedAccess.ts, 275, 1))
+>get : Symbol(C1.get, Decl(keyofAndIndexedAccess.ts, 278, 14))
+
+        let x4 = getProperty(this, "x"); // this["x"]
+>x4 : Symbol(x4, Decl(keyofAndIndexedAccess.ts, 289, 11))
+>getProperty : Symbol(getProperty, Decl(keyofAndIndexedAccess.ts, 77, 26))
+>this : Symbol(C1, Decl(keyofAndIndexedAccess.ts, 275, 1))
+
+        this.x = 42;
+>this.x : Symbol(C1.x, Decl(keyofAndIndexedAccess.ts, 277, 10))
+>this : Symbol(C1, Decl(keyofAndIndexedAccess.ts, 275, 1))
+>x : Symbol(C1.x, Decl(keyofAndIndexedAccess.ts, 277, 10))
+
+        this["x"] = 42;
+>this : Symbol(C1, Decl(keyofAndIndexedAccess.ts, 275, 1))
+>"x" : Symbol(C1.x, Decl(keyofAndIndexedAccess.ts, 277, 10))
+
+        this.set("x", 42);
+>this.set : Symbol(C1.set, Decl(keyofAndIndexedAccess.ts, 281, 5))
+>this : Symbol(C1, Decl(keyofAndIndexedAccess.ts, 275, 1))
+>set : Symbol(C1.set, Decl(keyofAndIndexedAccess.ts, 281, 5))
+
+        setProperty(this, "x", 42);
+>setProperty : Symbol(setProperty, Decl(keyofAndIndexedAccess.ts, 81, 1))
+>this : Symbol(C1, Decl(keyofAndIndexedAccess.ts, 275, 1))
+    }
+}
+
+// Repros from #12011
+
+class Base {
+>Base : Symbol(Base, Decl(keyofAndIndexedAccess.ts, 295, 1))
+
+    get<K extends keyof this>(prop: K) {
+>get : Symbol(Base.get, Decl(keyofAndIndexedAccess.ts, 299, 12))
+>K : Symbol(K, Decl(keyofAndIndexedAccess.ts, 300, 8))
+>prop : Symbol(prop, Decl(keyofAndIndexedAccess.ts, 300, 30))
+>K : Symbol(K, Decl(keyofAndIndexedAccess.ts, 300, 8))
+
+        return this[prop];
+>this : Symbol(Base, Decl(keyofAndIndexedAccess.ts, 295, 1))
+>prop : Symbol(prop, Decl(keyofAndIndexedAccess.ts, 300, 30))
+    }
+    set<K extends keyof this>(prop: K, value: this[K]) {
+>set : Symbol(Base.set, Decl(keyofAndIndexedAccess.ts, 302, 5))
+>K : Symbol(K, Decl(keyofAndIndexedAccess.ts, 303, 8))
+>prop : Symbol(prop, Decl(keyofAndIndexedAccess.ts, 303, 30))
+>K : Symbol(K, Decl(keyofAndIndexedAccess.ts, 303, 8))
+>value : Symbol(value, Decl(keyofAndIndexedAccess.ts, 303, 38))
+>K : Symbol(K, Decl(keyofAndIndexedAccess.ts, 303, 8))
+
+        this[prop] = value;
+>this : Symbol(Base, Decl(keyofAndIndexedAccess.ts, 295, 1))
+>prop : Symbol(prop, Decl(keyofAndIndexedAccess.ts, 303, 30))
+>value : Symbol(value, Decl(keyofAndIndexedAccess.ts, 303, 38))
+    }
+}
+
+class Person extends Base {
+>Person : Symbol(Person, Decl(keyofAndIndexedAccess.ts, 306, 1))
+>Base : Symbol(Base, Decl(keyofAndIndexedAccess.ts, 295, 1))
+
+    parts: number;
+>parts : Symbol(Person.parts, Decl(keyofAndIndexedAccess.ts, 308, 27))
+
+    constructor(parts: number) {
+>parts : Symbol(parts, Decl(keyofAndIndexedAccess.ts, 310, 16))
+
+        super();
+>super : Symbol(Base, Decl(keyofAndIndexedAccess.ts, 295, 1))
+
+        this.set("parts", parts);
+>this.set : Symbol(Base.set, Decl(keyofAndIndexedAccess.ts, 302, 5))
+>this : Symbol(Person, Decl(keyofAndIndexedAccess.ts, 306, 1))
+>set : Symbol(Base.set, Decl(keyofAndIndexedAccess.ts, 302, 5))
+>parts : Symbol(parts, Decl(keyofAndIndexedAccess.ts, 310, 16))
+    }
+    getParts() {
+>getParts : Symbol(Person.getParts, Decl(keyofAndIndexedAccess.ts, 313, 5))
+
+        return this.get("parts")
+>this.get : Symbol(Base.get, Decl(keyofAndIndexedAccess.ts, 299, 12))
+>this : Symbol(Person, Decl(keyofAndIndexedAccess.ts, 306, 1))
+>get : Symbol(Base.get, Decl(keyofAndIndexedAccess.ts, 299, 12))
+    }
+}
+
+class OtherPerson {
+>OtherPerson : Symbol(OtherPerson, Decl(keyofAndIndexedAccess.ts, 317, 1))
+
+    parts: number;
+>parts : Symbol(OtherPerson.parts, Decl(keyofAndIndexedAccess.ts, 319, 19))
+
+    constructor(parts: number) {
+>parts : Symbol(parts, Decl(keyofAndIndexedAccess.ts, 321, 16))
+
+        setProperty(this, "parts", parts);
+>setProperty : Symbol(setProperty, Decl(keyofAndIndexedAccess.ts, 81, 1))
+>this : Symbol(OtherPerson, Decl(keyofAndIndexedAccess.ts, 317, 1))
+>parts : Symbol(parts, Decl(keyofAndIndexedAccess.ts, 321, 16))
+    }
+    getParts() {
+>getParts : Symbol(OtherPerson.getParts, Decl(keyofAndIndexedAccess.ts, 323, 5))
+
+        return getProperty(this, "parts")
+>getProperty : Symbol(getProperty, Decl(keyofAndIndexedAccess.ts, 77, 26))
+>this : Symbol(OtherPerson, Decl(keyofAndIndexedAccess.ts, 317, 1))
+    }
+}
+
+// Modified repro from #12544
+
+function path<T, K1 extends keyof T>(obj: T, key1: K1): T[K1];
+>path : Symbol(path, Decl(keyofAndIndexedAccess.ts, 327, 1), Decl(keyofAndIndexedAccess.ts, 331, 62), Decl(keyofAndIndexedAccess.ts, 332, 100), Decl(keyofAndIndexedAccess.ts, 333, 142), Decl(keyofAndIndexedAccess.ts, 334, 59))
+>T : Symbol(T, Decl(keyofAndIndexedAccess.ts, 331, 14))
+>K1 : Symbol(K1, Decl(keyofAndIndexedAccess.ts, 331, 16))
+>T : Symbol(T, Decl(keyofAndIndexedAccess.ts, 331, 14))
+>obj : Symbol(obj, Decl(keyofAndIndexedAccess.ts, 331, 37))
+>T : Symbol(T, Decl(keyofAndIndexedAccess.ts, 331, 14))
+>key1 : Symbol(key1, Decl(keyofAndIndexedAccess.ts, 331, 44))
+>K1 : Symbol(K1, Decl(keyofAndIndexedAccess.ts, 331, 16))
+>T : Symbol(T, Decl(keyofAndIndexedAccess.ts, 331, 14))
+>K1 : Symbol(K1, Decl(keyofAndIndexedAccess.ts, 331, 16))
+
+function path<T, K1 extends keyof T, K2 extends keyof T[K1]>(obj: T, key1: K1, key2: K2): T[K1][K2];
+>path : Symbol(path, Decl(keyofAndIndexedAccess.ts, 327, 1), Decl(keyofAndIndexedAccess.ts, 331, 62), Decl(keyofAndIndexedAccess.ts, 332, 100), Decl(keyofAndIndexedAccess.ts, 333, 142), Decl(keyofAndIndexedAccess.ts, 334, 59))
+>T : Symbol(T, Decl(keyofAndIndexedAccess.ts, 332, 14))
+>K1 : Symbol(K1, Decl(keyofAndIndexedAccess.ts, 332, 16))
+>T : Symbol(T, Decl(keyofAndIndexedAccess.ts, 332, 14))
+>K2 : Symbol(K2, Decl(keyofAndIndexedAccess.ts, 332, 36))
+>T : Symbol(T, Decl(keyofAndIndexedAccess.ts, 332, 14))
+>K1 : Symbol(K1, Decl(keyofAndIndexedAccess.ts, 332, 16))
+>obj : Symbol(obj, Decl(keyofAndIndexedAccess.ts, 332, 61))
+>T : Symbol(T, Decl(keyofAndIndexedAccess.ts, 332, 14))
+>key1 : Symbol(key1, Decl(keyofAndIndexedAccess.ts, 332, 68))
+>K1 : Symbol(K1, Decl(keyofAndIndexedAccess.ts, 332, 16))
+>key2 : Symbol(key2, Decl(keyofAndIndexedAccess.ts, 332, 78))
+>K2 : Symbol(K2, Decl(keyofAndIndexedAccess.ts, 332, 36))
+>T : Symbol(T, Decl(keyofAndIndexedAccess.ts, 332, 14))
+>K1 : Symbol(K1, Decl(keyofAndIndexedAccess.ts, 332, 16))
+>K2 : Symbol(K2, Decl(keyofAndIndexedAccess.ts, 332, 36))
+
+function path<T, K1 extends keyof T, K2 extends keyof T[K1], K3 extends keyof T[K1][K2]>(obj: T, key1: K1, key2: K2, key3: K3): T[K1][K2][K3];
+>path : Symbol(path, Decl(keyofAndIndexedAccess.ts, 327, 1), Decl(keyofAndIndexedAccess.ts, 331, 62), Decl(keyofAndIndexedAccess.ts, 332, 100), Decl(keyofAndIndexedAccess.ts, 333, 142), Decl(keyofAndIndexedAccess.ts, 334, 59))
+>T : Symbol(T, Decl(keyofAndIndexedAccess.ts, 333, 14))
+>K1 : Symbol(K1, Decl(keyofAndIndexedAccess.ts, 333, 16))
+>T : Symbol(T, Decl(keyofAndIndexedAccess.ts, 333, 14))
+>K2 : Symbol(K2, Decl(keyofAndIndexedAccess.ts, 333, 36))
+>T : Symbol(T, Decl(keyofAndIndexedAccess.ts, 333, 14))
+>K1 : Symbol(K1, Decl(keyofAndIndexedAccess.ts, 333, 16))
+>K3 : Symbol(K3, Decl(keyofAndIndexedAccess.ts, 333, 60))
+>T : Symbol(T, Decl(keyofAndIndexedAccess.ts, 333, 14))
+>K1 : Symbol(K1, Decl(keyofAndIndexedAccess.ts, 333, 16))
+>K2 : Symbol(K2, Decl(keyofAndIndexedAccess.ts, 333, 36))
+>obj : Symbol(obj, Decl(keyofAndIndexedAccess.ts, 333, 89))
+>T : Symbol(T, Decl(keyofAndIndexedAccess.ts, 333, 14))
+>key1 : Symbol(key1, Decl(keyofAndIndexedAccess.ts, 333, 96))
+>K1 : Symbol(K1, Decl(keyofAndIndexedAccess.ts, 333, 16))
+>key2 : Symbol(key2, Decl(keyofAndIndexedAccess.ts, 333, 106))
+>K2 : Symbol(K2, Decl(keyofAndIndexedAccess.ts, 333, 36))
+>key3 : Symbol(key3, Decl(keyofAndIndexedAccess.ts, 333, 116))
+>K3 : Symbol(K3, Decl(keyofAndIndexedAccess.ts, 333, 60))
+>T : Symbol(T, Decl(keyofAndIndexedAccess.ts, 333, 14))
+>K1 : Symbol(K1, Decl(keyofAndIndexedAccess.ts, 333, 16))
+>K2 : Symbol(K2, Decl(keyofAndIndexedAccess.ts, 333, 36))
+>K3 : Symbol(K3, Decl(keyofAndIndexedAccess.ts, 333, 60))
+
+function path(obj: any, ...keys: (string | number)[]): any;
+>path : Symbol(path, Decl(keyofAndIndexedAccess.ts, 327, 1), Decl(keyofAndIndexedAccess.ts, 331, 62), Decl(keyofAndIndexedAccess.ts, 332, 100), Decl(keyofAndIndexedAccess.ts, 333, 142), Decl(keyofAndIndexedAccess.ts, 334, 59))
+>obj : Symbol(obj, Decl(keyofAndIndexedAccess.ts, 334, 14))
+>keys : Symbol(keys, Decl(keyofAndIndexedAccess.ts, 334, 23))
+
+function path(obj: any, ...keys: (string | number)[]): any {
+>path : Symbol(path, Decl(keyofAndIndexedAccess.ts, 327, 1), Decl(keyofAndIndexedAccess.ts, 331, 62), Decl(keyofAndIndexedAccess.ts, 332, 100), Decl(keyofAndIndexedAccess.ts, 333, 142), Decl(keyofAndIndexedAccess.ts, 334, 59))
+>obj : Symbol(obj, Decl(keyofAndIndexedAccess.ts, 335, 14))
+>keys : Symbol(keys, Decl(keyofAndIndexedAccess.ts, 335, 23))
+
+    let result = obj;
+>result : Symbol(result, Decl(keyofAndIndexedAccess.ts, 336, 7))
+>obj : Symbol(obj, Decl(keyofAndIndexedAccess.ts, 335, 14))
+
+    for (let k of keys) {
+>k : Symbol(k, Decl(keyofAndIndexedAccess.ts, 337, 12))
+>keys : Symbol(keys, Decl(keyofAndIndexedAccess.ts, 335, 23))
+
+        result = result[k];
+>result : Symbol(result, Decl(keyofAndIndexedAccess.ts, 336, 7))
+>result : Symbol(result, Decl(keyofAndIndexedAccess.ts, 336, 7))
+>k : Symbol(k, Decl(keyofAndIndexedAccess.ts, 337, 12))
+    }
+    return result;
+>result : Symbol(result, Decl(keyofAndIndexedAccess.ts, 336, 7))
+}
+
+type Thing = {
+>Thing : Symbol(Thing, Decl(keyofAndIndexedAccess.ts, 341, 1))
+
+    a: { x: number, y: string },
+>a : Symbol(a, Decl(keyofAndIndexedAccess.ts, 343, 14))
+>x : Symbol(x, Decl(keyofAndIndexedAccess.ts, 344, 8))
+>y : Symbol(y, Decl(keyofAndIndexedAccess.ts, 344, 19))
+
+    b: boolean
+>b : Symbol(b, Decl(keyofAndIndexedAccess.ts, 344, 32))
+
+};
+
+
+function f1(thing: Thing) {
+>f1 : Symbol(f1, Decl(keyofAndIndexedAccess.ts, 346, 2))
+>thing : Symbol(thing, Decl(keyofAndIndexedAccess.ts, 349, 12))
+>Thing : Symbol(Thing, Decl(keyofAndIndexedAccess.ts, 341, 1))
+
+    let x1 = path(thing, 'a');  // { x: number, y: string }
+>x1 : Symbol(x1, Decl(keyofAndIndexedAccess.ts, 350, 7))
+>path : Symbol(path, Decl(keyofAndIndexedAccess.ts, 327, 1), Decl(keyofAndIndexedAccess.ts, 331, 62), Decl(keyofAndIndexedAccess.ts, 332, 100), Decl(keyofAndIndexedAccess.ts, 333, 142), Decl(keyofAndIndexedAccess.ts, 334, 59))
+>thing : Symbol(thing, Decl(keyofAndIndexedAccess.ts, 349, 12))
+
+    let x2 = path(thing, 'a', 'y');  // string
+>x2 : Symbol(x2, Decl(keyofAndIndexedAccess.ts, 351, 7))
+>path : Symbol(path, Decl(keyofAndIndexedAccess.ts, 327, 1), Decl(keyofAndIndexedAccess.ts, 331, 62), Decl(keyofAndIndexedAccess.ts, 332, 100), Decl(keyofAndIndexedAccess.ts, 333, 142), Decl(keyofAndIndexedAccess.ts, 334, 59))
+>thing : Symbol(thing, Decl(keyofAndIndexedAccess.ts, 349, 12))
+
+    let x3 = path(thing, 'b');  // boolean
+>x3 : Symbol(x3, Decl(keyofAndIndexedAccess.ts, 352, 7))
+>path : Symbol(path, Decl(keyofAndIndexedAccess.ts, 327, 1), Decl(keyofAndIndexedAccess.ts, 331, 62), Decl(keyofAndIndexedAccess.ts, 332, 100), Decl(keyofAndIndexedAccess.ts, 333, 142), Decl(keyofAndIndexedAccess.ts, 334, 59))
+>thing : Symbol(thing, Decl(keyofAndIndexedAccess.ts, 349, 12))
+
+    let x4 = path(thing, ...['a', 'x']);  // any
+>x4 : Symbol(x4, Decl(keyofAndIndexedAccess.ts, 353, 7))
+>path : Symbol(path, Decl(keyofAndIndexedAccess.ts, 327, 1), Decl(keyofAndIndexedAccess.ts, 331, 62), Decl(keyofAndIndexedAccess.ts, 332, 100), Decl(keyofAndIndexedAccess.ts, 333, 142), Decl(keyofAndIndexedAccess.ts, 334, 59))
+>thing : Symbol(thing, Decl(keyofAndIndexedAccess.ts, 349, 12))
+}
+
+// Repro from comment in #12114
+
+const assignTo2 = <T, K1 extends keyof T, K2 extends keyof T[K1]>(object: T, key1: K1, key2: K2) =>
+>assignTo2 : Symbol(assignTo2, Decl(keyofAndIndexedAccess.ts, 358, 5))
+>T : Symbol(T, Decl(keyofAndIndexedAccess.ts, 358, 19))
+>K1 : Symbol(K1, Decl(keyofAndIndexedAccess.ts, 358, 21))
+>T : Symbol(T, Decl(keyofAndIndexedAccess.ts, 358, 19))
+>K2 : Symbol(K2, Decl(keyofAndIndexedAccess.ts, 358, 41))
+>T : Symbol(T, Decl(keyofAndIndexedAccess.ts, 358, 19))
+>K1 : Symbol(K1, Decl(keyofAndIndexedAccess.ts, 358, 21))
+>object : Symbol(object, Decl(keyofAndIndexedAccess.ts, 358, 66))
+>T : Symbol(T, Decl(keyofAndIndexedAccess.ts, 358, 19))
+>key1 : Symbol(key1, Decl(keyofAndIndexedAccess.ts, 358, 76))
+>K1 : Symbol(K1, Decl(keyofAndIndexedAccess.ts, 358, 21))
+>key2 : Symbol(key2, Decl(keyofAndIndexedAccess.ts, 358, 86))
+>K2 : Symbol(K2, Decl(keyofAndIndexedAccess.ts, 358, 41))
+
+    (value: T[K1][K2]) => object[key1][key2] = value;
+>value : Symbol(value, Decl(keyofAndIndexedAccess.ts, 359, 5))
+>T : Symbol(T, Decl(keyofAndIndexedAccess.ts, 358, 19))
+>K1 : Symbol(K1, Decl(keyofAndIndexedAccess.ts, 358, 21))
+>K2 : Symbol(K2, Decl(keyofAndIndexedAccess.ts, 358, 41))
+>object : Symbol(object, Decl(keyofAndIndexedAccess.ts, 358, 66))
+>key1 : Symbol(key1, Decl(keyofAndIndexedAccess.ts, 358, 76))
+>key2 : Symbol(key2, Decl(keyofAndIndexedAccess.ts, 358, 86))
+>value : Symbol(value, Decl(keyofAndIndexedAccess.ts, 359, 5))
+
+// Modified repro from #12573
+
+declare function one<T>(handler: (t: T) => void): T
+>one : Symbol(one, Decl(keyofAndIndexedAccess.ts, 359, 53))
+>T : Symbol(T, Decl(keyofAndIndexedAccess.ts, 363, 21))
+>handler : Symbol(handler, Decl(keyofAndIndexedAccess.ts, 363, 24))
+>t : Symbol(t, Decl(keyofAndIndexedAccess.ts, 363, 34))
+>T : Symbol(T, Decl(keyofAndIndexedAccess.ts, 363, 21))
+>T : Symbol(T, Decl(keyofAndIndexedAccess.ts, 363, 21))
+
+var empty = one(() => {}) // inferred as {}, expected
+>empty : Symbol(empty, Decl(keyofAndIndexedAccess.ts, 364, 3))
+>one : Symbol(one, Decl(keyofAndIndexedAccess.ts, 359, 53))
+
+type Handlers<T> = { [K in keyof T]: (t: T[K]) => void }
+>Handlers : Symbol(Handlers, Decl(keyofAndIndexedAccess.ts, 364, 25))
+>T : Symbol(T, Decl(keyofAndIndexedAccess.ts, 366, 14))
+>K : Symbol(K, Decl(keyofAndIndexedAccess.ts, 366, 22))
+>T : Symbol(T, Decl(keyofAndIndexedAccess.ts, 366, 14))
+>t : Symbol(t, Decl(keyofAndIndexedAccess.ts, 366, 38))
+>T : Symbol(T, Decl(keyofAndIndexedAccess.ts, 366, 14))
+>K : Symbol(K, Decl(keyofAndIndexedAccess.ts, 366, 22))
+
+declare function on<T>(handlerHash: Handlers<T>): T
+>on : Symbol(on, Decl(keyofAndIndexedAccess.ts, 366, 56))
+>T : Symbol(T, Decl(keyofAndIndexedAccess.ts, 367, 20))
+>handlerHash : Symbol(handlerHash, Decl(keyofAndIndexedAccess.ts, 367, 23))
+>Handlers : Symbol(Handlers, Decl(keyofAndIndexedAccess.ts, 364, 25))
+>T : Symbol(T, Decl(keyofAndIndexedAccess.ts, 367, 20))
+>T : Symbol(T, Decl(keyofAndIndexedAccess.ts, 367, 20))
+
+var hashOfEmpty1 = on({ test: () => {} });  // {}
+>hashOfEmpty1 : Symbol(hashOfEmpty1, Decl(keyofAndIndexedAccess.ts, 368, 3))
+>on : Symbol(on, Decl(keyofAndIndexedAccess.ts, 366, 56))
+>test : Symbol(test, Decl(keyofAndIndexedAccess.ts, 368, 23))
+
+var hashOfEmpty2 = on({ test: (x: boolean) => {} });  // { test: boolean }
+>hashOfEmpty2 : Symbol(hashOfEmpty2, Decl(keyofAndIndexedAccess.ts, 369, 3))
+>on : Symbol(on, Decl(keyofAndIndexedAccess.ts, 366, 56))
+>test : Symbol(test, Decl(keyofAndIndexedAccess.ts, 369, 23))
+>x : Symbol(x, Decl(keyofAndIndexedAccess.ts, 369, 31))
+
+// Repro from #12624
+
+interface Options1<Data, Computed> {
+>Options1 : Symbol(Options1, Decl(keyofAndIndexedAccess.ts, 369, 52))
+>Data : Symbol(Data, Decl(keyofAndIndexedAccess.ts, 373, 19))
+>Computed : Symbol(Computed, Decl(keyofAndIndexedAccess.ts, 373, 24))
+
+    data?: Data
+>data : Symbol(Options1.data, Decl(keyofAndIndexedAccess.ts, 373, 36))
+>Data : Symbol(Data, Decl(keyofAndIndexedAccess.ts, 373, 19))
+
+    computed?: Computed;
+>computed : Symbol(Options1.computed, Decl(keyofAndIndexedAccess.ts, 374, 15))
+>Computed : Symbol(Computed, Decl(keyofAndIndexedAccess.ts, 373, 24))
+}
+
+declare class Component1<Data, Computed> {
+>Component1 : Symbol(Component1, Decl(keyofAndIndexedAccess.ts, 376, 1))
+>Data : Symbol(Data, Decl(keyofAndIndexedAccess.ts, 378, 25))
+>Computed : Symbol(Computed, Decl(keyofAndIndexedAccess.ts, 378, 30))
+
+    constructor(options: Options1<Data, Computed>);
+>options : Symbol(options, Decl(keyofAndIndexedAccess.ts, 379, 16))
+>Options1 : Symbol(Options1, Decl(keyofAndIndexedAccess.ts, 369, 52))
+>Data : Symbol(Data, Decl(keyofAndIndexedAccess.ts, 378, 25))
+>Computed : Symbol(Computed, Decl(keyofAndIndexedAccess.ts, 378, 30))
+
+    get<K extends keyof (Data & Computed)>(key: K): (Data & Computed)[K];
+>get : Symbol(Component1.get, Decl(keyofAndIndexedAccess.ts, 379, 51))
+>K : Symbol(K, Decl(keyofAndIndexedAccess.ts, 380, 8))
+>Data : Symbol(Data, Decl(keyofAndIndexedAccess.ts, 378, 25))
+>Computed : Symbol(Computed, Decl(keyofAndIndexedAccess.ts, 378, 30))
+>key : Symbol(key, Decl(keyofAndIndexedAccess.ts, 380, 43))
+>K : Symbol(K, Decl(keyofAndIndexedAccess.ts, 380, 8))
+>Data : Symbol(Data, Decl(keyofAndIndexedAccess.ts, 378, 25))
+>Computed : Symbol(Computed, Decl(keyofAndIndexedAccess.ts, 378, 30))
+>K : Symbol(K, Decl(keyofAndIndexedAccess.ts, 380, 8))
+}
+
+let c1 = new Component1({
+>c1 : Symbol(c1, Decl(keyofAndIndexedAccess.ts, 383, 3))
+>Component1 : Symbol(Component1, Decl(keyofAndIndexedAccess.ts, 376, 1))
+
+    data: {
+>data : Symbol(data, Decl(keyofAndIndexedAccess.ts, 383, 25))
+
+        hello: ""
+>hello : Symbol(hello, Decl(keyofAndIndexedAccess.ts, 384, 11))
+    }
+});
+
+c1.get("hello");
+>c1.get : Symbol(Component1.get, Decl(keyofAndIndexedAccess.ts, 379, 51))
+>c1 : Symbol(c1, Decl(keyofAndIndexedAccess.ts, 383, 3))
+>get : Symbol(Component1.get, Decl(keyofAndIndexedAccess.ts, 379, 51))
+
+// Repro from #12625
+
+interface Options2<Data, Computed> {
+>Options2 : Symbol(Options2, Decl(keyofAndIndexedAccess.ts, 389, 16))
+>Data : Symbol(Data, Decl(keyofAndIndexedAccess.ts, 393, 19))
+>Computed : Symbol(Computed, Decl(keyofAndIndexedAccess.ts, 393, 24))
+
+    data?: Data
+>data : Symbol(Options2.data, Decl(keyofAndIndexedAccess.ts, 393, 36))
+>Data : Symbol(Data, Decl(keyofAndIndexedAccess.ts, 393, 19))
+
+    computed?: Computed;
+>computed : Symbol(Options2.computed, Decl(keyofAndIndexedAccess.ts, 394, 15))
+>Computed : Symbol(Computed, Decl(keyofAndIndexedAccess.ts, 393, 24))
+}
+
+declare class Component2<Data, Computed> {
+>Component2 : Symbol(Component2, Decl(keyofAndIndexedAccess.ts, 396, 1))
+>Data : Symbol(Data, Decl(keyofAndIndexedAccess.ts, 398, 25))
+>Computed : Symbol(Computed, Decl(keyofAndIndexedAccess.ts, 398, 30))
+
+    constructor(options: Options2<Data, Computed>);
+>options : Symbol(options, Decl(keyofAndIndexedAccess.ts, 399, 16))
+>Options2 : Symbol(Options2, Decl(keyofAndIndexedAccess.ts, 389, 16))
+>Data : Symbol(Data, Decl(keyofAndIndexedAccess.ts, 398, 25))
+>Computed : Symbol(Computed, Decl(keyofAndIndexedAccess.ts, 398, 30))
+
+    get<K extends keyof Data | keyof Computed>(key: K): (Data & Computed)[K];
+>get : Symbol(Component2.get, Decl(keyofAndIndexedAccess.ts, 399, 51))
+>K : Symbol(K, Decl(keyofAndIndexedAccess.ts, 400, 8))
+>Data : Symbol(Data, Decl(keyofAndIndexedAccess.ts, 398, 25))
+>Computed : Symbol(Computed, Decl(keyofAndIndexedAccess.ts, 398, 30))
+>key : Symbol(key, Decl(keyofAndIndexedAccess.ts, 400, 47))
+>K : Symbol(K, Decl(keyofAndIndexedAccess.ts, 400, 8))
+>Data : Symbol(Data, Decl(keyofAndIndexedAccess.ts, 398, 25))
+>Computed : Symbol(Computed, Decl(keyofAndIndexedAccess.ts, 398, 30))
+>K : Symbol(K, Decl(keyofAndIndexedAccess.ts, 400, 8))
+}
+
+// Repro from #12641
+
+interface R {
+>R : Symbol(R, Decl(keyofAndIndexedAccess.ts, 401, 1))
+
+    p: number;
+>p : Symbol(R.p, Decl(keyofAndIndexedAccess.ts, 405, 13))
+}
+
+function f<K extends keyof R>(p: K) {
+>f : Symbol(f, Decl(keyofAndIndexedAccess.ts, 407, 1))
+>K : Symbol(K, Decl(keyofAndIndexedAccess.ts, 409, 11))
+>R : Symbol(R, Decl(keyofAndIndexedAccess.ts, 401, 1))
+>p : Symbol(p, Decl(keyofAndIndexedAccess.ts, 409, 30))
+>K : Symbol(K, Decl(keyofAndIndexedAccess.ts, 409, 11))
+
+    let a: any;
+>a : Symbol(a, Decl(keyofAndIndexedAccess.ts, 410, 7))
+
+    a[p].add;  // any
+>a : Symbol(a, Decl(keyofAndIndexedAccess.ts, 410, 7))
+>p : Symbol(p, Decl(keyofAndIndexedAccess.ts, 409, 30))
+}
+
+// Repro from #12651
+
+type MethodDescriptor = {
+>MethodDescriptor : Symbol(MethodDescriptor, Decl(keyofAndIndexedAccess.ts, 412, 1))
+
+	name: string;
+>name : Symbol(name, Decl(keyofAndIndexedAccess.ts, 416, 25))
+
+	args: any[];
+>args : Symbol(args, Decl(keyofAndIndexedAccess.ts, 417, 14))
+
+	returnValue: any;
+>returnValue : Symbol(returnValue, Decl(keyofAndIndexedAccess.ts, 418, 13))
+}
+
+declare function dispatchMethod<M extends MethodDescriptor>(name: M['name'], args: M['args']): M['returnValue'];
+>dispatchMethod : Symbol(dispatchMethod, Decl(keyofAndIndexedAccess.ts, 420, 1))
+>M : Symbol(M, Decl(keyofAndIndexedAccess.ts, 422, 32))
+>MethodDescriptor : Symbol(MethodDescriptor, Decl(keyofAndIndexedAccess.ts, 412, 1))
+>name : Symbol(name, Decl(keyofAndIndexedAccess.ts, 422, 60))
+>M : Symbol(M, Decl(keyofAndIndexedAccess.ts, 422, 32))
+>args : Symbol(args, Decl(keyofAndIndexedAccess.ts, 422, 76))
+>M : Symbol(M, Decl(keyofAndIndexedAccess.ts, 422, 32))
+>M : Symbol(M, Decl(keyofAndIndexedAccess.ts, 422, 32))
+
+type SomeMethodDescriptor = {
+>SomeMethodDescriptor : Symbol(SomeMethodDescriptor, Decl(keyofAndIndexedAccess.ts, 422, 112))
+
+	name: "someMethod";
+>name : Symbol(name, Decl(keyofAndIndexedAccess.ts, 424, 29))
+
+	args: [string, number];
+>args : Symbol(args, Decl(keyofAndIndexedAccess.ts, 425, 20))
+
+	returnValue: string[];
+>returnValue : Symbol(returnValue, Decl(keyofAndIndexedAccess.ts, 426, 24))
+}
+
+let result = dispatchMethod<SomeMethodDescriptor>("someMethod", ["hello", 35]);
+>result : Symbol(result, Decl(keyofAndIndexedAccess.ts, 430, 3))
+>dispatchMethod : Symbol(dispatchMethod, Decl(keyofAndIndexedAccess.ts, 420, 1))
+>SomeMethodDescriptor : Symbol(SomeMethodDescriptor, Decl(keyofAndIndexedAccess.ts, 422, 112))
+