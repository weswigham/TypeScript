--- conflicted
+++ resolved
@@ -1,32 +1,26 @@
-=== tests/cases/compiler/constDeclarationShadowedByVarDeclaration3.ts ===
-// Ensure only checking for const declarations shadowed by vars
-class Rule {
->Rule : Rule
-
-    public regex: RegExp = new RegExp('');
-<<<<<<< HEAD
->regex : RegExp<string>
->RegExp : RegExp<T>
->new RegExp('') : RegExp<string>
-=======
->regex : RegExp
->new RegExp('') : RegExp
->>>>>>> b065902a
->RegExp : RegExpConstructor
->'' : ""
-
-    public name: string = '';
->name : string
->'' : ""
-
-    constructor(name: string) {
->name : string
-
-        this.name = name;
->this.name = name : string
->this.name : string
->this : this
->name : string
->name : string
-    }
-}
+=== tests/cases/compiler/constDeclarationShadowedByVarDeclaration3.ts ===
+// Ensure only checking for const declarations shadowed by vars
+class Rule {
+>Rule : Rule
+
+    public regex: RegExp = new RegExp('');
+>regex : RegExp<string>
+>new RegExp('') : RegExp<string>
+>RegExp : RegExpConstructor
+>'' : ""
+
+    public name: string = '';
+>name : string
+>'' : ""
+
+    constructor(name: string) {
+>name : string
+
+        this.name = name;
+>this.name = name : string
+>this.name : string
+>this : this
+>name : string
+>name : string
+    }
+}