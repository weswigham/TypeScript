=== tests/cases/conformance/parser/ecmascript5/IndexSignatures/parserIndexSignature8.ts ===
var foo: { [index: any]; }; // expect an error here
>foo : {}
>index : any

var foo2: { [index: RegExp]; }; // expect an error here
>foo2 : {}
<<<<<<< HEAD
>index : RegExp<string>
>RegExp : RegExp<T>
=======
>index : RegExp
>>>>>>> b065902a

<|MERGE_RESOLUTION|>--- conflicted
+++ resolved
@@ -1,14 +1,9 @@
-=== tests/cases/conformance/parser/ecmascript5/IndexSignatures/parserIndexSignature8.ts ===
-var foo: { [index: any]; }; // expect an error here
->foo : {}
->index : any
-
-var foo2: { [index: RegExp]; }; // expect an error here
->foo2 : {}
-<<<<<<< HEAD
->index : RegExp<string>
->RegExp : RegExp<T>
-=======
->index : RegExp
->>>>>>> b065902a
-
+=== tests/cases/conformance/parser/ecmascript5/IndexSignatures/parserIndexSignature8.ts ===
+var foo: { [index: any]; }; // expect an error here
+>foo : {}
+>index : any
+
+var foo2: { [index: RegExp]; }; // expect an error here
+>foo2 : {}
+>index : RegExp<string>
+