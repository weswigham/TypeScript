=== tests/cases/conformance/types/typeRelationships/assignmentCompatibility/enumAssignabilityInInheritance.ts ===
// enum is only a subtype of number, no types are subtypes of enum, all of these except the first are errors


enum E { A }
>E : E
>A : E.A

interface I0 {
    [x: string]: E;
>x : string

    foo: E; // identical and subtype, ok
>foo : E
}


declare function foo(x: E): E;
>foo : { (x: E): E; (x: number): number; (x: any): any; }
>x : E

declare function foo(x: number): number;
>foo : { (x: E): E; (x: number): number; (x: any): any; }
>x : number

declare function foo(x: any): any;
>foo : { (x: E): E; (x: number): number; (x: any): any; }
>x : any

var r = foo(E.A); // E
>r : E
>foo(E.A) : E
>foo : { (x: E): E; (x: number): number; (x: any): any; }
>E.A : E
>E : typeof E
>A : E

var r2 = foo(1); // number
>r2 : number
>foo(1) : number
>foo : { (x: E): E; (x: number): number; (x: any): any; }
>1 : 1

var r3 = foo(<any>null); // any
>r3 : any
>foo(<any>null) : any
>foo : { (x: E): E; (x: number): number; (x: any): any; }
><any>null : any
>null : null

declare function foo2(x: string): string;
>foo2 : { (x: string): string; (x: E): E; }
>x : string

declare function foo2(x: E): E;
>foo2 : { (x: string): string; (x: E): E; }
>x : E

var r4 = foo2(E.A);
>r4 : E
>foo2(E.A) : E
>foo2 : { (x: string): string; (x: E): E; }
>E.A : E
>E : typeof E
>A : E

declare function foo3(x: boolean): boolean;
>foo3 : { (x: boolean): boolean; (x: E): E; }
>x : boolean

declare function foo3(x: E): E;
>foo3 : { (x: boolean): boolean; (x: E): E; }
>x : E

var r4 = foo3(E.A);
>r4 : E
>foo3(E.A) : E
>foo3 : { (x: boolean): boolean; (x: E): E; }
>E.A : E
>E : typeof E
>A : E

declare function foo4(x: Date): Date;
>foo4 : { (x: Date): Date; (x: E): E; }
>x : Date

declare function foo4(x: E): E;
>foo4 : { (x: Date): Date; (x: E): E; }
>x : E

var r4 = foo4(E.A);
>r4 : E
>foo4(E.A) : E
>foo4 : { (x: Date): Date; (x: E): E; }
>E.A : E
>E : typeof E
>A : E

declare function foo5(x: RegExp): RegExp;
<<<<<<< HEAD
>foo5 : { (x: RegExp<string>): RegExp<string>; (x: E): E; }
>x : RegExp<string>
>RegExp : RegExp<T>
>RegExp : RegExp<T>
=======
>foo5 : { (x: RegExp): RegExp; (x: E): E; }
>x : RegExp
>>>>>>> b065902a

declare function foo5(x: E): E;
>foo5 : { (x: RegExp<string>): RegExp<string>; (x: E): E; }
>x : E

var r4 = foo5(E.A);
>r4 : E
>foo5(E.A) : E
>foo5 : { (x: RegExp<string>): RegExp<string>; (x: E): E; }
>E.A : E
>E : typeof E
>A : E

declare function foo6(x: { bar: number }): { bar: number };
>foo6 : { (x: { bar: number; }): { bar: number; }; (x: E): E; }
>x : { bar: number; }
>bar : number
>bar : number

declare function foo6(x: E): E;
>foo6 : { (x: { bar: number; }): { bar: number; }; (x: E): E; }
>x : E

var r4 = foo6(E.A);
>r4 : E
>foo6(E.A) : E
>foo6 : { (x: { bar: number; }): { bar: number; }; (x: E): E; }
>E.A : E
>E : typeof E
>A : E

declare function foo7(x: number[]): number[];
>foo7 : { (x: number[]): number[]; (x: E): E; }
>x : number[]

declare function foo7(x: E): E;
>foo7 : { (x: number[]): number[]; (x: E): E; }
>x : E

var r4 = foo7(E.A);
>r4 : E
>foo7(E.A) : E
>foo7 : { (x: number[]): number[]; (x: E): E; }
>E.A : E
>E : typeof E
>A : E

interface I8 { foo: string; }
>foo : string

declare function foo8(x: I8): I8;
>foo8 : { (x: I8): I8; (x: E): E; }
>x : I8

declare function foo8(x: E): E;
>foo8 : { (x: I8): I8; (x: E): E; }
>x : E

var r4 = foo8(E.A);
>r4 : E
>foo8(E.A) : E
>foo8 : { (x: I8): I8; (x: E): E; }
>E.A : E
>E : typeof E
>A : E

class A { foo: number; }
>A : A
>foo : number

declare function foo9(x: A): A;
>foo9 : { (x: A): A; (x: E): E; }
>x : A

declare function foo9(x: E): E;
>foo9 : { (x: A): A; (x: E): E; }
>x : E

var r4 = foo9(E.A);
>r4 : E
>foo9(E.A) : E
>foo9 : { (x: A): A; (x: E): E; }
>E.A : E
>E : typeof E
>A : E

class A2<T> { foo: T; }
>A2 : A2<T>
>foo : T

declare function foo10(x: A2<number>): A2<number>;
>foo10 : { (x: A2<number>): A2<number>; (x: E): E; }
>x : A2<number>

declare function foo10(x: E): E;
>foo10 : { (x: A2<number>): A2<number>; (x: E): E; }
>x : E

var r4 = foo10(E.A);
>r4 : E
>foo10(E.A) : E
>foo10 : { (x: A2<number>): A2<number>; (x: E): E; }
>E.A : E
>E : typeof E
>A : E

declare function foo11(x: (x) => number): (x) => number;
>foo11 : { (x: (x: any) => number): (x: any) => number; (x: E): E; }
>x : (x: any) => number
>x : any
>x : any

declare function foo11(x: E): E;
>foo11 : { (x: (x: any) => number): (x: any) => number; (x: E): E; }
>x : E

var r4 = foo11(E.A);
>r4 : E
>foo11(E.A) : E
>foo11 : { (x: (x: any) => number): (x: any) => number; (x: E): E; }
>E.A : E
>E : typeof E
>A : E

declare function foo12(x: <T>(x: T) => T): <T>(x: T) => T;
>foo12 : { (x: <T>(x: T) => T): <T>(x: T) => T; (x: E): E; }
>x : <T>(x: T) => T
>x : T
>x : T

declare function foo12(x: E): E;
>foo12 : { (x: <T>(x: T) => T): <T>(x: T) => T; (x: E): E; }
>x : E

var r4 = foo12(E.A);
>r4 : E
>foo12(E.A) : E
>foo12 : { (x: <T>(x: T) => T): <T>(x: T) => T; (x: E): E; }
>E.A : E
>E : typeof E
>A : E

enum E2 { A }
>E2 : E2
>A : E2.A

declare function foo13(x: E2): E2;
>foo13 : { (x: E2): E2; (x: E): E; }
>x : E2

declare function foo13(x: E): E;
>foo13 : { (x: E2): E2; (x: E): E; }
>x : E

var r4 = foo13(E.A);
>r4 : E
>foo13(E.A) : E
>foo13 : { (x: E2): E2; (x: E): E; }
>E.A : E
>E : typeof E
>A : E

function f() { }
>f : typeof f

module f {
>f : typeof f

    export var bar = 1;
>bar : number
>1 : 1
}
declare function foo14(x: typeof f): typeof f;
>foo14 : { (x: typeof f): typeof f; (x: E): E; }
>x : typeof f
>f : typeof f
>f : typeof f

declare function foo14(x: E): E;
>foo14 : { (x: typeof f): typeof f; (x: E): E; }
>x : E

var r4 = foo14(E.A);
>r4 : E
>foo14(E.A) : E
>foo14 : { (x: typeof f): typeof f; (x: E): E; }
>E.A : E
>E : typeof E
>A : E

class CC { baz: string }
>CC : CC
>baz : string

module CC {
>CC : typeof CC

    export var bar = 1;
>bar : number
>1 : 1
}
declare function foo15(x: CC): CC;
>foo15 : { (x: CC): CC; (x: E): E; }
>x : CC

declare function foo15(x: E): E;
>foo15 : { (x: CC): CC; (x: E): E; }
>x : E

var r4 = foo15(E.A);
>r4 : E
>foo15(E.A) : E
>foo15 : { (x: CC): CC; (x: E): E; }
>E.A : E
>E : typeof E
>A : E

declare function foo16(x: Object): Object;
>foo16 : { (x: Object): Object; (x: E): E; }
>x : Object

declare function foo16(x: E): E;
>foo16 : { (x: Object): Object; (x: E): E; }
>x : E

var r4 = foo16(E.A);
>r4 : E
>foo16(E.A) : Object
>foo16 : { (x: Object): Object; (x: E): E; }
>E.A : E
>E : typeof E
>A : E

declare function foo17(x: {}): {};
>foo17 : { (x: {}): {}; (x: E): E; }
>x : {}

declare function foo17(x: E): E;
>foo17 : { (x: {}): {}; (x: E): E; }
>x : E

var r4 = foo16(E.A);
>r4 : E
>foo16(E.A) : Object
>foo16 : { (x: Object): Object; (x: E): E; }
>E.A : E
>E : typeof E
>A : E

<|MERGE_RESOLUTION|>--- conflicted
+++ resolved
@@ -1,357 +1,350 @@
-=== tests/cases/conformance/types/typeRelationships/assignmentCompatibility/enumAssignabilityInInheritance.ts ===
-// enum is only a subtype of number, no types are subtypes of enum, all of these except the first are errors
-
-
-enum E { A }
->E : E
->A : E.A
-
-interface I0 {
-    [x: string]: E;
->x : string
-
-    foo: E; // identical and subtype, ok
->foo : E
-}
-
-
-declare function foo(x: E): E;
->foo : { (x: E): E; (x: number): number; (x: any): any; }
->x : E
-
-declare function foo(x: number): number;
->foo : { (x: E): E; (x: number): number; (x: any): any; }
->x : number
-
-declare function foo(x: any): any;
->foo : { (x: E): E; (x: number): number; (x: any): any; }
->x : any
-
-var r = foo(E.A); // E
->r : E
->foo(E.A) : E
->foo : { (x: E): E; (x: number): number; (x: any): any; }
->E.A : E
->E : typeof E
->A : E
-
-var r2 = foo(1); // number
->r2 : number
->foo(1) : number
->foo : { (x: E): E; (x: number): number; (x: any): any; }
->1 : 1
-
-var r3 = foo(<any>null); // any
->r3 : any
->foo(<any>null) : any
->foo : { (x: E): E; (x: number): number; (x: any): any; }
-><any>null : any
->null : null
-
-declare function foo2(x: string): string;
->foo2 : { (x: string): string; (x: E): E; }
->x : string
-
-declare function foo2(x: E): E;
->foo2 : { (x: string): string; (x: E): E; }
->x : E
-
-var r4 = foo2(E.A);
->r4 : E
->foo2(E.A) : E
->foo2 : { (x: string): string; (x: E): E; }
->E.A : E
->E : typeof E
->A : E
-
-declare function foo3(x: boolean): boolean;
->foo3 : { (x: boolean): boolean; (x: E): E; }
->x : boolean
-
-declare function foo3(x: E): E;
->foo3 : { (x: boolean): boolean; (x: E): E; }
->x : E
-
-var r4 = foo3(E.A);
->r4 : E
->foo3(E.A) : E
->foo3 : { (x: boolean): boolean; (x: E): E; }
->E.A : E
->E : typeof E
->A : E
-
-declare function foo4(x: Date): Date;
->foo4 : { (x: Date): Date; (x: E): E; }
->x : Date
-
-declare function foo4(x: E): E;
->foo4 : { (x: Date): Date; (x: E): E; }
->x : E
-
-var r4 = foo4(E.A);
->r4 : E
->foo4(E.A) : E
->foo4 : { (x: Date): Date; (x: E): E; }
->E.A : E
->E : typeof E
->A : E
-
-declare function foo5(x: RegExp): RegExp;
-<<<<<<< HEAD
->foo5 : { (x: RegExp<string>): RegExp<string>; (x: E): E; }
->x : RegExp<string>
->RegExp : RegExp<T>
->RegExp : RegExp<T>
-=======
->foo5 : { (x: RegExp): RegExp; (x: E): E; }
->x : RegExp
->>>>>>> b065902a
-
-declare function foo5(x: E): E;
->foo5 : { (x: RegExp<string>): RegExp<string>; (x: E): E; }
->x : E
-
-var r4 = foo5(E.A);
->r4 : E
->foo5(E.A) : E
->foo5 : { (x: RegExp<string>): RegExp<string>; (x: E): E; }
->E.A : E
->E : typeof E
->A : E
-
-declare function foo6(x: { bar: number }): { bar: number };
->foo6 : { (x: { bar: number; }): { bar: number; }; (x: E): E; }
->x : { bar: number; }
->bar : number
->bar : number
-
-declare function foo6(x: E): E;
->foo6 : { (x: { bar: number; }): { bar: number; }; (x: E): E; }
->x : E
-
-var r4 = foo6(E.A);
->r4 : E
->foo6(E.A) : E
->foo6 : { (x: { bar: number; }): { bar: number; }; (x: E): E; }
->E.A : E
->E : typeof E
->A : E
-
-declare function foo7(x: number[]): number[];
->foo7 : { (x: number[]): number[]; (x: E): E; }
->x : number[]
-
-declare function foo7(x: E): E;
->foo7 : { (x: number[]): number[]; (x: E): E; }
->x : E
-
-var r4 = foo7(E.A);
->r4 : E
->foo7(E.A) : E
->foo7 : { (x: number[]): number[]; (x: E): E; }
->E.A : E
->E : typeof E
->A : E
-
-interface I8 { foo: string; }
->foo : string
-
-declare function foo8(x: I8): I8;
->foo8 : { (x: I8): I8; (x: E): E; }
->x : I8
-
-declare function foo8(x: E): E;
->foo8 : { (x: I8): I8; (x: E): E; }
->x : E
-
-var r4 = foo8(E.A);
->r4 : E
->foo8(E.A) : E
->foo8 : { (x: I8): I8; (x: E): E; }
->E.A : E
->E : typeof E
->A : E
-
-class A { foo: number; }
->A : A
->foo : number
-
-declare function foo9(x: A): A;
->foo9 : { (x: A): A; (x: E): E; }
->x : A
-
-declare function foo9(x: E): E;
->foo9 : { (x: A): A; (x: E): E; }
->x : E
-
-var r4 = foo9(E.A);
->r4 : E
->foo9(E.A) : E
->foo9 : { (x: A): A; (x: E): E; }
->E.A : E
->E : typeof E
->A : E
-
-class A2<T> { foo: T; }
->A2 : A2<T>
->foo : T
-
-declare function foo10(x: A2<number>): A2<number>;
->foo10 : { (x: A2<number>): A2<number>; (x: E): E; }
->x : A2<number>
-
-declare function foo10(x: E): E;
->foo10 : { (x: A2<number>): A2<number>; (x: E): E; }
->x : E
-
-var r4 = foo10(E.A);
->r4 : E
->foo10(E.A) : E
->foo10 : { (x: A2<number>): A2<number>; (x: E): E; }
->E.A : E
->E : typeof E
->A : E
-
-declare function foo11(x: (x) => number): (x) => number;
->foo11 : { (x: (x: any) => number): (x: any) => number; (x: E): E; }
->x : (x: any) => number
->x : any
->x : any
-
-declare function foo11(x: E): E;
->foo11 : { (x: (x: any) => number): (x: any) => number; (x: E): E; }
->x : E
-
-var r4 = foo11(E.A);
->r4 : E
->foo11(E.A) : E
->foo11 : { (x: (x: any) => number): (x: any) => number; (x: E): E; }
->E.A : E
->E : typeof E
->A : E
-
-declare function foo12(x: <T>(x: T) => T): <T>(x: T) => T;
->foo12 : { (x: <T>(x: T) => T): <T>(x: T) => T; (x: E): E; }
->x : <T>(x: T) => T
->x : T
->x : T
-
-declare function foo12(x: E): E;
->foo12 : { (x: <T>(x: T) => T): <T>(x: T) => T; (x: E): E; }
->x : E
-
-var r4 = foo12(E.A);
->r4 : E
->foo12(E.A) : E
->foo12 : { (x: <T>(x: T) => T): <T>(x: T) => T; (x: E): E; }
->E.A : E
->E : typeof E
->A : E
-
-enum E2 { A }
->E2 : E2
->A : E2.A
-
-declare function foo13(x: E2): E2;
->foo13 : { (x: E2): E2; (x: E): E; }
->x : E2
-
-declare function foo13(x: E): E;
->foo13 : { (x: E2): E2; (x: E): E; }
->x : E
-
-var r4 = foo13(E.A);
->r4 : E
->foo13(E.A) : E
->foo13 : { (x: E2): E2; (x: E): E; }
->E.A : E
->E : typeof E
->A : E
-
-function f() { }
->f : typeof f
-
-module f {
->f : typeof f
-
-    export var bar = 1;
->bar : number
->1 : 1
-}
-declare function foo14(x: typeof f): typeof f;
->foo14 : { (x: typeof f): typeof f; (x: E): E; }
->x : typeof f
->f : typeof f
->f : typeof f
-
-declare function foo14(x: E): E;
->foo14 : { (x: typeof f): typeof f; (x: E): E; }
->x : E
-
-var r4 = foo14(E.A);
->r4 : E
->foo14(E.A) : E
->foo14 : { (x: typeof f): typeof f; (x: E): E; }
->E.A : E
->E : typeof E
->A : E
-
-class CC { baz: string }
->CC : CC
->baz : string
-
-module CC {
->CC : typeof CC
-
-    export var bar = 1;
->bar : number
->1 : 1
-}
-declare function foo15(x: CC): CC;
->foo15 : { (x: CC): CC; (x: E): E; }
->x : CC
-
-declare function foo15(x: E): E;
->foo15 : { (x: CC): CC; (x: E): E; }
->x : E
-
-var r4 = foo15(E.A);
->r4 : E
->foo15(E.A) : E
->foo15 : { (x: CC): CC; (x: E): E; }
->E.A : E
->E : typeof E
->A : E
-
-declare function foo16(x: Object): Object;
->foo16 : { (x: Object): Object; (x: E): E; }
->x : Object
-
-declare function foo16(x: E): E;
->foo16 : { (x: Object): Object; (x: E): E; }
->x : E
-
-var r4 = foo16(E.A);
->r4 : E
->foo16(E.A) : Object
->foo16 : { (x: Object): Object; (x: E): E; }
->E.A : E
->E : typeof E
->A : E
-
-declare function foo17(x: {}): {};
->foo17 : { (x: {}): {}; (x: E): E; }
->x : {}
-
-declare function foo17(x: E): E;
->foo17 : { (x: {}): {}; (x: E): E; }
->x : E
-
-var r4 = foo16(E.A);
->r4 : E
->foo16(E.A) : Object
->foo16 : { (x: Object): Object; (x: E): E; }
->E.A : E
->E : typeof E
->A : E
-
+=== tests/cases/conformance/types/typeRelationships/assignmentCompatibility/enumAssignabilityInInheritance.ts ===
+// enum is only a subtype of number, no types are subtypes of enum, all of these except the first are errors
+
+
+enum E { A }
+>E : E
+>A : E.A
+
+interface I0 {
+    [x: string]: E;
+>x : string
+
+    foo: E; // identical and subtype, ok
+>foo : E
+}
+
+
+declare function foo(x: E): E;
+>foo : { (x: E): E; (x: number): number; (x: any): any; }
+>x : E
+
+declare function foo(x: number): number;
+>foo : { (x: E): E; (x: number): number; (x: any): any; }
+>x : number
+
+declare function foo(x: any): any;
+>foo : { (x: E): E; (x: number): number; (x: any): any; }
+>x : any
+
+var r = foo(E.A); // E
+>r : E
+>foo(E.A) : E
+>foo : { (x: E): E; (x: number): number; (x: any): any; }
+>E.A : E
+>E : typeof E
+>A : E
+
+var r2 = foo(1); // number
+>r2 : number
+>foo(1) : number
+>foo : { (x: E): E; (x: number): number; (x: any): any; }
+>1 : 1
+
+var r3 = foo(<any>null); // any
+>r3 : any
+>foo(<any>null) : any
+>foo : { (x: E): E; (x: number): number; (x: any): any; }
+><any>null : any
+>null : null
+
+declare function foo2(x: string): string;
+>foo2 : { (x: string): string; (x: E): E; }
+>x : string
+
+declare function foo2(x: E): E;
+>foo2 : { (x: string): string; (x: E): E; }
+>x : E
+
+var r4 = foo2(E.A);
+>r4 : E
+>foo2(E.A) : E
+>foo2 : { (x: string): string; (x: E): E; }
+>E.A : E
+>E : typeof E
+>A : E
+
+declare function foo3(x: boolean): boolean;
+>foo3 : { (x: boolean): boolean; (x: E): E; }
+>x : boolean
+
+declare function foo3(x: E): E;
+>foo3 : { (x: boolean): boolean; (x: E): E; }
+>x : E
+
+var r4 = foo3(E.A);
+>r4 : E
+>foo3(E.A) : E
+>foo3 : { (x: boolean): boolean; (x: E): E; }
+>E.A : E
+>E : typeof E
+>A : E
+
+declare function foo4(x: Date): Date;
+>foo4 : { (x: Date): Date; (x: E): E; }
+>x : Date
+
+declare function foo4(x: E): E;
+>foo4 : { (x: Date): Date; (x: E): E; }
+>x : E
+
+var r4 = foo4(E.A);
+>r4 : E
+>foo4(E.A) : E
+>foo4 : { (x: Date): Date; (x: E): E; }
+>E.A : E
+>E : typeof E
+>A : E
+
+declare function foo5(x: RegExp): RegExp;
+>foo5 : { (x: RegExp<string>): RegExp<string>; (x: E): E; }
+>x : RegExp<string>
+
+declare function foo5(x: E): E;
+>foo5 : { (x: RegExp<string>): RegExp<string>; (x: E): E; }
+>x : E
+
+var r4 = foo5(E.A);
+>r4 : E
+>foo5(E.A) : E
+>foo5 : { (x: RegExp<string>): RegExp<string>; (x: E): E; }
+>E.A : E
+>E : typeof E
+>A : E
+
+declare function foo6(x: { bar: number }): { bar: number };
+>foo6 : { (x: { bar: number; }): { bar: number; }; (x: E): E; }
+>x : { bar: number; }
+>bar : number
+>bar : number
+
+declare function foo6(x: E): E;
+>foo6 : { (x: { bar: number; }): { bar: number; }; (x: E): E; }
+>x : E
+
+var r4 = foo6(E.A);
+>r4 : E
+>foo6(E.A) : E
+>foo6 : { (x: { bar: number; }): { bar: number; }; (x: E): E; }
+>E.A : E
+>E : typeof E
+>A : E
+
+declare function foo7(x: number[]): number[];
+>foo7 : { (x: number[]): number[]; (x: E): E; }
+>x : number[]
+
+declare function foo7(x: E): E;
+>foo7 : { (x: number[]): number[]; (x: E): E; }
+>x : E
+
+var r4 = foo7(E.A);
+>r4 : E
+>foo7(E.A) : E
+>foo7 : { (x: number[]): number[]; (x: E): E; }
+>E.A : E
+>E : typeof E
+>A : E
+
+interface I8 { foo: string; }
+>foo : string
+
+declare function foo8(x: I8): I8;
+>foo8 : { (x: I8): I8; (x: E): E; }
+>x : I8
+
+declare function foo8(x: E): E;
+>foo8 : { (x: I8): I8; (x: E): E; }
+>x : E
+
+var r4 = foo8(E.A);
+>r4 : E
+>foo8(E.A) : E
+>foo8 : { (x: I8): I8; (x: E): E; }
+>E.A : E
+>E : typeof E
+>A : E
+
+class A { foo: number; }
+>A : A
+>foo : number
+
+declare function foo9(x: A): A;
+>foo9 : { (x: A): A; (x: E): E; }
+>x : A
+
+declare function foo9(x: E): E;
+>foo9 : { (x: A): A; (x: E): E; }
+>x : E
+
+var r4 = foo9(E.A);
+>r4 : E
+>foo9(E.A) : E
+>foo9 : { (x: A): A; (x: E): E; }
+>E.A : E
+>E : typeof E
+>A : E
+
+class A2<T> { foo: T; }
+>A2 : A2<T>
+>foo : T
+
+declare function foo10(x: A2<number>): A2<number>;
+>foo10 : { (x: A2<number>): A2<number>; (x: E): E; }
+>x : A2<number>
+
+declare function foo10(x: E): E;
+>foo10 : { (x: A2<number>): A2<number>; (x: E): E; }
+>x : E
+
+var r4 = foo10(E.A);
+>r4 : E
+>foo10(E.A) : E
+>foo10 : { (x: A2<number>): A2<number>; (x: E): E; }
+>E.A : E
+>E : typeof E
+>A : E
+
+declare function foo11(x: (x) => number): (x) => number;
+>foo11 : { (x: (x: any) => number): (x: any) => number; (x: E): E; }
+>x : (x: any) => number
+>x : any
+>x : any
+
+declare function foo11(x: E): E;
+>foo11 : { (x: (x: any) => number): (x: any) => number; (x: E): E; }
+>x : E
+
+var r4 = foo11(E.A);
+>r4 : E
+>foo11(E.A) : E
+>foo11 : { (x: (x: any) => number): (x: any) => number; (x: E): E; }
+>E.A : E
+>E : typeof E
+>A : E
+
+declare function foo12(x: <T>(x: T) => T): <T>(x: T) => T;
+>foo12 : { (x: <T>(x: T) => T): <T>(x: T) => T; (x: E): E; }
+>x : <T>(x: T) => T
+>x : T
+>x : T
+
+declare function foo12(x: E): E;
+>foo12 : { (x: <T>(x: T) => T): <T>(x: T) => T; (x: E): E; }
+>x : E
+
+var r4 = foo12(E.A);
+>r4 : E
+>foo12(E.A) : E
+>foo12 : { (x: <T>(x: T) => T): <T>(x: T) => T; (x: E): E; }
+>E.A : E
+>E : typeof E
+>A : E
+
+enum E2 { A }
+>E2 : E2
+>A : E2.A
+
+declare function foo13(x: E2): E2;
+>foo13 : { (x: E2): E2; (x: E): E; }
+>x : E2
+
+declare function foo13(x: E): E;
+>foo13 : { (x: E2): E2; (x: E): E; }
+>x : E
+
+var r4 = foo13(E.A);
+>r4 : E
+>foo13(E.A) : E
+>foo13 : { (x: E2): E2; (x: E): E; }
+>E.A : E
+>E : typeof E
+>A : E
+
+function f() { }
+>f : typeof f
+
+module f {
+>f : typeof f
+
+    export var bar = 1;
+>bar : number
+>1 : 1
+}
+declare function foo14(x: typeof f): typeof f;
+>foo14 : { (x: typeof f): typeof f; (x: E): E; }
+>x : typeof f
+>f : typeof f
+>f : typeof f
+
+declare function foo14(x: E): E;
+>foo14 : { (x: typeof f): typeof f; (x: E): E; }
+>x : E
+
+var r4 = foo14(E.A);
+>r4 : E
+>foo14(E.A) : E
+>foo14 : { (x: typeof f): typeof f; (x: E): E; }
+>E.A : E
+>E : typeof E
+>A : E
+
+class CC { baz: string }
+>CC : CC
+>baz : string
+
+module CC {
+>CC : typeof CC
+
+    export var bar = 1;
+>bar : number
+>1 : 1
+}
+declare function foo15(x: CC): CC;
+>foo15 : { (x: CC): CC; (x: E): E; }
+>x : CC
+
+declare function foo15(x: E): E;
+>foo15 : { (x: CC): CC; (x: E): E; }
+>x : E
+
+var r4 = foo15(E.A);
+>r4 : E
+>foo15(E.A) : E
+>foo15 : { (x: CC): CC; (x: E): E; }
+>E.A : E
+>E : typeof E
+>A : E
+
+declare function foo16(x: Object): Object;
+>foo16 : { (x: Object): Object; (x: E): E; }
+>x : Object
+
+declare function foo16(x: E): E;
+>foo16 : { (x: Object): Object; (x: E): E; }
+>x : E
+
+var r4 = foo16(E.A);
+>r4 : E
+>foo16(E.A) : Object
+>foo16 : { (x: Object): Object; (x: E): E; }
+>E.A : E
+>E : typeof E
+>A : E
+
+declare function foo17(x: {}): {};
+>foo17 : { (x: {}): {}; (x: E): E; }
+>x : {}
+
+declare function foo17(x: E): E;
+>foo17 : { (x: {}): {}; (x: E): E; }
+>x : E
+
+var r4 = foo16(E.A);
+>r4 : E
+>foo16(E.A) : Object
+>foo16 : { (x: Object): Object; (x: E): E; }
+>E.A : E
+>E : typeof E
+>A : E
+