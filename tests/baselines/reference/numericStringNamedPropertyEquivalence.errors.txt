--- conflicted
+++ resolved
@@ -1,55 +1,47 @@
-tests/cases/conformance/types/objectTypeLiteral/propertySignatures/numericStringNamedPropertyEquivalence.ts(6,5): error TS2300: Duplicate identifier '1.0'.
-tests/cases/conformance/types/objectTypeLiteral/propertySignatures/numericStringNamedPropertyEquivalence.ts(10,5): error TS2300: Duplicate identifier '1'.
-tests/cases/conformance/types/objectTypeLiteral/propertySignatures/numericStringNamedPropertyEquivalence.ts(12,5): error TS2300: Duplicate identifier '1'.
-tests/cases/conformance/types/objectTypeLiteral/propertySignatures/numericStringNamedPropertyEquivalence.ts(16,5): error TS2300: Duplicate identifier '1'.
-tests/cases/conformance/types/objectTypeLiteral/propertySignatures/numericStringNamedPropertyEquivalence.ts(17,5): error TS2300: Duplicate identifier '1'.
-<<<<<<< HEAD
-tests/cases/conformance/types/objectTypeLiteral/propertySignatures/numericStringNamedPropertyEquivalence.ts(17,5): error TS2715: Subsequent property declarations must have the same type.  Property '1.0' must be of type 'number', but here has type 'string'.
-=======
-tests/cases/conformance/types/objectTypeLiteral/propertySignatures/numericStringNamedPropertyEquivalence.ts(17,5): error TS2403: Subsequent variable declarations must have the same type.  Variable '1.0' has type 'number' at tests/cases/conformance/types/objectTypeLiteral/propertySignatures/numericStringNamedPropertyEquivalence.ts 15:4, but here has type 'string'.
->>>>>>> ceba5075
-tests/cases/conformance/types/objectTypeLiteral/propertySignatures/numericStringNamedPropertyEquivalence.ts(22,5): error TS2300: Duplicate identifier '0'.
-
-
-==== tests/cases/conformance/types/objectTypeLiteral/propertySignatures/numericStringNamedPropertyEquivalence.ts (7 errors) ====
-    // Each of these types has an error in it. 
-    // String named and numeric named properties conflict if they would be equivalent after ToNumber on the property name.
-    class C {
-        "1": number;
-        "1.0": number; // not a duplicate
-        1.0: number;
-        ~~~
-!!! error TS2300: Duplicate identifier '1.0'.
-    }
-    
-    interface I {
-        "1": number;
-        ~~~
-!!! error TS2300: Duplicate identifier '1'.
-        "1.": number; // not a duplicate
-        1: number;
-        ~
-!!! error TS2300: Duplicate identifier '1'.
-    }
-    
-    var a: {
-        "1": number;
-        ~~~
-!!! error TS2300: Duplicate identifier '1'.
-        1.0: string;
-        ~~~
-!!! error TS2300: Duplicate identifier '1'.
-        ~~~
-<<<<<<< HEAD
-!!! error TS2715: Subsequent property declarations must have the same type.  Property '1.0' must be of type 'number', but here has type 'string'.
-=======
-!!! error TS2403: Subsequent variable declarations must have the same type.  Variable '1.0' has type 'number' at tests/cases/conformance/types/objectTypeLiteral/propertySignatures/numericStringNamedPropertyEquivalence.ts 15:4, but here has type 'string'.
->>>>>>> ceba5075
-    }
-    
-    var b = {
-        "0": '',
-        0: ''
-        ~
-!!! error TS2300: Duplicate identifier '0'.
+tests/cases/conformance/types/objectTypeLiteral/propertySignatures/numericStringNamedPropertyEquivalence.ts(6,5): error TS2300: Duplicate identifier '1.0'.
+tests/cases/conformance/types/objectTypeLiteral/propertySignatures/numericStringNamedPropertyEquivalence.ts(10,5): error TS2300: Duplicate identifier '1'.
+tests/cases/conformance/types/objectTypeLiteral/propertySignatures/numericStringNamedPropertyEquivalence.ts(12,5): error TS2300: Duplicate identifier '1'.
+tests/cases/conformance/types/objectTypeLiteral/propertySignatures/numericStringNamedPropertyEquivalence.ts(16,5): error TS2300: Duplicate identifier '1'.
+tests/cases/conformance/types/objectTypeLiteral/propertySignatures/numericStringNamedPropertyEquivalence.ts(17,5): error TS2300: Duplicate identifier '1'.
+tests/cases/conformance/types/objectTypeLiteral/propertySignatures/numericStringNamedPropertyEquivalence.ts(17,5): error TS2717: Subsequent property declarations must have the same type.  Property '1.0' has type 'number' at tests/cases/conformance/types/objectTypeLiteral/propertySignatures/numericStringNamedPropertyEquivalence.ts 15:4, but here has type 'string'.
+tests/cases/conformance/types/objectTypeLiteral/propertySignatures/numericStringNamedPropertyEquivalence.ts(22,5): error TS2300: Duplicate identifier '0'.
+
+
+==== tests/cases/conformance/types/objectTypeLiteral/propertySignatures/numericStringNamedPropertyEquivalence.ts (7 errors) ====
+    // Each of these types has an error in it. 
+    // String named and numeric named properties conflict if they would be equivalent after ToNumber on the property name.
+    class C {
+        "1": number;
+        "1.0": number; // not a duplicate
+        1.0: number;
+        ~~~
+!!! error TS2300: Duplicate identifier '1.0'.
+    }
+    
+    interface I {
+        "1": number;
+        ~~~
+!!! error TS2300: Duplicate identifier '1'.
+        "1.": number; // not a duplicate
+        1: number;
+        ~
+!!! error TS2300: Duplicate identifier '1'.
+    }
+    
+    var a: {
+        "1": number;
+        ~~~
+!!! error TS2300: Duplicate identifier '1'.
+        1.0: string;
+        ~~~
+!!! error TS2300: Duplicate identifier '1'.
+        ~~~
+!!! error TS2717: Subsequent property declarations must have the same type.  Property '1.0' has type 'number' at tests/cases/conformance/types/objectTypeLiteral/propertySignatures/numericStringNamedPropertyEquivalence.ts 15:4, but here has type 'string'.
+    }
+    
+    var b = {
+        "0": '',
+        0: ''
+        ~
+!!! error TS2300: Duplicate identifier '0'.
     }