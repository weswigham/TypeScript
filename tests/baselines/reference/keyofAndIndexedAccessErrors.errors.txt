tests/cases/conformance/types/keyof/keyofAndIndexedAccessErrors.ts(10,18): error TS2304: Cannot find name 'K0'.
tests/cases/conformance/types/keyof/keyofAndIndexedAccessErrors.ts(20,18): error TS2339: Property 'foo' does not exist on type 'Shape'.
tests/cases/conformance/types/keyof/keyofAndIndexedAccessErrors.ts(21,18): error TS2339: Property 'foo' does not exist on type 'Shape'.
tests/cases/conformance/types/keyof/keyofAndIndexedAccessErrors.ts(22,18): error TS2538: Type 'any' cannot be used as an index type.
tests/cases/conformance/types/keyof/keyofAndIndexedAccessErrors.ts(23,18): error TS2537: Type 'Shape' has no matching index signature for type 'string'.
tests/cases/conformance/types/keyof/keyofAndIndexedAccessErrors.ts(24,18): error TS2537: Type 'Shape' has no matching index signature for type 'number'.
tests/cases/conformance/types/keyof/keyofAndIndexedAccessErrors.ts(25,18): error TS2538: Type 'boolean' cannot be used as an index type.
tests/cases/conformance/types/keyof/keyofAndIndexedAccessErrors.ts(26,18): error TS2538: Type 'void' cannot be used as an index type.
tests/cases/conformance/types/keyof/keyofAndIndexedAccessErrors.ts(27,18): error TS2538: Type 'undefined' cannot be used as an index type.
tests/cases/conformance/types/keyof/keyofAndIndexedAccessErrors.ts(28,18): error TS2538: Type '{ x: string; }' cannot be used as an index type.
tests/cases/conformance/types/keyof/keyofAndIndexedAccessErrors.ts(29,18): error TS2537: Type 'Shape' has no matching index signature for type 'number'.
tests/cases/conformance/types/keyof/keyofAndIndexedAccessErrors.ts(29,18): error TS2537: Type 'Shape' has no matching index signature for type 'string'.
tests/cases/conformance/types/keyof/keyofAndIndexedAccessErrors.ts(31,18): error TS2537: Type 'Shape' has no matching index signature for type 'string'.
tests/cases/conformance/types/keyof/keyofAndIndexedAccessErrors.ts(31,18): error TS2538: Type 'false' cannot be used as an index type.
tests/cases/conformance/types/keyof/keyofAndIndexedAccessErrors.ts(31,18): error TS2538: Type 'true' cannot be used as an index type.
tests/cases/conformance/types/keyof/keyofAndIndexedAccessErrors.ts(35,21): error TS2537: Type 'string[]' has no matching index signature for type 'string'.
tests/cases/conformance/types/keyof/keyofAndIndexedAccessErrors.ts(36,21): error TS2538: Type 'boolean' cannot be used as an index type.
tests/cases/conformance/types/keyof/keyofAndIndexedAccessErrors.ts(41,31): error TS2538: Type 'boolean' cannot be used as an index type.
tests/cases/conformance/types/keyof/keyofAndIndexedAccessErrors.ts(46,16): error TS2538: Type 'boolean' cannot be used as an index type.
tests/cases/conformance/types/keyof/keyofAndIndexedAccessErrors.ts(63,33): error TS2345: Argument of type '"size"' is not assignable to parameter of type '"name" | "width" | "height" | "visible"'.
tests/cases/conformance/types/keyof/keyofAndIndexedAccessErrors.ts(64,33): error TS2345: Argument of type '"name" | "size"' is not assignable to parameter of type '"name" | "width" | "height" | "visible"'.
  Type '"size"' is not assignable to type '"name" | "width" | "height" | "visible"'.
tests/cases/conformance/types/keyof/keyofAndIndexedAccessErrors.ts(66,24): error TS2345: Argument of type '"size"' is not assignable to parameter of type '"name" | "width" | "height" | "visible"'.
tests/cases/conformance/types/keyof/keyofAndIndexedAccessErrors.ts(67,24): error TS2345: Argument of type '"name" | "size"' is not assignable to parameter of type '"name" | "width" | "height" | "visible"'.
  Type '"size"' is not assignable to type '"name" | "width" | "height" | "visible"'.
tests/cases/conformance/types/keyof/keyofAndIndexedAccessErrors.ts(73,5): error TS2536: Type 'keyof T | keyof U' cannot be used to index type 'T | U'.
tests/cases/conformance/types/keyof/keyofAndIndexedAccessErrors.ts(74,5): error TS2536: Type 'keyof T | keyof U' cannot be used to index type 'T | U'.
tests/cases/conformance/types/keyof/keyofAndIndexedAccessErrors.ts(82,5): error TS2322: Type 'keyof T | keyof U' is not assignable to type 'keyof T & keyof U'.
  Type 'keyof T' is not assignable to type 'keyof T & keyof U'.
    Type 'string | number | symbol' is not assignable to type 'keyof T & keyof U'.
      Type 'string' is not assignable to type 'keyof T & keyof U'.
        Type 'string' is not assignable to type 'keyof T'.
          Type 'keyof T' is not assignable to type 'keyof U'.
            Type 'string | number | symbol' is not assignable to type 'keyof U'.
              Type 'string' is not assignable to type 'keyof U'.
tests/cases/conformance/types/keyof/keyofAndIndexedAccessErrors.ts(83,5): error TS2322: Type 'keyof T | keyof U' is not assignable to type 'keyof T & keyof U'.
  Type 'keyof T' is not assignable to type 'keyof T & keyof U'.
    Type 'keyof T' is not assignable to type 'keyof U'.
tests/cases/conformance/types/keyof/keyofAndIndexedAccessErrors.ts(86,5): error TS2322: Type 'keyof T | keyof U' is not assignable to type 'keyof T & keyof U'.
  Type 'keyof T' is not assignable to type 'keyof T & keyof U'.
    Type 'keyof T' is not assignable to type 'keyof U'.
tests/cases/conformance/types/keyof/keyofAndIndexedAccessErrors.ts(87,5): error TS2322: Type 'keyof T | keyof U' is not assignable to type 'keyof T & keyof U'.
  Type 'keyof T' is not assignable to type 'keyof T & keyof U'.
    Type 'keyof T' is not assignable to type 'keyof U'.
tests/cases/conformance/types/keyof/keyofAndIndexedAccessErrors.ts(103,9): error TS2322: Type 'Extract<keyof T, string>' is not assignable to type 'K'.
  'Extract<keyof T, string>' is assignable to the constraint of type 'K', but 'K' could be instantiated with a different subtype of constraint 'string'.
    Type 'string & keyof T' is not assignable to type 'K'.
      'string & keyof T' is assignable to the constraint of type 'K', but 'K' could be instantiated with a different subtype of constraint 'string'.
        Type 'string' is not assignable to type 'K'.
          'string' is assignable to the constraint of type 'K', but 'K' could be instantiated with a different subtype of constraint 'string'.
tests/cases/conformance/types/keyof/keyofAndIndexedAccessErrors.ts(105,9): error TS2322: Type 'T[Extract<keyof T, string>]' is not assignable to type 'T[K]'.
  Type 'Extract<keyof T, string>' is not assignable to type 'K'.
    'Extract<keyof T, string>' is assignable to the constraint of type 'K', but 'K' could be instantiated with a different subtype of constraint 'string'.
tests/cases/conformance/types/keyof/keyofAndIndexedAccessErrors.ts(108,5): error TS2322: Type 'T[K]' is not assignable to type 'U[K]'.
  Type 'T' is not assignable to type 'U'.
<<<<<<< HEAD
tests/cases/conformance/types/keyof/keyofAndIndexedAccessErrors.ts(111,5): error TS2322: Type 'T[J]' is not assignable to type 'U[J]'.
  Type 'T' is not assignable to type 'U'.
=======
    'U' could be instantiated with an arbitrary type which could be unrelated to 'T'.
tests/cases/conformance/types/keyof/keyofAndIndexedAccessErrors.ts(111,5): error TS2322: Type 'T[J]' is not assignable to type 'U[J]'.
  Type 'T' is not assignable to type 'U'.
    'U' could be instantiated with an arbitrary type which could be unrelated to 'T'.
>>>>>>> d1f87d18
tests/cases/conformance/types/keyof/keyofAndIndexedAccessErrors.ts(114,5): error TS2322: Type 'T[K]' is not assignable to type 'T[J]'.
  Type 'K' is not assignable to type 'J'.
    'K' is assignable to the constraint of type 'J', but 'J' could be instantiated with a different subtype of constraint 'string'.
      Type 'Extract<keyof T, string>' is not assignable to type 'J'.
        'Extract<keyof T, string>' is assignable to the constraint of type 'J', but 'J' could be instantiated with a different subtype of constraint 'string'.
          Type 'string & keyof T' is not assignable to type 'J'.
            'string & keyof T' is assignable to the constraint of type 'J', but 'J' could be instantiated with a different subtype of constraint 'string'.
              Type 'string' is not assignable to type 'J'.
                'string' is assignable to the constraint of type 'J', but 'J' could be instantiated with a different subtype of constraint 'string'.
tests/cases/conformance/types/keyof/keyofAndIndexedAccessErrors.ts(117,5): error TS2322: Type 'T[K]' is not assignable to type 'U[J]'.
  Type 'T' is not assignable to type 'U'.
<<<<<<< HEAD
tests/cases/conformance/types/keyof/keyofAndIndexedAccessErrors.ts(122,5): error TS2322: Type '42' is not assignable to type 'keyof T'.
tests/cases/conformance/types/keyof/keyofAndIndexedAccessErrors.ts(123,5): error TS2322: Type '"hello"' is not assignable to type 'keyof T'.
tests/cases/conformance/types/keyof/keyofAndIndexedAccessErrors.ts(140,5): error TS2322: Type '42' is not assignable to type 'T[K]'.
tests/cases/conformance/types/keyof/keyofAndIndexedAccessErrors.ts(141,5): error TS2322: Type '"hello"' is not assignable to type 'T[K]'.
=======
    'U' could be instantiated with an arbitrary type which could be unrelated to 'T'.
tests/cases/conformance/types/keyof/keyofAndIndexedAccessErrors.ts(122,5): error TS2322: Type 'number' is not assignable to type 'keyof T'.
tests/cases/conformance/types/keyof/keyofAndIndexedAccessErrors.ts(123,5): error TS2322: Type 'string' is not assignable to type 'keyof T'.
tests/cases/conformance/types/keyof/keyofAndIndexedAccessErrors.ts(140,5): error TS2322: Type 'number' is not assignable to type 'T[K]'.
tests/cases/conformance/types/keyof/keyofAndIndexedAccessErrors.ts(141,5): error TS2322: Type 'string' is not assignable to type 'T[K]'.
>>>>>>> d1f87d18
tests/cases/conformance/types/keyof/keyofAndIndexedAccessErrors.ts(142,5): error TS2322: Type 'number[]' is not assignable to type 'T[K]'.


==== tests/cases/conformance/types/keyof/keyofAndIndexedAccessErrors.ts (40 errors) ====
    class Shape {
        name: string;
        width: number;
        height: number;
        visible: boolean;
    }
    
    type Dictionary<T> = { [x: string]: T };
    
    type T00 = keyof K0;  // Error
                     ~~
!!! error TS2304: Cannot find name 'K0'.
    
    type T01 = keyof Object;
    type T02 = keyof keyof Object;
    type T03 = keyof keyof keyof Object;
    type T04 = keyof keyof keyof keyof Object;
    type T05 = keyof keyof keyof keyof keyof Object;
    type T06 = keyof keyof keyof keyof keyof keyof Object;
    
    type T10 = Shape["name"];
    type T11 = Shape["foo"];  // Error
                     ~~~~~
!!! error TS2339: Property 'foo' does not exist on type 'Shape'.
    type T12 = Shape["name" | "foo"];  // Error
                     ~~~~~~~~~~~~~~
!!! error TS2339: Property 'foo' does not exist on type 'Shape'.
    type T13 = Shape[any];  // Error
                     ~~~
!!! error TS2538: Type 'any' cannot be used as an index type.
    type T14 = Shape[string];  // Error
                     ~~~~~~
!!! error TS2537: Type 'Shape' has no matching index signature for type 'string'.
    type T15 = Shape[number];  // Error
                     ~~~~~~
!!! error TS2537: Type 'Shape' has no matching index signature for type 'number'.
    type T16 = Shape[boolean];  // Error
                     ~~~~~~~
!!! error TS2538: Type 'boolean' cannot be used as an index type.
    type T17 = Shape[void];  // Error
                     ~~~~
!!! error TS2538: Type 'void' cannot be used as an index type.
    type T18 = Shape[undefined];  // Error
                     ~~~~~~~~~
!!! error TS2538: Type 'undefined' cannot be used as an index type.
    type T19 = Shape[{ x: string }];  // Error
                     ~~~~~~~~~~~~~
!!! error TS2538: Type '{ x: string; }' cannot be used as an index type.
    type T20 = Shape[string | number];  // Error
                     ~~~~~~~~~~~~~~~
!!! error TS2537: Type 'Shape' has no matching index signature for type 'number'.
                     ~~~~~~~~~~~~~~~
!!! error TS2537: Type 'Shape' has no matching index signature for type 'string'.
    type T21 = Shape[string & number];
    type T22 = Shape[string | boolean];  // Error
                     ~~~~~~~~~~~~~~~~
!!! error TS2537: Type 'Shape' has no matching index signature for type 'string'.
                     ~~~~~~~~~~~~~~~~
!!! error TS2538: Type 'false' cannot be used as an index type.
                     ~~~~~~~~~~~~~~~~
!!! error TS2538: Type 'true' cannot be used as an index type.
    
    type T30 = string[]["length"];
    type T31 = string[][number];
    type T32 = string[][string];  // Error
                        ~~~~~~
!!! error TS2537: Type 'string[]' has no matching index signature for type 'string'.
    type T33 = string[][boolean];  // Error
                        ~~~~~~~
!!! error TS2538: Type 'boolean' cannot be used as an index type.
    
    type T40 = Dictionary<string>[any];
    type T41 = Dictionary<string>[number];
    type T42 = Dictionary<string>[string];
    type T43 = Dictionary<string>[boolean];  // Error
                                  ~~~~~~~
!!! error TS2538: Type 'boolean' cannot be used as an index type.
    
    type T50 = any[any];
    type T51 = any[number];
    type T52 = any[string];
    type T53 = any[boolean];  // Error
                   ~~~~~~~
!!! error TS2538: Type 'boolean' cannot be used as an index type.
    
    type T60 = {}["toString"];
    type T61 = []["toString"];
    
    declare let cond: boolean;
    
    function getProperty<T, K extends keyof T>(obj: T, key: K) {
        return obj[key];
    }
    
    function setProperty<T, K extends keyof T>(obj: T, key: K, value: T[K]) {
        obj[key] = value;
    }
    
    function f10(shape: Shape) {
        let x1 = getProperty(shape, "name");
        let x2 = getProperty(shape, "size");  // Error
                                    ~~~~~~
!!! error TS2345: Argument of type '"size"' is not assignable to parameter of type '"name" | "width" | "height" | "visible"'.
        let x3 = getProperty(shape, cond ? "name" : "size");  // Error
                                    ~~~~~~~~~~~~~~~~~~~~~~
!!! error TS2345: Argument of type '"name" | "size"' is not assignable to parameter of type '"name" | "width" | "height" | "visible"'.
!!! error TS2345:   Type '"size"' is not assignable to type '"name" | "width" | "height" | "visible"'.
        setProperty(shape, "name", "rectangle");
        setProperty(shape, "size", 10);  // Error
                           ~~~~~~
!!! error TS2345: Argument of type '"size"' is not assignable to parameter of type '"name" | "width" | "height" | "visible"'.
        setProperty(shape, cond ? "name" : "size", 10);  // Error
                           ~~~~~~~~~~~~~~~~~~~~~~
!!! error TS2345: Argument of type '"name" | "size"' is not assignable to parameter of type '"name" | "width" | "height" | "visible"'.
!!! error TS2345:   Type '"size"' is not assignable to type '"name" | "width" | "height" | "visible"'.
    }
    
    function f20<T, U>(x: T | U, y: T & U, k1: keyof (T | U), k2: keyof T & keyof U, k3: keyof (T & U), k4: keyof T | keyof U) {
        x[k1];
        x[k2];
        x[k3];  // Error
        ~~~~~
!!! error TS2536: Type 'keyof T | keyof U' cannot be used to index type 'T | U'.
        x[k4];  // Error
        ~~~~~
!!! error TS2536: Type 'keyof T | keyof U' cannot be used to index type 'T | U'.
    
        y[k1];
        y[k2];
        y[k3];
        y[k4];
    
        k1 = k2;
        k1 = k3;  // Error
        ~~
!!! error TS2322: Type 'keyof T | keyof U' is not assignable to type 'keyof T & keyof U'.
!!! error TS2322:   Type 'keyof T' is not assignable to type 'keyof T & keyof U'.
!!! error TS2322:     Type 'string | number | symbol' is not assignable to type 'keyof T & keyof U'.
!!! error TS2322:       Type 'string' is not assignable to type 'keyof T & keyof U'.
!!! error TS2322:         Type 'string' is not assignable to type 'keyof T'.
!!! error TS2322:           Type 'keyof T' is not assignable to type 'keyof U'.
!!! error TS2322:             Type 'string | number | symbol' is not assignable to type 'keyof U'.
!!! error TS2322:               Type 'string' is not assignable to type 'keyof U'.
        k1 = k4;  // Error
        ~~
!!! error TS2322: Type 'keyof T | keyof U' is not assignable to type 'keyof T & keyof U'.
!!! error TS2322:   Type 'keyof T' is not assignable to type 'keyof T & keyof U'.
!!! error TS2322:     Type 'keyof T' is not assignable to type 'keyof U'.
    
        k2 = k1;
        k2 = k3;  // Error
        ~~
!!! error TS2322: Type 'keyof T | keyof U' is not assignable to type 'keyof T & keyof U'.
!!! error TS2322:   Type 'keyof T' is not assignable to type 'keyof T & keyof U'.
!!! error TS2322:     Type 'keyof T' is not assignable to type 'keyof U'.
        k2 = k4;  // Error
        ~~
!!! error TS2322: Type 'keyof T | keyof U' is not assignable to type 'keyof T & keyof U'.
!!! error TS2322:   Type 'keyof T' is not assignable to type 'keyof T & keyof U'.
!!! error TS2322:     Type 'keyof T' is not assignable to type 'keyof U'.
    
        k3 = k1;
        k3 = k2;
        k3 = k4;
    
        k4 = k1;
        k4 = k2;
        k4 = k3;
    }
    
    // Repro from #17166
    function f3<T, K extends Extract<keyof T, string>, U extends T, J extends K>(
        t: T, k: K, tk: T[K], u: U, j: J, uk: U[K], tj: T[J], uj: U[J]): void {
        for (let key in t) {
            key = k // ok, K ==> keyof T
            k = key // error, keyof T =/=> K
            ~
!!! error TS2322: Type 'Extract<keyof T, string>' is not assignable to type 'K'.
!!! error TS2322:   'Extract<keyof T, string>' is assignable to the constraint of type 'K', but 'K' could be instantiated with a different subtype of constraint 'string'.
!!! error TS2322:     Type 'string & keyof T' is not assignable to type 'K'.
!!! error TS2322:       'string & keyof T' is assignable to the constraint of type 'K', but 'K' could be instantiated with a different subtype of constraint 'string'.
!!! error TS2322:         Type 'string' is not assignable to type 'K'.
!!! error TS2322:           'string' is assignable to the constraint of type 'K', but 'K' could be instantiated with a different subtype of constraint 'string'.
            t[key] = tk; // ok, T[K] ==> T[keyof T]
            tk = t[key]; // error, T[keyof T] =/=> T[K]
            ~~
!!! error TS2322: Type 'T[Extract<keyof T, string>]' is not assignable to type 'T[K]'.
!!! error TS2322:   Type 'Extract<keyof T, string>' is not assignable to type 'K'.
!!! error TS2322:     'Extract<keyof T, string>' is assignable to the constraint of type 'K', but 'K' could be instantiated with a different subtype of constraint 'string'.
        }
        tk = uk;
        uk = tk; // error
        ~~
!!! error TS2322: Type 'T[K]' is not assignable to type 'U[K]'.
!!! error TS2322:   Type 'T' is not assignable to type 'U'.
<<<<<<< HEAD
=======
!!! error TS2322:     'U' could be instantiated with an arbitrary type which could be unrelated to 'T'.
>>>>>>> d1f87d18
    
        tj = uj;
        uj = tj; // error
        ~~
!!! error TS2322: Type 'T[J]' is not assignable to type 'U[J]'.
!!! error TS2322:   Type 'T' is not assignable to type 'U'.
<<<<<<< HEAD
=======
!!! error TS2322:     'U' could be instantiated with an arbitrary type which could be unrelated to 'T'.
>>>>>>> d1f87d18
    
        tk = tj;
        tj = tk; // error
        ~~
!!! error TS2322: Type 'T[K]' is not assignable to type 'T[J]'.
!!! error TS2322:   Type 'K' is not assignable to type 'J'.
!!! error TS2322:     'K' is assignable to the constraint of type 'J', but 'J' could be instantiated with a different subtype of constraint 'string'.
!!! error TS2322:       Type 'Extract<keyof T, string>' is not assignable to type 'J'.
!!! error TS2322:         'Extract<keyof T, string>' is assignable to the constraint of type 'J', but 'J' could be instantiated with a different subtype of constraint 'string'.
!!! error TS2322:           Type 'string & keyof T' is not assignable to type 'J'.
!!! error TS2322:             'string & keyof T' is assignable to the constraint of type 'J', but 'J' could be instantiated with a different subtype of constraint 'string'.
!!! error TS2322:               Type 'string' is not assignable to type 'J'.
!!! error TS2322:                 'string' is assignable to the constraint of type 'J', but 'J' could be instantiated with a different subtype of constraint 'string'.
    
        tk = uj;
        uj = tk; // error
        ~~
!!! error TS2322: Type 'T[K]' is not assignable to type 'U[J]'.
!!! error TS2322:   Type 'T' is not assignable to type 'U'.
<<<<<<< HEAD
=======
!!! error TS2322:     'U' could be instantiated with an arbitrary type which could be unrelated to 'T'.
>>>>>>> d1f87d18
    }
    
    // The constraint of 'keyof T' is 'keyof T'
    function f4<T extends { [K in keyof T]: string }>(k: keyof T) {
        k = 42; // error
        ~
!!! error TS2322: Type 'number' is not assignable to type 'keyof T'.
        k = "hello"; // error
        ~
!!! error TS2322: Type 'string' is not assignable to type 'keyof T'.
    }
    
    // Repro from #27470
    
    type UndefinedKeys<T extends Record<string, any>> = {
      [K in keyof T]: undefined extends T[K] ? K : never
    };
    
    type MyType = {a: string, b: string | undefined}
    
    type Result1 = UndefinedKeys<MyType>;
    
    const a1: Result1['a'] = 'a';  // Error
    const b1: Result1['b'] = 'b';
    
    function test1<T extends Record<string, any>, K extends keyof T>(t: T, k: K) {
        t[k] = 42;  // Error
        ~~~~
!!! error TS2322: Type 'number' is not assignable to type 'T[K]'.
        t[k] = "hello";  // Error
        ~~~~
!!! error TS2322: Type 'string' is not assignable to type 'T[K]'.
        t[k] = [10, 20];  // Error
        ~~~~
!!! error TS2322: Type 'number[]' is not assignable to type 'T[K]'.
    }
    
    // Repro from #28839
    
    function f30<T, K extends keyof T>() {
        let x: Partial<Record<keyof T, string>>[K] = "hello";
    }
    
    function f31<T, K extends keyof T>() {
        let x: Partial<Partial<Partial<Partial<Partial<Partial<Partial<Record<keyof T, string>>>>>>>>[K] = "hello";
    }
    <|MERGE_RESOLUTION|>--- conflicted
+++ resolved
@@ -1,370 +1,349 @@
-tests/cases/conformance/types/keyof/keyofAndIndexedAccessErrors.ts(10,18): error TS2304: Cannot find name 'K0'.
-tests/cases/conformance/types/keyof/keyofAndIndexedAccessErrors.ts(20,18): error TS2339: Property 'foo' does not exist on type 'Shape'.
-tests/cases/conformance/types/keyof/keyofAndIndexedAccessErrors.ts(21,18): error TS2339: Property 'foo' does not exist on type 'Shape'.
-tests/cases/conformance/types/keyof/keyofAndIndexedAccessErrors.ts(22,18): error TS2538: Type 'any' cannot be used as an index type.
-tests/cases/conformance/types/keyof/keyofAndIndexedAccessErrors.ts(23,18): error TS2537: Type 'Shape' has no matching index signature for type 'string'.
-tests/cases/conformance/types/keyof/keyofAndIndexedAccessErrors.ts(24,18): error TS2537: Type 'Shape' has no matching index signature for type 'number'.
-tests/cases/conformance/types/keyof/keyofAndIndexedAccessErrors.ts(25,18): error TS2538: Type 'boolean' cannot be used as an index type.
-tests/cases/conformance/types/keyof/keyofAndIndexedAccessErrors.ts(26,18): error TS2538: Type 'void' cannot be used as an index type.
-tests/cases/conformance/types/keyof/keyofAndIndexedAccessErrors.ts(27,18): error TS2538: Type 'undefined' cannot be used as an index type.
-tests/cases/conformance/types/keyof/keyofAndIndexedAccessErrors.ts(28,18): error TS2538: Type '{ x: string; }' cannot be used as an index type.
-tests/cases/conformance/types/keyof/keyofAndIndexedAccessErrors.ts(29,18): error TS2537: Type 'Shape' has no matching index signature for type 'number'.
-tests/cases/conformance/types/keyof/keyofAndIndexedAccessErrors.ts(29,18): error TS2537: Type 'Shape' has no matching index signature for type 'string'.
-tests/cases/conformance/types/keyof/keyofAndIndexedAccessErrors.ts(31,18): error TS2537: Type 'Shape' has no matching index signature for type 'string'.
-tests/cases/conformance/types/keyof/keyofAndIndexedAccessErrors.ts(31,18): error TS2538: Type 'false' cannot be used as an index type.
-tests/cases/conformance/types/keyof/keyofAndIndexedAccessErrors.ts(31,18): error TS2538: Type 'true' cannot be used as an index type.
-tests/cases/conformance/types/keyof/keyofAndIndexedAccessErrors.ts(35,21): error TS2537: Type 'string[]' has no matching index signature for type 'string'.
-tests/cases/conformance/types/keyof/keyofAndIndexedAccessErrors.ts(36,21): error TS2538: Type 'boolean' cannot be used as an index type.
-tests/cases/conformance/types/keyof/keyofAndIndexedAccessErrors.ts(41,31): error TS2538: Type 'boolean' cannot be used as an index type.
-tests/cases/conformance/types/keyof/keyofAndIndexedAccessErrors.ts(46,16): error TS2538: Type 'boolean' cannot be used as an index type.
-tests/cases/conformance/types/keyof/keyofAndIndexedAccessErrors.ts(63,33): error TS2345: Argument of type '"size"' is not assignable to parameter of type '"name" | "width" | "height" | "visible"'.
-tests/cases/conformance/types/keyof/keyofAndIndexedAccessErrors.ts(64,33): error TS2345: Argument of type '"name" | "size"' is not assignable to parameter of type '"name" | "width" | "height" | "visible"'.
-  Type '"size"' is not assignable to type '"name" | "width" | "height" | "visible"'.
-tests/cases/conformance/types/keyof/keyofAndIndexedAccessErrors.ts(66,24): error TS2345: Argument of type '"size"' is not assignable to parameter of type '"name" | "width" | "height" | "visible"'.
-tests/cases/conformance/types/keyof/keyofAndIndexedAccessErrors.ts(67,24): error TS2345: Argument of type '"name" | "size"' is not assignable to parameter of type '"name" | "width" | "height" | "visible"'.
-  Type '"size"' is not assignable to type '"name" | "width" | "height" | "visible"'.
-tests/cases/conformance/types/keyof/keyofAndIndexedAccessErrors.ts(73,5): error TS2536: Type 'keyof T | keyof U' cannot be used to index type 'T | U'.
-tests/cases/conformance/types/keyof/keyofAndIndexedAccessErrors.ts(74,5): error TS2536: Type 'keyof T | keyof U' cannot be used to index type 'T | U'.
-tests/cases/conformance/types/keyof/keyofAndIndexedAccessErrors.ts(82,5): error TS2322: Type 'keyof T | keyof U' is not assignable to type 'keyof T & keyof U'.
-  Type 'keyof T' is not assignable to type 'keyof T & keyof U'.
-    Type 'string | number | symbol' is not assignable to type 'keyof T & keyof U'.
-      Type 'string' is not assignable to type 'keyof T & keyof U'.
-        Type 'string' is not assignable to type 'keyof T'.
-          Type 'keyof T' is not assignable to type 'keyof U'.
-            Type 'string | number | symbol' is not assignable to type 'keyof U'.
-              Type 'string' is not assignable to type 'keyof U'.
-tests/cases/conformance/types/keyof/keyofAndIndexedAccessErrors.ts(83,5): error TS2322: Type 'keyof T | keyof U' is not assignable to type 'keyof T & keyof U'.
-  Type 'keyof T' is not assignable to type 'keyof T & keyof U'.
-    Type 'keyof T' is not assignable to type 'keyof U'.
-tests/cases/conformance/types/keyof/keyofAndIndexedAccessErrors.ts(86,5): error TS2322: Type 'keyof T | keyof U' is not assignable to type 'keyof T & keyof U'.
-  Type 'keyof T' is not assignable to type 'keyof T & keyof U'.
-    Type 'keyof T' is not assignable to type 'keyof U'.
-tests/cases/conformance/types/keyof/keyofAndIndexedAccessErrors.ts(87,5): error TS2322: Type 'keyof T | keyof U' is not assignable to type 'keyof T & keyof U'.
-  Type 'keyof T' is not assignable to type 'keyof T & keyof U'.
-    Type 'keyof T' is not assignable to type 'keyof U'.
-tests/cases/conformance/types/keyof/keyofAndIndexedAccessErrors.ts(103,9): error TS2322: Type 'Extract<keyof T, string>' is not assignable to type 'K'.
-  'Extract<keyof T, string>' is assignable to the constraint of type 'K', but 'K' could be instantiated with a different subtype of constraint 'string'.
-    Type 'string & keyof T' is not assignable to type 'K'.
-      'string & keyof T' is assignable to the constraint of type 'K', but 'K' could be instantiated with a different subtype of constraint 'string'.
-        Type 'string' is not assignable to type 'K'.
-          'string' is assignable to the constraint of type 'K', but 'K' could be instantiated with a different subtype of constraint 'string'.
-tests/cases/conformance/types/keyof/keyofAndIndexedAccessErrors.ts(105,9): error TS2322: Type 'T[Extract<keyof T, string>]' is not assignable to type 'T[K]'.
-  Type 'Extract<keyof T, string>' is not assignable to type 'K'.
-    'Extract<keyof T, string>' is assignable to the constraint of type 'K', but 'K' could be instantiated with a different subtype of constraint 'string'.
-tests/cases/conformance/types/keyof/keyofAndIndexedAccessErrors.ts(108,5): error TS2322: Type 'T[K]' is not assignable to type 'U[K]'.
-  Type 'T' is not assignable to type 'U'.
-<<<<<<< HEAD
-tests/cases/conformance/types/keyof/keyofAndIndexedAccessErrors.ts(111,5): error TS2322: Type 'T[J]' is not assignable to type 'U[J]'.
-  Type 'T' is not assignable to type 'U'.
-=======
-    'U' could be instantiated with an arbitrary type which could be unrelated to 'T'.
-tests/cases/conformance/types/keyof/keyofAndIndexedAccessErrors.ts(111,5): error TS2322: Type 'T[J]' is not assignable to type 'U[J]'.
-  Type 'T' is not assignable to type 'U'.
-    'U' could be instantiated with an arbitrary type which could be unrelated to 'T'.
->>>>>>> d1f87d18
-tests/cases/conformance/types/keyof/keyofAndIndexedAccessErrors.ts(114,5): error TS2322: Type 'T[K]' is not assignable to type 'T[J]'.
-  Type 'K' is not assignable to type 'J'.
-    'K' is assignable to the constraint of type 'J', but 'J' could be instantiated with a different subtype of constraint 'string'.
-      Type 'Extract<keyof T, string>' is not assignable to type 'J'.
-        'Extract<keyof T, string>' is assignable to the constraint of type 'J', but 'J' could be instantiated with a different subtype of constraint 'string'.
-          Type 'string & keyof T' is not assignable to type 'J'.
-            'string & keyof T' is assignable to the constraint of type 'J', but 'J' could be instantiated with a different subtype of constraint 'string'.
-              Type 'string' is not assignable to type 'J'.
-                'string' is assignable to the constraint of type 'J', but 'J' could be instantiated with a different subtype of constraint 'string'.
-tests/cases/conformance/types/keyof/keyofAndIndexedAccessErrors.ts(117,5): error TS2322: Type 'T[K]' is not assignable to type 'U[J]'.
-  Type 'T' is not assignable to type 'U'.
-<<<<<<< HEAD
-tests/cases/conformance/types/keyof/keyofAndIndexedAccessErrors.ts(122,5): error TS2322: Type '42' is not assignable to type 'keyof T'.
-tests/cases/conformance/types/keyof/keyofAndIndexedAccessErrors.ts(123,5): error TS2322: Type '"hello"' is not assignable to type 'keyof T'.
-tests/cases/conformance/types/keyof/keyofAndIndexedAccessErrors.ts(140,5): error TS2322: Type '42' is not assignable to type 'T[K]'.
-tests/cases/conformance/types/keyof/keyofAndIndexedAccessErrors.ts(141,5): error TS2322: Type '"hello"' is not assignable to type 'T[K]'.
-=======
-    'U' could be instantiated with an arbitrary type which could be unrelated to 'T'.
-tests/cases/conformance/types/keyof/keyofAndIndexedAccessErrors.ts(122,5): error TS2322: Type 'number' is not assignable to type 'keyof T'.
-tests/cases/conformance/types/keyof/keyofAndIndexedAccessErrors.ts(123,5): error TS2322: Type 'string' is not assignable to type 'keyof T'.
-tests/cases/conformance/types/keyof/keyofAndIndexedAccessErrors.ts(140,5): error TS2322: Type 'number' is not assignable to type 'T[K]'.
-tests/cases/conformance/types/keyof/keyofAndIndexedAccessErrors.ts(141,5): error TS2322: Type 'string' is not assignable to type 'T[K]'.
->>>>>>> d1f87d18
-tests/cases/conformance/types/keyof/keyofAndIndexedAccessErrors.ts(142,5): error TS2322: Type 'number[]' is not assignable to type 'T[K]'.
-
-
-==== tests/cases/conformance/types/keyof/keyofAndIndexedAccessErrors.ts (40 errors) ====
-    class Shape {
-        name: string;
-        width: number;
-        height: number;
-        visible: boolean;
-    }
-    
-    type Dictionary<T> = { [x: string]: T };
-    
-    type T00 = keyof K0;  // Error
-                     ~~
-!!! error TS2304: Cannot find name 'K0'.
-    
-    type T01 = keyof Object;
-    type T02 = keyof keyof Object;
-    type T03 = keyof keyof keyof Object;
-    type T04 = keyof keyof keyof keyof Object;
-    type T05 = keyof keyof keyof keyof keyof Object;
-    type T06 = keyof keyof keyof keyof keyof keyof Object;
-    
-    type T10 = Shape["name"];
-    type T11 = Shape["foo"];  // Error
-                     ~~~~~
-!!! error TS2339: Property 'foo' does not exist on type 'Shape'.
-    type T12 = Shape["name" | "foo"];  // Error
-                     ~~~~~~~~~~~~~~
-!!! error TS2339: Property 'foo' does not exist on type 'Shape'.
-    type T13 = Shape[any];  // Error
-                     ~~~
-!!! error TS2538: Type 'any' cannot be used as an index type.
-    type T14 = Shape[string];  // Error
-                     ~~~~~~
-!!! error TS2537: Type 'Shape' has no matching index signature for type 'string'.
-    type T15 = Shape[number];  // Error
-                     ~~~~~~
-!!! error TS2537: Type 'Shape' has no matching index signature for type 'number'.
-    type T16 = Shape[boolean];  // Error
-                     ~~~~~~~
-!!! error TS2538: Type 'boolean' cannot be used as an index type.
-    type T17 = Shape[void];  // Error
-                     ~~~~
-!!! error TS2538: Type 'void' cannot be used as an index type.
-    type T18 = Shape[undefined];  // Error
-                     ~~~~~~~~~
-!!! error TS2538: Type 'undefined' cannot be used as an index type.
-    type T19 = Shape[{ x: string }];  // Error
-                     ~~~~~~~~~~~~~
-!!! error TS2538: Type '{ x: string; }' cannot be used as an index type.
-    type T20 = Shape[string | number];  // Error
-                     ~~~~~~~~~~~~~~~
-!!! error TS2537: Type 'Shape' has no matching index signature for type 'number'.
-                     ~~~~~~~~~~~~~~~
-!!! error TS2537: Type 'Shape' has no matching index signature for type 'string'.
-    type T21 = Shape[string & number];
-    type T22 = Shape[string | boolean];  // Error
-                     ~~~~~~~~~~~~~~~~
-!!! error TS2537: Type 'Shape' has no matching index signature for type 'string'.
-                     ~~~~~~~~~~~~~~~~
-!!! error TS2538: Type 'false' cannot be used as an index type.
-                     ~~~~~~~~~~~~~~~~
-!!! error TS2538: Type 'true' cannot be used as an index type.
-    
-    type T30 = string[]["length"];
-    type T31 = string[][number];
-    type T32 = string[][string];  // Error
-                        ~~~~~~
-!!! error TS2537: Type 'string[]' has no matching index signature for type 'string'.
-    type T33 = string[][boolean];  // Error
-                        ~~~~~~~
-!!! error TS2538: Type 'boolean' cannot be used as an index type.
-    
-    type T40 = Dictionary<string>[any];
-    type T41 = Dictionary<string>[number];
-    type T42 = Dictionary<string>[string];
-    type T43 = Dictionary<string>[boolean];  // Error
-                                  ~~~~~~~
-!!! error TS2538: Type 'boolean' cannot be used as an index type.
-    
-    type T50 = any[any];
-    type T51 = any[number];
-    type T52 = any[string];
-    type T53 = any[boolean];  // Error
-                   ~~~~~~~
-!!! error TS2538: Type 'boolean' cannot be used as an index type.
-    
-    type T60 = {}["toString"];
-    type T61 = []["toString"];
-    
-    declare let cond: boolean;
-    
-    function getProperty<T, K extends keyof T>(obj: T, key: K) {
-        return obj[key];
-    }
-    
-    function setProperty<T, K extends keyof T>(obj: T, key: K, value: T[K]) {
-        obj[key] = value;
-    }
-    
-    function f10(shape: Shape) {
-        let x1 = getProperty(shape, "name");
-        let x2 = getProperty(shape, "size");  // Error
-                                    ~~~~~~
-!!! error TS2345: Argument of type '"size"' is not assignable to parameter of type '"name" | "width" | "height" | "visible"'.
-        let x3 = getProperty(shape, cond ? "name" : "size");  // Error
-                                    ~~~~~~~~~~~~~~~~~~~~~~
-!!! error TS2345: Argument of type '"name" | "size"' is not assignable to parameter of type '"name" | "width" | "height" | "visible"'.
-!!! error TS2345:   Type '"size"' is not assignable to type '"name" | "width" | "height" | "visible"'.
-        setProperty(shape, "name", "rectangle");
-        setProperty(shape, "size", 10);  // Error
-                           ~~~~~~
-!!! error TS2345: Argument of type '"size"' is not assignable to parameter of type '"name" | "width" | "height" | "visible"'.
-        setProperty(shape, cond ? "name" : "size", 10);  // Error
-                           ~~~~~~~~~~~~~~~~~~~~~~
-!!! error TS2345: Argument of type '"name" | "size"' is not assignable to parameter of type '"name" | "width" | "height" | "visible"'.
-!!! error TS2345:   Type '"size"' is not assignable to type '"name" | "width" | "height" | "visible"'.
-    }
-    
-    function f20<T, U>(x: T | U, y: T & U, k1: keyof (T | U), k2: keyof T & keyof U, k3: keyof (T & U), k4: keyof T | keyof U) {
-        x[k1];
-        x[k2];
-        x[k3];  // Error
-        ~~~~~
-!!! error TS2536: Type 'keyof T | keyof U' cannot be used to index type 'T | U'.
-        x[k4];  // Error
-        ~~~~~
-!!! error TS2536: Type 'keyof T | keyof U' cannot be used to index type 'T | U'.
-    
-        y[k1];
-        y[k2];
-        y[k3];
-        y[k4];
-    
-        k1 = k2;
-        k1 = k3;  // Error
-        ~~
-!!! error TS2322: Type 'keyof T | keyof U' is not assignable to type 'keyof T & keyof U'.
-!!! error TS2322:   Type 'keyof T' is not assignable to type 'keyof T & keyof U'.
-!!! error TS2322:     Type 'string | number | symbol' is not assignable to type 'keyof T & keyof U'.
-!!! error TS2322:       Type 'string' is not assignable to type 'keyof T & keyof U'.
-!!! error TS2322:         Type 'string' is not assignable to type 'keyof T'.
-!!! error TS2322:           Type 'keyof T' is not assignable to type 'keyof U'.
-!!! error TS2322:             Type 'string | number | symbol' is not assignable to type 'keyof U'.
-!!! error TS2322:               Type 'string' is not assignable to type 'keyof U'.
-        k1 = k4;  // Error
-        ~~
-!!! error TS2322: Type 'keyof T | keyof U' is not assignable to type 'keyof T & keyof U'.
-!!! error TS2322:   Type 'keyof T' is not assignable to type 'keyof T & keyof U'.
-!!! error TS2322:     Type 'keyof T' is not assignable to type 'keyof U'.
-    
-        k2 = k1;
-        k2 = k3;  // Error
-        ~~
-!!! error TS2322: Type 'keyof T | keyof U' is not assignable to type 'keyof T & keyof U'.
-!!! error TS2322:   Type 'keyof T' is not assignable to type 'keyof T & keyof U'.
-!!! error TS2322:     Type 'keyof T' is not assignable to type 'keyof U'.
-        k2 = k4;  // Error
-        ~~
-!!! error TS2322: Type 'keyof T | keyof U' is not assignable to type 'keyof T & keyof U'.
-!!! error TS2322:   Type 'keyof T' is not assignable to type 'keyof T & keyof U'.
-!!! error TS2322:     Type 'keyof T' is not assignable to type 'keyof U'.
-    
-        k3 = k1;
-        k3 = k2;
-        k3 = k4;
-    
-        k4 = k1;
-        k4 = k2;
-        k4 = k3;
-    }
-    
-    // Repro from #17166
-    function f3<T, K extends Extract<keyof T, string>, U extends T, J extends K>(
-        t: T, k: K, tk: T[K], u: U, j: J, uk: U[K], tj: T[J], uj: U[J]): void {
-        for (let key in t) {
-            key = k // ok, K ==> keyof T
-            k = key // error, keyof T =/=> K
-            ~
-!!! error TS2322: Type 'Extract<keyof T, string>' is not assignable to type 'K'.
-!!! error TS2322:   'Extract<keyof T, string>' is assignable to the constraint of type 'K', but 'K' could be instantiated with a different subtype of constraint 'string'.
-!!! error TS2322:     Type 'string & keyof T' is not assignable to type 'K'.
-!!! error TS2322:       'string & keyof T' is assignable to the constraint of type 'K', but 'K' could be instantiated with a different subtype of constraint 'string'.
-!!! error TS2322:         Type 'string' is not assignable to type 'K'.
-!!! error TS2322:           'string' is assignable to the constraint of type 'K', but 'K' could be instantiated with a different subtype of constraint 'string'.
-            t[key] = tk; // ok, T[K] ==> T[keyof T]
-            tk = t[key]; // error, T[keyof T] =/=> T[K]
-            ~~
-!!! error TS2322: Type 'T[Extract<keyof T, string>]' is not assignable to type 'T[K]'.
-!!! error TS2322:   Type 'Extract<keyof T, string>' is not assignable to type 'K'.
-!!! error TS2322:     'Extract<keyof T, string>' is assignable to the constraint of type 'K', but 'K' could be instantiated with a different subtype of constraint 'string'.
-        }
-        tk = uk;
-        uk = tk; // error
-        ~~
-!!! error TS2322: Type 'T[K]' is not assignable to type 'U[K]'.
-!!! error TS2322:   Type 'T' is not assignable to type 'U'.
-<<<<<<< HEAD
-=======
-!!! error TS2322:     'U' could be instantiated with an arbitrary type which could be unrelated to 'T'.
->>>>>>> d1f87d18
-    
-        tj = uj;
-        uj = tj; // error
-        ~~
-!!! error TS2322: Type 'T[J]' is not assignable to type 'U[J]'.
-!!! error TS2322:   Type 'T' is not assignable to type 'U'.
-<<<<<<< HEAD
-=======
-!!! error TS2322:     'U' could be instantiated with an arbitrary type which could be unrelated to 'T'.
->>>>>>> d1f87d18
-    
-        tk = tj;
-        tj = tk; // error
-        ~~
-!!! error TS2322: Type 'T[K]' is not assignable to type 'T[J]'.
-!!! error TS2322:   Type 'K' is not assignable to type 'J'.
-!!! error TS2322:     'K' is assignable to the constraint of type 'J', but 'J' could be instantiated with a different subtype of constraint 'string'.
-!!! error TS2322:       Type 'Extract<keyof T, string>' is not assignable to type 'J'.
-!!! error TS2322:         'Extract<keyof T, string>' is assignable to the constraint of type 'J', but 'J' could be instantiated with a different subtype of constraint 'string'.
-!!! error TS2322:           Type 'string & keyof T' is not assignable to type 'J'.
-!!! error TS2322:             'string & keyof T' is assignable to the constraint of type 'J', but 'J' could be instantiated with a different subtype of constraint 'string'.
-!!! error TS2322:               Type 'string' is not assignable to type 'J'.
-!!! error TS2322:                 'string' is assignable to the constraint of type 'J', but 'J' could be instantiated with a different subtype of constraint 'string'.
-    
-        tk = uj;
-        uj = tk; // error
-        ~~
-!!! error TS2322: Type 'T[K]' is not assignable to type 'U[J]'.
-!!! error TS2322:   Type 'T' is not assignable to type 'U'.
-<<<<<<< HEAD
-=======
-!!! error TS2322:     'U' could be instantiated with an arbitrary type which could be unrelated to 'T'.
->>>>>>> d1f87d18
-    }
-    
-    // The constraint of 'keyof T' is 'keyof T'
-    function f4<T extends { [K in keyof T]: string }>(k: keyof T) {
-        k = 42; // error
-        ~
-!!! error TS2322: Type 'number' is not assignable to type 'keyof T'.
-        k = "hello"; // error
-        ~
-!!! error TS2322: Type 'string' is not assignable to type 'keyof T'.
-    }
-    
-    // Repro from #27470
-    
-    type UndefinedKeys<T extends Record<string, any>> = {
-      [K in keyof T]: undefined extends T[K] ? K : never
-    };
-    
-    type MyType = {a: string, b: string | undefined}
-    
-    type Result1 = UndefinedKeys<MyType>;
-    
-    const a1: Result1['a'] = 'a';  // Error
-    const b1: Result1['b'] = 'b';
-    
-    function test1<T extends Record<string, any>, K extends keyof T>(t: T, k: K) {
-        t[k] = 42;  // Error
-        ~~~~
-!!! error TS2322: Type 'number' is not assignable to type 'T[K]'.
-        t[k] = "hello";  // Error
-        ~~~~
-!!! error TS2322: Type 'string' is not assignable to type 'T[K]'.
-        t[k] = [10, 20];  // Error
-        ~~~~
-!!! error TS2322: Type 'number[]' is not assignable to type 'T[K]'.
-    }
-    
-    // Repro from #28839
-    
-    function f30<T, K extends keyof T>() {
-        let x: Partial<Record<keyof T, string>>[K] = "hello";
-    }
-    
-    function f31<T, K extends keyof T>() {
-        let x: Partial<Partial<Partial<Partial<Partial<Partial<Partial<Record<keyof T, string>>>>>>>>[K] = "hello";
-    }
+tests/cases/conformance/types/keyof/keyofAndIndexedAccessErrors.ts(10,18): error TS2304: Cannot find name 'K0'.
+tests/cases/conformance/types/keyof/keyofAndIndexedAccessErrors.ts(20,18): error TS2339: Property 'foo' does not exist on type 'Shape'.
+tests/cases/conformance/types/keyof/keyofAndIndexedAccessErrors.ts(21,18): error TS2339: Property 'foo' does not exist on type 'Shape'.
+tests/cases/conformance/types/keyof/keyofAndIndexedAccessErrors.ts(22,18): error TS2538: Type 'any' cannot be used as an index type.
+tests/cases/conformance/types/keyof/keyofAndIndexedAccessErrors.ts(23,18): error TS2537: Type 'Shape' has no matching index signature for type 'string'.
+tests/cases/conformance/types/keyof/keyofAndIndexedAccessErrors.ts(24,18): error TS2537: Type 'Shape' has no matching index signature for type 'number'.
+tests/cases/conformance/types/keyof/keyofAndIndexedAccessErrors.ts(25,18): error TS2538: Type 'boolean' cannot be used as an index type.
+tests/cases/conformance/types/keyof/keyofAndIndexedAccessErrors.ts(26,18): error TS2538: Type 'void' cannot be used as an index type.
+tests/cases/conformance/types/keyof/keyofAndIndexedAccessErrors.ts(27,18): error TS2538: Type 'undefined' cannot be used as an index type.
+tests/cases/conformance/types/keyof/keyofAndIndexedAccessErrors.ts(28,18): error TS2538: Type '{ x: string; }' cannot be used as an index type.
+tests/cases/conformance/types/keyof/keyofAndIndexedAccessErrors.ts(29,18): error TS2537: Type 'Shape' has no matching index signature for type 'number'.
+tests/cases/conformance/types/keyof/keyofAndIndexedAccessErrors.ts(29,18): error TS2537: Type 'Shape' has no matching index signature for type 'string'.
+tests/cases/conformance/types/keyof/keyofAndIndexedAccessErrors.ts(31,18): error TS2537: Type 'Shape' has no matching index signature for type 'string'.
+tests/cases/conformance/types/keyof/keyofAndIndexedAccessErrors.ts(31,18): error TS2538: Type 'false' cannot be used as an index type.
+tests/cases/conformance/types/keyof/keyofAndIndexedAccessErrors.ts(31,18): error TS2538: Type 'true' cannot be used as an index type.
+tests/cases/conformance/types/keyof/keyofAndIndexedAccessErrors.ts(35,21): error TS2537: Type 'string[]' has no matching index signature for type 'string'.
+tests/cases/conformance/types/keyof/keyofAndIndexedAccessErrors.ts(36,21): error TS2538: Type 'boolean' cannot be used as an index type.
+tests/cases/conformance/types/keyof/keyofAndIndexedAccessErrors.ts(41,31): error TS2538: Type 'boolean' cannot be used as an index type.
+tests/cases/conformance/types/keyof/keyofAndIndexedAccessErrors.ts(46,16): error TS2538: Type 'boolean' cannot be used as an index type.
+tests/cases/conformance/types/keyof/keyofAndIndexedAccessErrors.ts(63,33): error TS2345: Argument of type '"size"' is not assignable to parameter of type '"name" | "width" | "height" | "visible"'.
+tests/cases/conformance/types/keyof/keyofAndIndexedAccessErrors.ts(64,33): error TS2345: Argument of type '"name" | "size"' is not assignable to parameter of type '"name" | "width" | "height" | "visible"'.
+  Type '"size"' is not assignable to type '"name" | "width" | "height" | "visible"'.
+tests/cases/conformance/types/keyof/keyofAndIndexedAccessErrors.ts(66,24): error TS2345: Argument of type '"size"' is not assignable to parameter of type '"name" | "width" | "height" | "visible"'.
+tests/cases/conformance/types/keyof/keyofAndIndexedAccessErrors.ts(67,24): error TS2345: Argument of type '"name" | "size"' is not assignable to parameter of type '"name" | "width" | "height" | "visible"'.
+  Type '"size"' is not assignable to type '"name" | "width" | "height" | "visible"'.
+tests/cases/conformance/types/keyof/keyofAndIndexedAccessErrors.ts(73,5): error TS2536: Type 'keyof T | keyof U' cannot be used to index type 'T | U'.
+tests/cases/conformance/types/keyof/keyofAndIndexedAccessErrors.ts(74,5): error TS2536: Type 'keyof T | keyof U' cannot be used to index type 'T | U'.
+tests/cases/conformance/types/keyof/keyofAndIndexedAccessErrors.ts(82,5): error TS2322: Type 'keyof T | keyof U' is not assignable to type 'keyof T & keyof U'.
+  Type 'keyof T' is not assignable to type 'keyof T & keyof U'.
+    Type 'string | number | symbol' is not assignable to type 'keyof T & keyof U'.
+      Type 'string' is not assignable to type 'keyof T & keyof U'.
+        Type 'string' is not assignable to type 'keyof T'.
+          Type 'keyof T' is not assignable to type 'keyof U'.
+            Type 'string | number | symbol' is not assignable to type 'keyof U'.
+              Type 'string' is not assignable to type 'keyof U'.
+tests/cases/conformance/types/keyof/keyofAndIndexedAccessErrors.ts(83,5): error TS2322: Type 'keyof T | keyof U' is not assignable to type 'keyof T & keyof U'.
+  Type 'keyof T' is not assignable to type 'keyof T & keyof U'.
+    Type 'keyof T' is not assignable to type 'keyof U'.
+tests/cases/conformance/types/keyof/keyofAndIndexedAccessErrors.ts(86,5): error TS2322: Type 'keyof T | keyof U' is not assignable to type 'keyof T & keyof U'.
+  Type 'keyof T' is not assignable to type 'keyof T & keyof U'.
+    Type 'keyof T' is not assignable to type 'keyof U'.
+tests/cases/conformance/types/keyof/keyofAndIndexedAccessErrors.ts(87,5): error TS2322: Type 'keyof T | keyof U' is not assignable to type 'keyof T & keyof U'.
+  Type 'keyof T' is not assignable to type 'keyof T & keyof U'.
+    Type 'keyof T' is not assignable to type 'keyof U'.
+tests/cases/conformance/types/keyof/keyofAndIndexedAccessErrors.ts(103,9): error TS2322: Type 'Extract<keyof T, string>' is not assignable to type 'K'.
+  'Extract<keyof T, string>' is assignable to the constraint of type 'K', but 'K' could be instantiated with a different subtype of constraint 'string'.
+    Type 'string & keyof T' is not assignable to type 'K'.
+      'string & keyof T' is assignable to the constraint of type 'K', but 'K' could be instantiated with a different subtype of constraint 'string'.
+        Type 'string' is not assignable to type 'K'.
+          'string' is assignable to the constraint of type 'K', but 'K' could be instantiated with a different subtype of constraint 'string'.
+tests/cases/conformance/types/keyof/keyofAndIndexedAccessErrors.ts(105,9): error TS2322: Type 'T[Extract<keyof T, string>]' is not assignable to type 'T[K]'.
+  Type 'Extract<keyof T, string>' is not assignable to type 'K'.
+    'Extract<keyof T, string>' is assignable to the constraint of type 'K', but 'K' could be instantiated with a different subtype of constraint 'string'.
+tests/cases/conformance/types/keyof/keyofAndIndexedAccessErrors.ts(108,5): error TS2322: Type 'T[K]' is not assignable to type 'U[K]'.
+  Type 'T' is not assignable to type 'U'.
+    'U' could be instantiated with an arbitrary type which could be unrelated to 'T'.
+tests/cases/conformance/types/keyof/keyofAndIndexedAccessErrors.ts(111,5): error TS2322: Type 'T[J]' is not assignable to type 'U[J]'.
+  Type 'T' is not assignable to type 'U'.
+    'U' could be instantiated with an arbitrary type which could be unrelated to 'T'.
+tests/cases/conformance/types/keyof/keyofAndIndexedAccessErrors.ts(114,5): error TS2322: Type 'T[K]' is not assignable to type 'T[J]'.
+  Type 'K' is not assignable to type 'J'.
+    'K' is assignable to the constraint of type 'J', but 'J' could be instantiated with a different subtype of constraint 'string'.
+      Type 'Extract<keyof T, string>' is not assignable to type 'J'.
+        'Extract<keyof T, string>' is assignable to the constraint of type 'J', but 'J' could be instantiated with a different subtype of constraint 'string'.
+          Type 'string & keyof T' is not assignable to type 'J'.
+            'string & keyof T' is assignable to the constraint of type 'J', but 'J' could be instantiated with a different subtype of constraint 'string'.
+              Type 'string' is not assignable to type 'J'.
+                'string' is assignable to the constraint of type 'J', but 'J' could be instantiated with a different subtype of constraint 'string'.
+tests/cases/conformance/types/keyof/keyofAndIndexedAccessErrors.ts(117,5): error TS2322: Type 'T[K]' is not assignable to type 'U[J]'.
+  Type 'T' is not assignable to type 'U'.
+    'U' could be instantiated with an arbitrary type which could be unrelated to 'T'.
+tests/cases/conformance/types/keyof/keyofAndIndexedAccessErrors.ts(122,5): error TS2322: Type 'number' is not assignable to type 'keyof T'.
+tests/cases/conformance/types/keyof/keyofAndIndexedAccessErrors.ts(123,5): error TS2322: Type 'string' is not assignable to type 'keyof T'.
+tests/cases/conformance/types/keyof/keyofAndIndexedAccessErrors.ts(140,5): error TS2322: Type 'number' is not assignable to type 'T[K]'.
+tests/cases/conformance/types/keyof/keyofAndIndexedAccessErrors.ts(141,5): error TS2322: Type 'string' is not assignable to type 'T[K]'.
+tests/cases/conformance/types/keyof/keyofAndIndexedAccessErrors.ts(142,5): error TS2322: Type 'number[]' is not assignable to type 'T[K]'.
+
+
+==== tests/cases/conformance/types/keyof/keyofAndIndexedAccessErrors.ts (40 errors) ====
+    class Shape {
+        name: string;
+        width: number;
+        height: number;
+        visible: boolean;
+    }
+    
+    type Dictionary<T> = { [x: string]: T };
+    
+    type T00 = keyof K0;  // Error
+                     ~~
+!!! error TS2304: Cannot find name 'K0'.
+    
+    type T01 = keyof Object;
+    type T02 = keyof keyof Object;
+    type T03 = keyof keyof keyof Object;
+    type T04 = keyof keyof keyof keyof Object;
+    type T05 = keyof keyof keyof keyof keyof Object;
+    type T06 = keyof keyof keyof keyof keyof keyof Object;
+    
+    type T10 = Shape["name"];
+    type T11 = Shape["foo"];  // Error
+                     ~~~~~
+!!! error TS2339: Property 'foo' does not exist on type 'Shape'.
+    type T12 = Shape["name" | "foo"];  // Error
+                     ~~~~~~~~~~~~~~
+!!! error TS2339: Property 'foo' does not exist on type 'Shape'.
+    type T13 = Shape[any];  // Error
+                     ~~~
+!!! error TS2538: Type 'any' cannot be used as an index type.
+    type T14 = Shape[string];  // Error
+                     ~~~~~~
+!!! error TS2537: Type 'Shape' has no matching index signature for type 'string'.
+    type T15 = Shape[number];  // Error
+                     ~~~~~~
+!!! error TS2537: Type 'Shape' has no matching index signature for type 'number'.
+    type T16 = Shape[boolean];  // Error
+                     ~~~~~~~
+!!! error TS2538: Type 'boolean' cannot be used as an index type.
+    type T17 = Shape[void];  // Error
+                     ~~~~
+!!! error TS2538: Type 'void' cannot be used as an index type.
+    type T18 = Shape[undefined];  // Error
+                     ~~~~~~~~~
+!!! error TS2538: Type 'undefined' cannot be used as an index type.
+    type T19 = Shape[{ x: string }];  // Error
+                     ~~~~~~~~~~~~~
+!!! error TS2538: Type '{ x: string; }' cannot be used as an index type.
+    type T20 = Shape[string | number];  // Error
+                     ~~~~~~~~~~~~~~~
+!!! error TS2537: Type 'Shape' has no matching index signature for type 'number'.
+                     ~~~~~~~~~~~~~~~
+!!! error TS2537: Type 'Shape' has no matching index signature for type 'string'.
+    type T21 = Shape[string & number];
+    type T22 = Shape[string | boolean];  // Error
+                     ~~~~~~~~~~~~~~~~
+!!! error TS2537: Type 'Shape' has no matching index signature for type 'string'.
+                     ~~~~~~~~~~~~~~~~
+!!! error TS2538: Type 'false' cannot be used as an index type.
+                     ~~~~~~~~~~~~~~~~
+!!! error TS2538: Type 'true' cannot be used as an index type.
+    
+    type T30 = string[]["length"];
+    type T31 = string[][number];
+    type T32 = string[][string];  // Error
+                        ~~~~~~
+!!! error TS2537: Type 'string[]' has no matching index signature for type 'string'.
+    type T33 = string[][boolean];  // Error
+                        ~~~~~~~
+!!! error TS2538: Type 'boolean' cannot be used as an index type.
+    
+    type T40 = Dictionary<string>[any];
+    type T41 = Dictionary<string>[number];
+    type T42 = Dictionary<string>[string];
+    type T43 = Dictionary<string>[boolean];  // Error
+                                  ~~~~~~~
+!!! error TS2538: Type 'boolean' cannot be used as an index type.
+    
+    type T50 = any[any];
+    type T51 = any[number];
+    type T52 = any[string];
+    type T53 = any[boolean];  // Error
+                   ~~~~~~~
+!!! error TS2538: Type 'boolean' cannot be used as an index type.
+    
+    type T60 = {}["toString"];
+    type T61 = []["toString"];
+    
+    declare let cond: boolean;
+    
+    function getProperty<T, K extends keyof T>(obj: T, key: K) {
+        return obj[key];
+    }
+    
+    function setProperty<T, K extends keyof T>(obj: T, key: K, value: T[K]) {
+        obj[key] = value;
+    }
+    
+    function f10(shape: Shape) {
+        let x1 = getProperty(shape, "name");
+        let x2 = getProperty(shape, "size");  // Error
+                                    ~~~~~~
+!!! error TS2345: Argument of type '"size"' is not assignable to parameter of type '"name" | "width" | "height" | "visible"'.
+        let x3 = getProperty(shape, cond ? "name" : "size");  // Error
+                                    ~~~~~~~~~~~~~~~~~~~~~~
+!!! error TS2345: Argument of type '"name" | "size"' is not assignable to parameter of type '"name" | "width" | "height" | "visible"'.
+!!! error TS2345:   Type '"size"' is not assignable to type '"name" | "width" | "height" | "visible"'.
+        setProperty(shape, "name", "rectangle");
+        setProperty(shape, "size", 10);  // Error
+                           ~~~~~~
+!!! error TS2345: Argument of type '"size"' is not assignable to parameter of type '"name" | "width" | "height" | "visible"'.
+        setProperty(shape, cond ? "name" : "size", 10);  // Error
+                           ~~~~~~~~~~~~~~~~~~~~~~
+!!! error TS2345: Argument of type '"name" | "size"' is not assignable to parameter of type '"name" | "width" | "height" | "visible"'.
+!!! error TS2345:   Type '"size"' is not assignable to type '"name" | "width" | "height" | "visible"'.
+    }
+    
+    function f20<T, U>(x: T | U, y: T & U, k1: keyof (T | U), k2: keyof T & keyof U, k3: keyof (T & U), k4: keyof T | keyof U) {
+        x[k1];
+        x[k2];
+        x[k3];  // Error
+        ~~~~~
+!!! error TS2536: Type 'keyof T | keyof U' cannot be used to index type 'T | U'.
+        x[k4];  // Error
+        ~~~~~
+!!! error TS2536: Type 'keyof T | keyof U' cannot be used to index type 'T | U'.
+    
+        y[k1];
+        y[k2];
+        y[k3];
+        y[k4];
+    
+        k1 = k2;
+        k1 = k3;  // Error
+        ~~
+!!! error TS2322: Type 'keyof T | keyof U' is not assignable to type 'keyof T & keyof U'.
+!!! error TS2322:   Type 'keyof T' is not assignable to type 'keyof T & keyof U'.
+!!! error TS2322:     Type 'string | number | symbol' is not assignable to type 'keyof T & keyof U'.
+!!! error TS2322:       Type 'string' is not assignable to type 'keyof T & keyof U'.
+!!! error TS2322:         Type 'string' is not assignable to type 'keyof T'.
+!!! error TS2322:           Type 'keyof T' is not assignable to type 'keyof U'.
+!!! error TS2322:             Type 'string | number | symbol' is not assignable to type 'keyof U'.
+!!! error TS2322:               Type 'string' is not assignable to type 'keyof U'.
+        k1 = k4;  // Error
+        ~~
+!!! error TS2322: Type 'keyof T | keyof U' is not assignable to type 'keyof T & keyof U'.
+!!! error TS2322:   Type 'keyof T' is not assignable to type 'keyof T & keyof U'.
+!!! error TS2322:     Type 'keyof T' is not assignable to type 'keyof U'.
+    
+        k2 = k1;
+        k2 = k3;  // Error
+        ~~
+!!! error TS2322: Type 'keyof T | keyof U' is not assignable to type 'keyof T & keyof U'.
+!!! error TS2322:   Type 'keyof T' is not assignable to type 'keyof T & keyof U'.
+!!! error TS2322:     Type 'keyof T' is not assignable to type 'keyof U'.
+        k2 = k4;  // Error
+        ~~
+!!! error TS2322: Type 'keyof T | keyof U' is not assignable to type 'keyof T & keyof U'.
+!!! error TS2322:   Type 'keyof T' is not assignable to type 'keyof T & keyof U'.
+!!! error TS2322:     Type 'keyof T' is not assignable to type 'keyof U'.
+    
+        k3 = k1;
+        k3 = k2;
+        k3 = k4;
+    
+        k4 = k1;
+        k4 = k2;
+        k4 = k3;
+    }
+    
+    // Repro from #17166
+    function f3<T, K extends Extract<keyof T, string>, U extends T, J extends K>(
+        t: T, k: K, tk: T[K], u: U, j: J, uk: U[K], tj: T[J], uj: U[J]): void {
+        for (let key in t) {
+            key = k // ok, K ==> keyof T
+            k = key // error, keyof T =/=> K
+            ~
+!!! error TS2322: Type 'Extract<keyof T, string>' is not assignable to type 'K'.
+!!! error TS2322:   'Extract<keyof T, string>' is assignable to the constraint of type 'K', but 'K' could be instantiated with a different subtype of constraint 'string'.
+!!! error TS2322:     Type 'string & keyof T' is not assignable to type 'K'.
+!!! error TS2322:       'string & keyof T' is assignable to the constraint of type 'K', but 'K' could be instantiated with a different subtype of constraint 'string'.
+!!! error TS2322:         Type 'string' is not assignable to type 'K'.
+!!! error TS2322:           'string' is assignable to the constraint of type 'K', but 'K' could be instantiated with a different subtype of constraint 'string'.
+            t[key] = tk; // ok, T[K] ==> T[keyof T]
+            tk = t[key]; // error, T[keyof T] =/=> T[K]
+            ~~
+!!! error TS2322: Type 'T[Extract<keyof T, string>]' is not assignable to type 'T[K]'.
+!!! error TS2322:   Type 'Extract<keyof T, string>' is not assignable to type 'K'.
+!!! error TS2322:     'Extract<keyof T, string>' is assignable to the constraint of type 'K', but 'K' could be instantiated with a different subtype of constraint 'string'.
+        }
+        tk = uk;
+        uk = tk; // error
+        ~~
+!!! error TS2322: Type 'T[K]' is not assignable to type 'U[K]'.
+!!! error TS2322:   Type 'T' is not assignable to type 'U'.
+!!! error TS2322:     'U' could be instantiated with an arbitrary type which could be unrelated to 'T'.
+    
+        tj = uj;
+        uj = tj; // error
+        ~~
+!!! error TS2322: Type 'T[J]' is not assignable to type 'U[J]'.
+!!! error TS2322:   Type 'T' is not assignable to type 'U'.
+!!! error TS2322:     'U' could be instantiated with an arbitrary type which could be unrelated to 'T'.
+    
+        tk = tj;
+        tj = tk; // error
+        ~~
+!!! error TS2322: Type 'T[K]' is not assignable to type 'T[J]'.
+!!! error TS2322:   Type 'K' is not assignable to type 'J'.
+!!! error TS2322:     'K' is assignable to the constraint of type 'J', but 'J' could be instantiated with a different subtype of constraint 'string'.
+!!! error TS2322:       Type 'Extract<keyof T, string>' is not assignable to type 'J'.
+!!! error TS2322:         'Extract<keyof T, string>' is assignable to the constraint of type 'J', but 'J' could be instantiated with a different subtype of constraint 'string'.
+!!! error TS2322:           Type 'string & keyof T' is not assignable to type 'J'.
+!!! error TS2322:             'string & keyof T' is assignable to the constraint of type 'J', but 'J' could be instantiated with a different subtype of constraint 'string'.
+!!! error TS2322:               Type 'string' is not assignable to type 'J'.
+!!! error TS2322:                 'string' is assignable to the constraint of type 'J', but 'J' could be instantiated with a different subtype of constraint 'string'.
+    
+        tk = uj;
+        uj = tk; // error
+        ~~
+!!! error TS2322: Type 'T[K]' is not assignable to type 'U[J]'.
+!!! error TS2322:   Type 'T' is not assignable to type 'U'.
+!!! error TS2322:     'U' could be instantiated with an arbitrary type which could be unrelated to 'T'.
+    }
+    
+    // The constraint of 'keyof T' is 'keyof T'
+    function f4<T extends { [K in keyof T]: string }>(k: keyof T) {
+        k = 42; // error
+        ~
+!!! error TS2322: Type 'number' is not assignable to type 'keyof T'.
+        k = "hello"; // error
+        ~
+!!! error TS2322: Type 'string' is not assignable to type 'keyof T'.
+    }
+    
+    // Repro from #27470
+    
+    type UndefinedKeys<T extends Record<string, any>> = {
+      [K in keyof T]: undefined extends T[K] ? K : never
+    };
+    
+    type MyType = {a: string, b: string | undefined}
+    
+    type Result1 = UndefinedKeys<MyType>;
+    
+    const a1: Result1['a'] = 'a';  // Error
+    const b1: Result1['b'] = 'b';
+    
+    function test1<T extends Record<string, any>, K extends keyof T>(t: T, k: K) {
+        t[k] = 42;  // Error
+        ~~~~
+!!! error TS2322: Type 'number' is not assignable to type 'T[K]'.
+        t[k] = "hello";  // Error
+        ~~~~
+!!! error TS2322: Type 'string' is not assignable to type 'T[K]'.
+        t[k] = [10, 20];  // Error
+        ~~~~
+!!! error TS2322: Type 'number[]' is not assignable to type 'T[K]'.
+    }
+    
+    // Repro from #28839
+    
+    function f30<T, K extends keyof T>() {
+        let x: Partial<Record<keyof T, string>>[K] = "hello";
+    }
+    
+    function f31<T, K extends keyof T>() {
+        let x: Partial<Partial<Partial<Partial<Partial<Partial<Partial<Record<keyof T, string>>>>>>>>[K] = "hello";
+    }
     