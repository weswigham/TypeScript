--- conflicted
+++ resolved
@@ -1,318 +1,306 @@
-=== tests/cases/conformance/controlFlow/controlFlowWhileStatement.ts ===
-let cond: boolean;
->cond : boolean
-
-function a() {
->a : () => void
-
-    let x: string | number;
->x : string | number
-
-    x = "";
->x = "" : ""
->x : string | number
->"" : ""
-
-    while (cond) {
->cond : boolean
-
-        x; // string
->x : string
-    }
-}
-function b() {
->b : () => void
-
-    let x: string | number;
->x : string | number
-
-    x = "";
->x = "" : ""
->x : string | number
->"" : ""
-
-    while (cond) {
->cond : boolean
-
-        x; // string
->x : string
-
-        x = 42;
->x = 42 : 42
->x : string | number
->42 : 42
-
-        break;
-    }
-}
-function c() {
->c : () => void
-
-    let x: string | number;
->x : string | number
-
-    x = "";
->x = "" : ""
->x : string | number
->"" : ""
-
-    while (cond) {
->cond : boolean
-
-        x; // string
->x : string
-
-        x = undefined;
->x = undefined : undefined
->x : string | number
->undefined : undefined
-
-        if (typeof x === "string") continue;
->typeof x === "string" : boolean
->typeof x : "string" | "number" | "boolean" | "symbol" | "undefined" | "object" | "function"
->x : string | number
->"string" : "string"
-
-        break;
-    }
-}
-function d() {
->d : () => void
-
-    let x: string | number;
->x : string | number
-
-    x = "";
->x = "" : ""
->x : string | number
->"" : ""
-
-    while (x = x.length) {
->x = x.length : number
->x : string | number
->x.length : number
->x : string
->length : number
-
-        x; // number
->x : number
-
-        x = "";
->x = "" : ""
->x : string | number
->"" : ""
-    }
-}
-function e() {
->e : () => void
-
-    let x: string | number;
->x : string | number
-
-    x = "";
->x = "" : ""
->x : string | number
->"" : ""
-
-    while (cond) {
->cond : boolean
-
-        x; // string | number
->x : string | number
-
-        x = 42;
->x = 42 : 42
->x : string | number
->42 : 42
-
-        x; // number
->x : number
-    }
-    x; // string | number
->x : string | number
-}
-function f() {
->f : () => void
-
-    let x: string | number | boolean | RegExp | Function;
-<<<<<<< HEAD
->x : string | number | boolean | Function | RegExp<string>
->RegExp : RegExp<T>
->Function : Function
-=======
->x : string | number | boolean | Function | RegExp
->>>>>>> b065902a
-
-    x = "";
->x = "" : ""
->x : string | number | boolean | Function | RegExp<string>
->"" : ""
-
-    while (cond) {
->cond : boolean
-
-        if (cond) {
->cond : true
-
-            x = 42;
->x = 42 : 42
->x : string | number | boolean | Function | RegExp<string>
->42 : 42
-
-            break;
-        }
-        if (cond) {
->cond : true
-
-            x = true;
->x = true : true
->x : string | number | boolean | Function | RegExp<string>
->true : true
-
-            continue;
-        }
-        x = /a/;
->x = /a/ : RegExp</a/>
->x : string | number | boolean | Function | RegExp<string>
->/a/ : RegExp</a/>
-    }
-    x; // string | number | boolean | RegExp
->x : string | number | true | RegExp<string>
-}
-function g() {
->g : () => void
-
-    let x: string | number | boolean | RegExp | Function;
-<<<<<<< HEAD
->x : string | number | boolean | Function | RegExp<string>
->RegExp : RegExp<T>
->Function : Function
-=======
->x : string | number | boolean | Function | RegExp
->>>>>>> b065902a
-
-    x = "";
->x = "" : ""
->x : string | number | boolean | Function | RegExp<string>
->"" : ""
-
-    while (true) {
->true : true
-
-        if (cond) {
->cond : boolean
-
-            x = 42;
->x = 42 : 42
->x : string | number | boolean | Function | RegExp<string>
->42 : 42
-
-            break;
-        }
-        if (cond) {
->cond : boolean
-
-            x = true;
->x = true : true
->x : string | number | boolean | Function | RegExp<string>
->true : true
-
-            continue;
-        }
-        x = /a/;
->x = /a/ : RegExp</a/>
->x : string | number | boolean | Function | RegExp<string>
->/a/ : RegExp</a/>
-    }
-    x; // number
->x : number
-}
-function h1() {
->h1 : () => void
-
-    let x: string | number | boolean;
->x : string | number | boolean
-
-    x = "";
->x = "" : ""
->x : string | number | boolean
->"" : ""
-
-    while (x > 1) {
->x > 1 : boolean
->x : string | number
->1 : 1
-
-        x; // string | number
->x : string | number
-
-        x = 1;
->x = 1 : 1
->x : string | number | boolean
->1 : 1
-
-        x; // number
->x : number
-    }
-    x; // string | number
->x : string | number
-}
-declare function len(s: string | number): number;
->len : (s: string | number) => number
->s : string | number
-
-function h2() {
->h2 : () => void
-
-    let x: string | number | boolean;
->x : string | number | boolean
-
-    x = "";
->x = "" : ""
->x : string | number | boolean
->"" : ""
-
-    while (cond) {
->cond : boolean
-
-        x = len(x);
->x = len(x) : number
->x : string | number | boolean
->len(x) : number
->len : (s: string | number) => number
->x : string | number
-
-        x; // number
->x : number
-    }
-    x; // string | number
->x : string | number
-}
-function h3() {
->h3 : () => void
-
-    let x: string | number | boolean;
->x : string | number | boolean
-
-    x = "";
->x = "" : ""
->x : string | number | boolean
->"" : ""
-
-    while (cond) {
->cond : boolean
-
-        x; // string | number
->x : string | number
-
-        x = len(x);
->x = len(x) : number
->x : string | number | boolean
->len(x) : number
->len : (s: string | number) => number
->x : string | number
-    }
-    x; // string | number
->x : string | number
-}
-
+=== tests/cases/conformance/controlFlow/controlFlowWhileStatement.ts ===
+let cond: boolean;
+>cond : boolean
+
+function a() {
+>a : () => void
+
+    let x: string | number;
+>x : string | number
+
+    x = "";
+>x = "" : ""
+>x : string | number
+>"" : ""
+
+    while (cond) {
+>cond : boolean
+
+        x; // string
+>x : string
+    }
+}
+function b() {
+>b : () => void
+
+    let x: string | number;
+>x : string | number
+
+    x = "";
+>x = "" : ""
+>x : string | number
+>"" : ""
+
+    while (cond) {
+>cond : boolean
+
+        x; // string
+>x : string
+
+        x = 42;
+>x = 42 : 42
+>x : string | number
+>42 : 42
+
+        break;
+    }
+}
+function c() {
+>c : () => void
+
+    let x: string | number;
+>x : string | number
+
+    x = "";
+>x = "" : ""
+>x : string | number
+>"" : ""
+
+    while (cond) {
+>cond : boolean
+
+        x; // string
+>x : string
+
+        x = undefined;
+>x = undefined : undefined
+>x : string | number
+>undefined : undefined
+
+        if (typeof x === "string") continue;
+>typeof x === "string" : boolean
+>typeof x : "string" | "number" | "boolean" | "symbol" | "undefined" | "object" | "function"
+>x : string | number
+>"string" : "string"
+
+        break;
+    }
+}
+function d() {
+>d : () => void
+
+    let x: string | number;
+>x : string | number
+
+    x = "";
+>x = "" : ""
+>x : string | number
+>"" : ""
+
+    while (x = x.length) {
+>x = x.length : number
+>x : string | number
+>x.length : number
+>x : string
+>length : number
+
+        x; // number
+>x : number
+
+        x = "";
+>x = "" : ""
+>x : string | number
+>"" : ""
+    }
+}
+function e() {
+>e : () => void
+
+    let x: string | number;
+>x : string | number
+
+    x = "";
+>x = "" : ""
+>x : string | number
+>"" : ""
+
+    while (cond) {
+>cond : boolean
+
+        x; // string | number
+>x : string | number
+
+        x = 42;
+>x = 42 : 42
+>x : string | number
+>42 : 42
+
+        x; // number
+>x : number
+    }
+    x; // string | number
+>x : string | number
+}
+function f() {
+>f : () => void
+
+    let x: string | number | boolean | RegExp | Function;
+>x : string | number | boolean | Function | RegExp<string>
+
+    x = "";
+>x = "" : ""
+>x : string | number | boolean | Function | RegExp<string>
+>"" : ""
+
+    while (cond) {
+>cond : boolean
+
+        if (cond) {
+>cond : true
+
+            x = 42;
+>x = 42 : 42
+>x : string | number | boolean | Function | RegExp<string>
+>42 : 42
+
+            break;
+        }
+        if (cond) {
+>cond : true
+
+            x = true;
+>x = true : true
+>x : string | number | boolean | Function | RegExp<string>
+>true : true
+
+            continue;
+        }
+        x = /a/;
+>x = /a/ : RegExp</a/>
+>x : string | number | boolean | Function | RegExp<string>
+>/a/ : RegExp</a/>
+    }
+    x; // string | number | boolean | RegExp
+>x : string | number | true | RegExp<string>
+}
+function g() {
+>g : () => void
+
+    let x: string | number | boolean | RegExp | Function;
+>x : string | number | boolean | Function | RegExp<string>
+
+    x = "";
+>x = "" : ""
+>x : string | number | boolean | Function | RegExp<string>
+>"" : ""
+
+    while (true) {
+>true : true
+
+        if (cond) {
+>cond : boolean
+
+            x = 42;
+>x = 42 : 42
+>x : string | number | boolean | Function | RegExp<string>
+>42 : 42
+
+            break;
+        }
+        if (cond) {
+>cond : boolean
+
+            x = true;
+>x = true : true
+>x : string | number | boolean | Function | RegExp<string>
+>true : true
+
+            continue;
+        }
+        x = /a/;
+>x = /a/ : RegExp</a/>
+>x : string | number | boolean | Function | RegExp<string>
+>/a/ : RegExp</a/>
+    }
+    x; // number
+>x : number
+}
+function h1() {
+>h1 : () => void
+
+    let x: string | number | boolean;
+>x : string | number | boolean
+
+    x = "";
+>x = "" : ""
+>x : string | number | boolean
+>"" : ""
+
+    while (x > 1) {
+>x > 1 : boolean
+>x : string | number
+>1 : 1
+
+        x; // string | number
+>x : string | number
+
+        x = 1;
+>x = 1 : 1
+>x : string | number | boolean
+>1 : 1
+
+        x; // number
+>x : number
+    }
+    x; // string | number
+>x : string | number
+}
+declare function len(s: string | number): number;
+>len : (s: string | number) => number
+>s : string | number
+
+function h2() {
+>h2 : () => void
+
+    let x: string | number | boolean;
+>x : string | number | boolean
+
+    x = "";
+>x = "" : ""
+>x : string | number | boolean
+>"" : ""
+
+    while (cond) {
+>cond : boolean
+
+        x = len(x);
+>x = len(x) : number
+>x : string | number | boolean
+>len(x) : number
+>len : (s: string | number) => number
+>x : string | number
+
+        x; // number
+>x : number
+    }
+    x; // string | number
+>x : string | number
+}
+function h3() {
+>h3 : () => void
+
+    let x: string | number | boolean;
+>x : string | number | boolean
+
+    x = "";
+>x = "" : ""
+>x : string | number | boolean
+>"" : ""
+
+    while (cond) {
+>cond : boolean
+
+        x; // string | number
+>x : string | number
+
+        x = len(x);
+>x = len(x) : number
+>x : string | number | boolean
+>len(x) : number
+>len : (s: string | number) => number
+>x : string | number
+    }
+    x; // string | number
+>x : string | number
+}
+