--- conflicted
+++ resolved
@@ -1,222 +1,218 @@
-=== tests/cases/conformance/types/typeRelationships/assignmentCompatibility/anyAssignableToEveryType2.ts ===
-// any is not a subtype of any other types, but is assignable, all the below should work
-
-interface I {
-    [x: string]: any;
->x : string
-
-    foo: any; // ok, any identical to itself
->foo : any
-}
-
-
-interface I2 {
-    [x: string]: number;
->x : string
-
-    foo: any;
->foo : any
-}
-
-
-interface I3 {
-    [x: string]: string;
->x : string
-
-    foo: any;
->foo : any
-}
-
-
-interface I4 {
-    [x: string]: boolean;
->x : string
-
-    foo: any;
->foo : any
-}
-
-
-interface I5 {
-    [x: string]: Date;
->x : string
-
-    foo: any;
->foo : any
-}
-
-
-interface I6 {
-    [x: string]: RegExp;
->x : string
-<<<<<<< HEAD
->RegExp : RegExp<T>
-=======
->>>>>>> b065902a
-
-    foo: any;
->foo : any
-}
-
-
-interface I7 {
-    [x: string]: { bar: number };
->x : string
->bar : number
-
-    foo: any;
->foo : any
-}
-
-
-interface I8 {
-    [x: string]: number[];
->x : string
-
-    foo: any;
->foo : any
-}
-
-
-interface I9 {
-    [x: string]: I8;
->x : string
-
-    foo: any;
->foo : any
-}
-
-class A { foo: number; }
->A : A
->foo : number
-
-interface I10 {
-    [x: string]: A;
->x : string
-
-    foo: any;
->foo : any
-}
-
-class A2<T> { foo: T; }
->A2 : A2<T>
->foo : T
-
-interface I11 {
-    [x: string]: A2<number>;
->x : string
-
-    foo: any;
->foo : any
-}
-
-
-interface I12 {
-    [x: string]: (x) => number;
->x : string
->x : any
-
-    foo: any;
->foo : any
-}
-
-
-interface I13 {
-    [x: string]: <T>(x: T) => T;
->x : string
->x : T
-
-    foo: any;
->foo : any
-}
-
-
-enum E { A }
->E : E
->A : E.A
-
-interface I14 {
-    [x: string]: E;
->x : string
-
-    foo: any;
->foo : any
-}
-
-
-function f() { }
->f : typeof f
-
-module f {
->f : typeof f
-
-    export var bar = 1;
->bar : number
->1 : 1
-}
-interface I15 {
-    [x: string]: typeof f;
->x : string
->f : typeof f
-
-    foo: any;
->foo : any
-}
-
-
-class c { baz: string }
->c : c
->baz : string
-
-module c {
->c : typeof c
-
-    export var bar = 1;
->bar : number
->1 : 1
-}
-interface I16 {
-    [x: string]: typeof c;
->x : string
->c : typeof c
-
-    foo: any;
->foo : any
-}
-
-
-interface I17<T> {
-    [x: string]: T;
->x : string
-
-    foo: any;
->foo : any
-}
-
-
-interface I18<T, U extends T> {
-    [x: string]: U;
->x : string
-
-    foo: any;
->foo : any
-}
-
-
-interface I19 {
-    [x: string]: Object;
->x : string
-
-    foo: any;
->foo : any
-}
-
-
-interface I20 {
-    [x: string]: {};
->x : string
-
-    foo: any;
->foo : any
-}
-
+=== tests/cases/conformance/types/typeRelationships/assignmentCompatibility/anyAssignableToEveryType2.ts ===
+// any is not a subtype of any other types, but is assignable, all the below should work
+
+interface I {
+    [x: string]: any;
+>x : string
+
+    foo: any; // ok, any identical to itself
+>foo : any
+}
+
+
+interface I2 {
+    [x: string]: number;
+>x : string
+
+    foo: any;
+>foo : any
+}
+
+
+interface I3 {
+    [x: string]: string;
+>x : string
+
+    foo: any;
+>foo : any
+}
+
+
+interface I4 {
+    [x: string]: boolean;
+>x : string
+
+    foo: any;
+>foo : any
+}
+
+
+interface I5 {
+    [x: string]: Date;
+>x : string
+
+    foo: any;
+>foo : any
+}
+
+
+interface I6 {
+    [x: string]: RegExp;
+>x : string
+
+    foo: any;
+>foo : any
+}
+
+
+interface I7 {
+    [x: string]: { bar: number };
+>x : string
+>bar : number
+
+    foo: any;
+>foo : any
+}
+
+
+interface I8 {
+    [x: string]: number[];
+>x : string
+
+    foo: any;
+>foo : any
+}
+
+
+interface I9 {
+    [x: string]: I8;
+>x : string
+
+    foo: any;
+>foo : any
+}
+
+class A { foo: number; }
+>A : A
+>foo : number
+
+interface I10 {
+    [x: string]: A;
+>x : string
+
+    foo: any;
+>foo : any
+}
+
+class A2<T> { foo: T; }
+>A2 : A2<T>
+>foo : T
+
+interface I11 {
+    [x: string]: A2<number>;
+>x : string
+
+    foo: any;
+>foo : any
+}
+
+
+interface I12 {
+    [x: string]: (x) => number;
+>x : string
+>x : any
+
+    foo: any;
+>foo : any
+}
+
+
+interface I13 {
+    [x: string]: <T>(x: T) => T;
+>x : string
+>x : T
+
+    foo: any;
+>foo : any
+}
+
+
+enum E { A }
+>E : E
+>A : E.A
+
+interface I14 {
+    [x: string]: E;
+>x : string
+
+    foo: any;
+>foo : any
+}
+
+
+function f() { }
+>f : typeof f
+
+module f {
+>f : typeof f
+
+    export var bar = 1;
+>bar : number
+>1 : 1
+}
+interface I15 {
+    [x: string]: typeof f;
+>x : string
+>f : typeof f
+
+    foo: any;
+>foo : any
+}
+
+
+class c { baz: string }
+>c : c
+>baz : string
+
+module c {
+>c : typeof c
+
+    export var bar = 1;
+>bar : number
+>1 : 1
+}
+interface I16 {
+    [x: string]: typeof c;
+>x : string
+>c : typeof c
+
+    foo: any;
+>foo : any
+}
+
+
+interface I17<T> {
+    [x: string]: T;
+>x : string
+
+    foo: any;
+>foo : any
+}
+
+
+interface I18<T, U extends T> {
+    [x: string]: U;
+>x : string
+
+    foo: any;
+>foo : any
+}
+
+
+interface I19 {
+    [x: string]: Object;
+>x : string
+
+    foo: any;
+>foo : any
+}
+
+
+interface I20 {
+    [x: string]: {};
+>x : string
+
+    foo: any;
+>foo : any
+}
+