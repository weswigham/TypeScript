error TS5055: Cannot write file 'tests/cases/compiler/b.js' because it would overwrite input file.
  Adding a tsconfig.json file will help organize projects that contain both TypeScript and JavaScript files. Learn more at https://aka.ms/tsconfig.
<<<<<<< HEAD
error TS6054: File 'tests/cases/compiler/b.js.map' has unsupported extension. The only supported extensions are '.ts', '.tsx', '.js', '.jsx', '.d.ts'.
=======
error TS6054: File 'tests/cases/compiler/b.js.map' has an unsupported extension. The only supported extensions are '.ts', '.tsx', '.d.ts', '.js', '.jsx'.
>>>>>>> fd8000dd


!!! error TS5055: Cannot write file 'tests/cases/compiler/b.js' because it would overwrite input file.
!!! error TS5055:   Adding a tsconfig.json file will help organize projects that contain both TypeScript and JavaScript files. Learn more at https://aka.ms/tsconfig.
<<<<<<< HEAD
!!! error TS6054: File 'tests/cases/compiler/b.js.map' has unsupported extension. The only supported extensions are '.ts', '.tsx', '.js', '.jsx', '.d.ts'.
=======
!!! error TS6054: File 'tests/cases/compiler/b.js.map' has an unsupported extension. The only supported extensions are '.ts', '.tsx', '.d.ts', '.js', '.jsx'.
>>>>>>> fd8000dd
==== tests/cases/compiler/a.ts (0 errors) ====
    class c {
    }
    
==== tests/cases/compiler/b.js.map (0 errors) ====
    function foo() {
    }
    
==== tests/cases/compiler/b.js (0 errors) ====
    function bar() {
    }<|MERGE_RESOLUTION|>--- conflicted
+++ resolved
@@ -1,27 +1,19 @@
-error TS5055: Cannot write file 'tests/cases/compiler/b.js' because it would overwrite input file.
-  Adding a tsconfig.json file will help organize projects that contain both TypeScript and JavaScript files. Learn more at https://aka.ms/tsconfig.
-<<<<<<< HEAD
-error TS6054: File 'tests/cases/compiler/b.js.map' has unsupported extension. The only supported extensions are '.ts', '.tsx', '.js', '.jsx', '.d.ts'.
-=======
-error TS6054: File 'tests/cases/compiler/b.js.map' has an unsupported extension. The only supported extensions are '.ts', '.tsx', '.d.ts', '.js', '.jsx'.
->>>>>>> fd8000dd
-
-
-!!! error TS5055: Cannot write file 'tests/cases/compiler/b.js' because it would overwrite input file.
-!!! error TS5055:   Adding a tsconfig.json file will help organize projects that contain both TypeScript and JavaScript files. Learn more at https://aka.ms/tsconfig.
-<<<<<<< HEAD
-!!! error TS6054: File 'tests/cases/compiler/b.js.map' has unsupported extension. The only supported extensions are '.ts', '.tsx', '.js', '.jsx', '.d.ts'.
-=======
-!!! error TS6054: File 'tests/cases/compiler/b.js.map' has an unsupported extension. The only supported extensions are '.ts', '.tsx', '.d.ts', '.js', '.jsx'.
->>>>>>> fd8000dd
-==== tests/cases/compiler/a.ts (0 errors) ====
-    class c {
-    }
-    
-==== tests/cases/compiler/b.js.map (0 errors) ====
-    function foo() {
-    }
-    
-==== tests/cases/compiler/b.js (0 errors) ====
-    function bar() {
+error TS5055: Cannot write file 'tests/cases/compiler/b.js' because it would overwrite input file.
+  Adding a tsconfig.json file will help organize projects that contain both TypeScript and JavaScript files. Learn more at https://aka.ms/tsconfig.
+error TS6054: File 'tests/cases/compiler/b.js.map' has an unsupported extension. The only supported extensions are '.ts', '.tsx', '.js', '.jsx', '.d.ts'.
+
+
+!!! error TS5055: Cannot write file 'tests/cases/compiler/b.js' because it would overwrite input file.
+!!! error TS5055:   Adding a tsconfig.json file will help organize projects that contain both TypeScript and JavaScript files. Learn more at https://aka.ms/tsconfig.
+!!! error TS6054: File 'tests/cases/compiler/b.js.map' has an unsupported extension. The only supported extensions are '.ts', '.tsx', '.js', '.jsx', '.d.ts'.
+==== tests/cases/compiler/a.ts (0 errors) ====
+    class c {
+    }
+    
+==== tests/cases/compiler/b.js.map (0 errors) ====
+    function foo() {
+    }
+    
+==== tests/cases/compiler/b.js (0 errors) ====
+    function bar() {
     }