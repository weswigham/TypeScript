--- conflicted
+++ resolved
@@ -1,40 +1,37 @@
-tests/cases/compiler/identityForSignaturesWithTypeParametersAndAny.ts(2,5): error TS2403: Subsequent variable declarations must have the same type.  Variable 'f' must be of type '<T, U>(x: T, y: U) => T', but here has type '<T, U>(x: any, y: any) => any'.
-tests/cases/compiler/identityForSignaturesWithTypeParametersAndAny.ts(5,5): error TS2403: Subsequent variable declarations must have the same type.  Variable 'g' must be of type '<T, U>(x: T, y: U) => T', but here has type '<T>(x: any, y: any) => any'.
-tests/cases/compiler/identityForSignaturesWithTypeParametersAndAny.ts(8,5): error TS2403: Subsequent variable declarations must have the same type.  Variable 'h' must be of type '<T, U>(x: T, y: U) => T', but here has type '(x: any, y: any) => any'.
-tests/cases/compiler/identityForSignaturesWithTypeParametersAndAny.ts(11,5): error TS2403: Subsequent variable declarations must have the same type.  Variable 'i' must be of type '<T, U>(x: T, y: U) => T', but here has type '<T, U>(x: any, y: string) => any'.
-tests/cases/compiler/identityForSignaturesWithTypeParametersAndAny.ts(14,5): error TS2403: Subsequent variable declarations must have the same type.  Variable 'j' must be of type '<T, U>(x: T, y: U) => T', but here has type '<T, U>(x: any, y: any) => string'.
-
-
-==== tests/cases/compiler/identityForSignaturesWithTypeParametersAndAny.ts (5 errors) ====
-    var f: <T, U>(x: T, y: U) => T;
-    var f: <T, U>(x: any, y: any) => any;
-        ~
-!!! error TS2403: Subsequent variable declarations must have the same type.  Variable 'f' must be of type '<T, U>(x: T, y: U) => T', but here has type '<T, U>(x: any, y: any) => any'.
-<<<<<<< HEAD
-=======
-!!! related TS6203 tests/cases/compiler/identityForSignaturesWithTypeParametersAndAny.ts:1:5: 'f' was also declared here.
->>>>>>> dfc0b58f
-    
-    var g: <T, U>(x: T, y: U) => T;
-    var g: <T>(x: any, y: any) => any;
-        ~
-!!! error TS2403: Subsequent variable declarations must have the same type.  Variable 'g' must be of type '<T, U>(x: T, y: U) => T', but here has type '<T>(x: any, y: any) => any'.
-!!! related TS6203 tests/cases/compiler/identityForSignaturesWithTypeParametersAndAny.ts:4:5: 'g' was also declared here.
-    
-    var h: <T, U>(x: T, y: U) => T;
-    var h: (x: any, y: any) => any;
-        ~
-!!! error TS2403: Subsequent variable declarations must have the same type.  Variable 'h' must be of type '<T, U>(x: T, y: U) => T', but here has type '(x: any, y: any) => any'.
-!!! related TS6203 tests/cases/compiler/identityForSignaturesWithTypeParametersAndAny.ts:7:5: 'h' was also declared here.
-    
-    var i: <T, U>(x: T, y: U) => T;
-    var i: <T, U>(x: any, y: string) => any;
-        ~
-!!! error TS2403: Subsequent variable declarations must have the same type.  Variable 'i' must be of type '<T, U>(x: T, y: U) => T', but here has type '<T, U>(x: any, y: string) => any'.
-!!! related TS6203 tests/cases/compiler/identityForSignaturesWithTypeParametersAndAny.ts:10:5: 'i' was also declared here.
-    
-    var j: <T, U>(x: T, y: U) => T;
-    var j: <T, U>(x: any, y: any) => string;
-        ~
-!!! error TS2403: Subsequent variable declarations must have the same type.  Variable 'j' must be of type '<T, U>(x: T, y: U) => T', but here has type '<T, U>(x: any, y: any) => string'.
+tests/cases/compiler/identityForSignaturesWithTypeParametersAndAny.ts(2,5): error TS2403: Subsequent variable declarations must have the same type.  Variable 'f' must be of type '<T, U>(x: T, y: U) => T', but here has type '<T, U>(x: any, y: any) => any'.
+tests/cases/compiler/identityForSignaturesWithTypeParametersAndAny.ts(5,5): error TS2403: Subsequent variable declarations must have the same type.  Variable 'g' must be of type '<T, U>(x: T, y: U) => T', but here has type '<T>(x: any, y: any) => any'.
+tests/cases/compiler/identityForSignaturesWithTypeParametersAndAny.ts(8,5): error TS2403: Subsequent variable declarations must have the same type.  Variable 'h' must be of type '<T, U>(x: T, y: U) => T', but here has type '(x: any, y: any) => any'.
+tests/cases/compiler/identityForSignaturesWithTypeParametersAndAny.ts(11,5): error TS2403: Subsequent variable declarations must have the same type.  Variable 'i' must be of type '<T, U>(x: T, y: U) => T', but here has type '<T, U>(x: any, y: string) => any'.
+tests/cases/compiler/identityForSignaturesWithTypeParametersAndAny.ts(14,5): error TS2403: Subsequent variable declarations must have the same type.  Variable 'j' must be of type '<T, U>(x: T, y: U) => T', but here has type '<T, U>(x: any, y: any) => string'.
+
+
+==== tests/cases/compiler/identityForSignaturesWithTypeParametersAndAny.ts (5 errors) ====
+    var f: <T, U>(x: T, y: U) => T;
+    var f: <T, U>(x: any, y: any) => any;
+        ~
+!!! error TS2403: Subsequent variable declarations must have the same type.  Variable 'f' must be of type '<T, U>(x: T, y: U) => T', but here has type '<T, U>(x: any, y: any) => any'.
+!!! related TS6203 tests/cases/compiler/identityForSignaturesWithTypeParametersAndAny.ts:1:5: 'f' was also declared here.
+    
+    var g: <T, U>(x: T, y: U) => T;
+    var g: <T>(x: any, y: any) => any;
+        ~
+!!! error TS2403: Subsequent variable declarations must have the same type.  Variable 'g' must be of type '<T, U>(x: T, y: U) => T', but here has type '<T>(x: any, y: any) => any'.
+!!! related TS6203 tests/cases/compiler/identityForSignaturesWithTypeParametersAndAny.ts:4:5: 'g' was also declared here.
+    
+    var h: <T, U>(x: T, y: U) => T;
+    var h: (x: any, y: any) => any;
+        ~
+!!! error TS2403: Subsequent variable declarations must have the same type.  Variable 'h' must be of type '<T, U>(x: T, y: U) => T', but here has type '(x: any, y: any) => any'.
+!!! related TS6203 tests/cases/compiler/identityForSignaturesWithTypeParametersAndAny.ts:7:5: 'h' was also declared here.
+    
+    var i: <T, U>(x: T, y: U) => T;
+    var i: <T, U>(x: any, y: string) => any;
+        ~
+!!! error TS2403: Subsequent variable declarations must have the same type.  Variable 'i' must be of type '<T, U>(x: T, y: U) => T', but here has type '<T, U>(x: any, y: string) => any'.
+!!! related TS6203 tests/cases/compiler/identityForSignaturesWithTypeParametersAndAny.ts:10:5: 'i' was also declared here.
+    
+    var j: <T, U>(x: T, y: U) => T;
+    var j: <T, U>(x: any, y: any) => string;
+        ~
+!!! error TS2403: Subsequent variable declarations must have the same type.  Variable 'j' must be of type '<T, U>(x: T, y: U) => T', but here has type '<T, U>(x: any, y: any) => string'.
 !!! related TS6203 tests/cases/compiler/identityForSignaturesWithTypeParametersAndAny.ts:13:5: 'j' was also declared here.