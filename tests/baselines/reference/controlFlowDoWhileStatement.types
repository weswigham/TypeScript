=== tests/cases/conformance/controlFlow/controlFlowDoWhileStatement.ts ===
let cond: boolean;
>cond : boolean

function a() {
>a : () => void

    let x: string | number;
>x : string | number

    x = "";
>x = "" : ""
>x : string | number
>"" : ""

    do {
        x; // string
>x : string

    } while (cond)
>cond : boolean
}
function b() {
>b : () => void

    let x: string | number;
>x : string | number

    x = "";
>x = "" : ""
>x : string | number
>"" : ""

    do {
        x; // string
>x : string

        x = 42;
>x = 42 : 42
>x : string | number
>42 : 42

        break;
    } while (cond)
>cond : boolean
}
function c() {
>c : () => void

    let x: string | number;
>x : string | number

    x = "";
>x = "" : ""
>x : string | number
>"" : ""

    do {
        x; // string
>x : string

        x = undefined;
>x = undefined : undefined
>x : string | number
>undefined : undefined

        if (typeof x === "string") continue;
>typeof x === "string" : boolean
>typeof x : "string" | "number" | "boolean" | "symbol" | "undefined" | "object" | "function"
>x : string | number
>"string" : "string"

        break;
    } while (cond)
>cond : boolean
}
function d() {
>d : () => void

    let x: string | number;
>x : string | number

    x = 1000;
>x = 1000 : 1000
>x : string | number
>1000 : 1000

    do {
        x; // number
>x : number

        x = "";
>x = "" : ""
>x : string | number
>"" : ""

    } while (x = x.length)
>x = x.length : number
>x : string | number
>x.length : number
>x : string
>length : number

    x; // number
>x : number
}
function e() {
>e : () => void

    let x: string | number;
>x : string | number

    x = "";
>x = "" : ""
>x : string | number
>"" : ""

    do {
        x = 42;
>x = 42 : 42
>x : string | number
>42 : 42

    } while (cond)
>cond : boolean

    x; // number
>x : number
}
function f() {
>f : () => void

    let x: string | number | boolean | RegExp | Function;
<<<<<<< HEAD
>x : string | number | boolean | Function | RegExp<string>
>RegExp : RegExp<T>
>Function : Function
=======
>x : string | number | boolean | Function | RegExp
>>>>>>> b065902a

    x = "";
>x = "" : ""
>x : string | number | boolean | Function | RegExp<string>
>"" : ""

    do {
        if (cond) {
>cond : boolean

            x = 42;
>x = 42 : 42
>x : string | number | boolean | Function | RegExp<string>
>42 : 42

            break;
        }
        if (cond) {
>cond : boolean

            x = true;
>x = true : true
>x : string | number | boolean | Function | RegExp<string>
>true : true

            continue;
        }
        x = /a/;
>x = /a/ : RegExp</a/>
>x : string | number | boolean | Function | RegExp<string>
>/a/ : RegExp</a/>

    } while (cond)
>cond : boolean

    x; // number | boolean | RegExp
>x : number | true | RegExp<string>
}
function g() {
>g : () => void

    let x: string | number | boolean | RegExp | Function;
<<<<<<< HEAD
>x : string | number | boolean | Function | RegExp<string>
>RegExp : RegExp<T>
>Function : Function
=======
>x : string | number | boolean | Function | RegExp
>>>>>>> b065902a

    x = "";
>x = "" : ""
>x : string | number | boolean | Function | RegExp<string>
>"" : ""

    do {
        if (cond) {
>cond : boolean

            x = 42;
>x = 42 : 42
>x : string | number | boolean | Function | RegExp<string>
>42 : 42

            break;
        }
        if (cond) {
>cond : boolean

            x = true;
>x = true : true
>x : string | number | boolean | Function | RegExp<string>
>true : true

            continue;
        }
        x = /a/;
>x = /a/ : RegExp</a/>
>x : string | number | boolean | Function | RegExp<string>
>/a/ : RegExp</a/>

    } while (true)
>true : true

    x; // number
>x : number
}

<|MERGE_RESOLUTION|>--- conflicted
+++ resolved
@@ -1,228 +1,216 @@
-=== tests/cases/conformance/controlFlow/controlFlowDoWhileStatement.ts ===
-let cond: boolean;
->cond : boolean
-
-function a() {
->a : () => void
-
-    let x: string | number;
->x : string | number
-
-    x = "";
->x = "" : ""
->x : string | number
->"" : ""
-
-    do {
-        x; // string
->x : string
-
-    } while (cond)
->cond : boolean
-}
-function b() {
->b : () => void
-
-    let x: string | number;
->x : string | number
-
-    x = "";
->x = "" : ""
->x : string | number
->"" : ""
-
-    do {
-        x; // string
->x : string
-
-        x = 42;
->x = 42 : 42
->x : string | number
->42 : 42
-
-        break;
-    } while (cond)
->cond : boolean
-}
-function c() {
->c : () => void
-
-    let x: string | number;
->x : string | number
-
-    x = "";
->x = "" : ""
->x : string | number
->"" : ""
-
-    do {
-        x; // string
->x : string
-
-        x = undefined;
->x = undefined : undefined
->x : string | number
->undefined : undefined
-
-        if (typeof x === "string") continue;
->typeof x === "string" : boolean
->typeof x : "string" | "number" | "boolean" | "symbol" | "undefined" | "object" | "function"
->x : string | number
->"string" : "string"
-
-        break;
-    } while (cond)
->cond : boolean
-}
-function d() {
->d : () => void
-
-    let x: string | number;
->x : string | number
-
-    x = 1000;
->x = 1000 : 1000
->x : string | number
->1000 : 1000
-
-    do {
-        x; // number
->x : number
-
-        x = "";
->x = "" : ""
->x : string | number
->"" : ""
-
-    } while (x = x.length)
->x = x.length : number
->x : string | number
->x.length : number
->x : string
->length : number
-
-    x; // number
->x : number
-}
-function e() {
->e : () => void
-
-    let x: string | number;
->x : string | number
-
-    x = "";
->x = "" : ""
->x : string | number
->"" : ""
-
-    do {
-        x = 42;
->x = 42 : 42
->x : string | number
->42 : 42
-
-    } while (cond)
->cond : boolean
-
-    x; // number
->x : number
-}
-function f() {
->f : () => void
-
-    let x: string | number | boolean | RegExp | Function;
-<<<<<<< HEAD
->x : string | number | boolean | Function | RegExp<string>
->RegExp : RegExp<T>
->Function : Function
-=======
->x : string | number | boolean | Function | RegExp
->>>>>>> b065902a
-
-    x = "";
->x = "" : ""
->x : string | number | boolean | Function | RegExp<string>
->"" : ""
-
-    do {
-        if (cond) {
->cond : boolean
-
-            x = 42;
->x = 42 : 42
->x : string | number | boolean | Function | RegExp<string>
->42 : 42
-
-            break;
-        }
-        if (cond) {
->cond : boolean
-
-            x = true;
->x = true : true
->x : string | number | boolean | Function | RegExp<string>
->true : true
-
-            continue;
-        }
-        x = /a/;
->x = /a/ : RegExp</a/>
->x : string | number | boolean | Function | RegExp<string>
->/a/ : RegExp</a/>
-
-    } while (cond)
->cond : boolean
-
-    x; // number | boolean | RegExp
->x : number | true | RegExp<string>
-}
-function g() {
->g : () => void
-
-    let x: string | number | boolean | RegExp | Function;
-<<<<<<< HEAD
->x : string | number | boolean | Function | RegExp<string>
->RegExp : RegExp<T>
->Function : Function
-=======
->x : string | number | boolean | Function | RegExp
->>>>>>> b065902a
-
-    x = "";
->x = "" : ""
->x : string | number | boolean | Function | RegExp<string>
->"" : ""
-
-    do {
-        if (cond) {
->cond : boolean
-
-            x = 42;
->x = 42 : 42
->x : string | number | boolean | Function | RegExp<string>
->42 : 42
-
-            break;
-        }
-        if (cond) {
->cond : boolean
-
-            x = true;
->x = true : true
->x : string | number | boolean | Function | RegExp<string>
->true : true
-
-            continue;
-        }
-        x = /a/;
->x = /a/ : RegExp</a/>
->x : string | number | boolean | Function | RegExp<string>
->/a/ : RegExp</a/>
-
-    } while (true)
->true : true
-
-    x; // number
->x : number
-}
-
+=== tests/cases/conformance/controlFlow/controlFlowDoWhileStatement.ts ===
+let cond: boolean;
+>cond : boolean
+
+function a() {
+>a : () => void
+
+    let x: string | number;
+>x : string | number
+
+    x = "";
+>x = "" : ""
+>x : string | number
+>"" : ""
+
+    do {
+        x; // string
+>x : string
+
+    } while (cond)
+>cond : boolean
+}
+function b() {
+>b : () => void
+
+    let x: string | number;
+>x : string | number
+
+    x = "";
+>x = "" : ""
+>x : string | number
+>"" : ""
+
+    do {
+        x; // string
+>x : string
+
+        x = 42;
+>x = 42 : 42
+>x : string | number
+>42 : 42
+
+        break;
+    } while (cond)
+>cond : boolean
+}
+function c() {
+>c : () => void
+
+    let x: string | number;
+>x : string | number
+
+    x = "";
+>x = "" : ""
+>x : string | number
+>"" : ""
+
+    do {
+        x; // string
+>x : string
+
+        x = undefined;
+>x = undefined : undefined
+>x : string | number
+>undefined : undefined
+
+        if (typeof x === "string") continue;
+>typeof x === "string" : boolean
+>typeof x : "string" | "number" | "boolean" | "symbol" | "undefined" | "object" | "function"
+>x : string | number
+>"string" : "string"
+
+        break;
+    } while (cond)
+>cond : boolean
+}
+function d() {
+>d : () => void
+
+    let x: string | number;
+>x : string | number
+
+    x = 1000;
+>x = 1000 : 1000
+>x : string | number
+>1000 : 1000
+
+    do {
+        x; // number
+>x : number
+
+        x = "";
+>x = "" : ""
+>x : string | number
+>"" : ""
+
+    } while (x = x.length)
+>x = x.length : number
+>x : string | number
+>x.length : number
+>x : string
+>length : number
+
+    x; // number
+>x : number
+}
+function e() {
+>e : () => void
+
+    let x: string | number;
+>x : string | number
+
+    x = "";
+>x = "" : ""
+>x : string | number
+>"" : ""
+
+    do {
+        x = 42;
+>x = 42 : 42
+>x : string | number
+>42 : 42
+
+    } while (cond)
+>cond : boolean
+
+    x; // number
+>x : number
+}
+function f() {
+>f : () => void
+
+    let x: string | number | boolean | RegExp | Function;
+>x : string | number | boolean | Function | RegExp<string>
+
+    x = "";
+>x = "" : ""
+>x : string | number | boolean | Function | RegExp<string>
+>"" : ""
+
+    do {
+        if (cond) {
+>cond : boolean
+
+            x = 42;
+>x = 42 : 42
+>x : string | number | boolean | Function | RegExp<string>
+>42 : 42
+
+            break;
+        }
+        if (cond) {
+>cond : boolean
+
+            x = true;
+>x = true : true
+>x : string | number | boolean | Function | RegExp<string>
+>true : true
+
+            continue;
+        }
+        x = /a/;
+>x = /a/ : RegExp</a/>
+>x : string | number | boolean | Function | RegExp<string>
+>/a/ : RegExp</a/>
+
+    } while (cond)
+>cond : boolean
+
+    x; // number | boolean | RegExp
+>x : number | true | RegExp<string>
+}
+function g() {
+>g : () => void
+
+    let x: string | number | boolean | RegExp | Function;
+>x : string | number | boolean | Function | RegExp<string>
+
+    x = "";
+>x = "" : ""
+>x : string | number | boolean | Function | RegExp<string>
+>"" : ""
+
+    do {
+        if (cond) {
+>cond : boolean
+
+            x = 42;
+>x = 42 : 42
+>x : string | number | boolean | Function | RegExp<string>
+>42 : 42
+
+            break;
+        }
+        if (cond) {
+>cond : boolean
+
+            x = true;
+>x = true : true
+>x : string | number | boolean | Function | RegExp<string>
+>true : true
+
+            continue;
+        }
+        x = /a/;
+>x = /a/ : RegExp</a/>
+>x : string | number | boolean | Function | RegExp<string>
+>/a/ : RegExp</a/>
+
+    } while (true)
+>true : true
+
+    x; // number
+>x : number
+}
+