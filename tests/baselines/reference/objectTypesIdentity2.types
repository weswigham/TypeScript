--- conflicted
+++ resolved
@@ -1,188 +1,182 @@
-=== tests/cases/conformance/types/typeRelationships/typeAndMemberIdentity/objectTypesIdentity2.ts ===
-// object types are identical structurally
-
-class A {
->A : A
-
-    foo: number;
->foo : number
-}
-
-class B {
->B : B
-
-    foo: boolean;
->foo : boolean
-}
-
-class C<T> {
->C : C<T>
-
-    foo: T;
->foo : T
-}
-
-interface I {
-    foo: Date;
->foo : Date
-}
-
-var a: { foo: RegExp; }
-<<<<<<< HEAD
->a : { foo: RegExp<string>; }
->foo : RegExp<string>
->RegExp : RegExp<T>
-=======
->a : { foo: RegExp; }
->foo : RegExp
->>>>>>> b065902a
-
-enum E { A }
->E : E
->A : E.A
-
-var b = { foo: E.A };
->b : { foo: E; }
->{ foo: E.A } : { foo: E; }
->foo : E
->E.A : E
->E : typeof E
->A : E
-
-function foo5(x: A);
->foo5 : { (x: A): any; (x: B): any; }
->x : A
-
-function foo5(x: B); // ok
->foo5 : { (x: A): any; (x: B): any; }
->x : B
-
-function foo5(x: any) { }
->foo5 : { (x: A): any; (x: B): any; }
->x : any
-
-function foo5b(x: A);
->foo5b : { (x: A): any; (x: C<string>): any; }
->x : A
-
-function foo5b(x: C<string>); // ok
->foo5b : { (x: A): any; (x: C<string>): any; }
->x : C<string>
-
-function foo5b(x: any) { }
->foo5b : { (x: A): any; (x: C<string>): any; }
->x : any
-
-function foo6(x: A);
->foo6 : { (x: A): any; (x: I): any; }
->x : A
-
-function foo6(x: I); // ok
->foo6 : { (x: A): any; (x: I): any; }
->x : I
-
-function foo6(x: any) { }
->foo6 : { (x: A): any; (x: I): any; }
->x : any
-
-function foo7(x: A);
->foo7 : { (x: A): any; (x: { foo: RegExp<string>; }): any; }
->x : A
-
-function foo7(x: typeof a); // ok
->foo7 : { (x: A): any; (x: { foo: RegExp<string>; }): any; }
->x : { foo: RegExp<string>; }
->a : { foo: RegExp<string>; }
-
-function foo7(x: any) { }
->foo7 : { (x: A): any; (x: { foo: RegExp<string>; }): any; }
->x : any
-
-function foo8(x: B);
->foo8 : { (x: B): any; (x: I): any; }
->x : B
-
-function foo8(x: I); // ok
->foo8 : { (x: B): any; (x: I): any; }
->x : I
-
-function foo8(x: any) { }
->foo8 : { (x: B): any; (x: I): any; }
->x : any
-
-function foo9(x: B);
->foo9 : { (x: B): any; (x: C<string>): any; }
->x : B
-
-function foo9(x: C<string>); // ok
->foo9 : { (x: B): any; (x: C<string>): any; }
->x : C<string>
-
-function foo9(x: any) { }
->foo9 : { (x: B): any; (x: C<string>): any; }
->x : any
-
-function foo10(x: B);
->foo10 : { (x: B): any; (x: { foo: RegExp<string>; }): any; }
->x : B
-
-function foo10(x: typeof a); // ok
->foo10 : { (x: B): any; (x: { foo: RegExp<string>; }): any; }
->x : { foo: RegExp<string>; }
->a : { foo: RegExp<string>; }
-
-function foo10(x: any) { }
->foo10 : { (x: B): any; (x: { foo: RegExp<string>; }): any; }
->x : any
-
-function foo11(x: B);
->foo11 : { (x: B): any; (x: { foo: E; }): any; }
->x : B
-
-function foo11(x: typeof b); // ok
->foo11 : { (x: B): any; (x: { foo: E; }): any; }
->x : { foo: E; }
->b : { foo: E; }
-
-function foo11(x: any) { }
->foo11 : { (x: B): any; (x: { foo: E; }): any; }
->x : any
-
-function foo12(x: I);
->foo12 : { (x: I): any; (x: C<string>): any; }
->x : I
-
-function foo12(x: C<string>); // ok
->foo12 : { (x: I): any; (x: C<string>): any; }
->x : C<string>
-
-function foo12(x: any) { }
->foo12 : { (x: I): any; (x: C<string>): any; }
->x : any
-
-function foo13(x: I);
->foo13 : { (x: I): any; (x: { foo: RegExp<string>; }): any; }
->x : I
-
-function foo13(x: typeof a); // ok
->foo13 : { (x: I): any; (x: { foo: RegExp<string>; }): any; }
->x : { foo: RegExp<string>; }
->a : { foo: RegExp<string>; }
-
-function foo13(x: any) { }
->foo13 : { (x: I): any; (x: { foo: RegExp<string>; }): any; }
->x : any
-
-function foo14(x: I);
->foo14 : { (x: I): any; (x: { foo: E; }): any; }
->x : I
-
-function foo14(x: typeof b); // ok
->foo14 : { (x: I): any; (x: { foo: E; }): any; }
->x : { foo: E; }
->b : { foo: E; }
-
-function foo14(x: any) { }
->foo14 : { (x: I): any; (x: { foo: E; }): any; }
->x : any
-
+=== tests/cases/conformance/types/typeRelationships/typeAndMemberIdentity/objectTypesIdentity2.ts ===
+// object types are identical structurally
+
+class A {
+>A : A
+
+    foo: number;
+>foo : number
+}
+
+class B {
+>B : B
+
+    foo: boolean;
+>foo : boolean
+}
+
+class C<T> {
+>C : C<T>
+
+    foo: T;
+>foo : T
+}
+
+interface I {
+    foo: Date;
+>foo : Date
+}
+
+var a: { foo: RegExp; }
+>a : { foo: RegExp<string>; }
+>foo : RegExp<string>
+
+enum E { A }
+>E : E
+>A : E.A
+
+var b = { foo: E.A };
+>b : { foo: E; }
+>{ foo: E.A } : { foo: E; }
+>foo : E
+>E.A : E
+>E : typeof E
+>A : E
+
+function foo5(x: A);
+>foo5 : { (x: A): any; (x: B): any; }
+>x : A
+
+function foo5(x: B); // ok
+>foo5 : { (x: A): any; (x: B): any; }
+>x : B
+
+function foo5(x: any) { }
+>foo5 : { (x: A): any; (x: B): any; }
+>x : any
+
+function foo5b(x: A);
+>foo5b : { (x: A): any; (x: C<string>): any; }
+>x : A
+
+function foo5b(x: C<string>); // ok
+>foo5b : { (x: A): any; (x: C<string>): any; }
+>x : C<string>
+
+function foo5b(x: any) { }
+>foo5b : { (x: A): any; (x: C<string>): any; }
+>x : any
+
+function foo6(x: A);
+>foo6 : { (x: A): any; (x: I): any; }
+>x : A
+
+function foo6(x: I); // ok
+>foo6 : { (x: A): any; (x: I): any; }
+>x : I
+
+function foo6(x: any) { }
+>foo6 : { (x: A): any; (x: I): any; }
+>x : any
+
+function foo7(x: A);
+>foo7 : { (x: A): any; (x: { foo: RegExp<string>; }): any; }
+>x : A
+
+function foo7(x: typeof a); // ok
+>foo7 : { (x: A): any; (x: { foo: RegExp<string>; }): any; }
+>x : { foo: RegExp<string>; }
+>a : { foo: RegExp<string>; }
+
+function foo7(x: any) { }
+>foo7 : { (x: A): any; (x: { foo: RegExp<string>; }): any; }
+>x : any
+
+function foo8(x: B);
+>foo8 : { (x: B): any; (x: I): any; }
+>x : B
+
+function foo8(x: I); // ok
+>foo8 : { (x: B): any; (x: I): any; }
+>x : I
+
+function foo8(x: any) { }
+>foo8 : { (x: B): any; (x: I): any; }
+>x : any
+
+function foo9(x: B);
+>foo9 : { (x: B): any; (x: C<string>): any; }
+>x : B
+
+function foo9(x: C<string>); // ok
+>foo9 : { (x: B): any; (x: C<string>): any; }
+>x : C<string>
+
+function foo9(x: any) { }
+>foo9 : { (x: B): any; (x: C<string>): any; }
+>x : any
+
+function foo10(x: B);
+>foo10 : { (x: B): any; (x: { foo: RegExp<string>; }): any; }
+>x : B
+
+function foo10(x: typeof a); // ok
+>foo10 : { (x: B): any; (x: { foo: RegExp<string>; }): any; }
+>x : { foo: RegExp<string>; }
+>a : { foo: RegExp<string>; }
+
+function foo10(x: any) { }
+>foo10 : { (x: B): any; (x: { foo: RegExp<string>; }): any; }
+>x : any
+
+function foo11(x: B);
+>foo11 : { (x: B): any; (x: { foo: E; }): any; }
+>x : B
+
+function foo11(x: typeof b); // ok
+>foo11 : { (x: B): any; (x: { foo: E; }): any; }
+>x : { foo: E; }
+>b : { foo: E; }
+
+function foo11(x: any) { }
+>foo11 : { (x: B): any; (x: { foo: E; }): any; }
+>x : any
+
+function foo12(x: I);
+>foo12 : { (x: I): any; (x: C<string>): any; }
+>x : I
+
+function foo12(x: C<string>); // ok
+>foo12 : { (x: I): any; (x: C<string>): any; }
+>x : C<string>
+
+function foo12(x: any) { }
+>foo12 : { (x: I): any; (x: C<string>): any; }
+>x : any
+
+function foo13(x: I);
+>foo13 : { (x: I): any; (x: { foo: RegExp<string>; }): any; }
+>x : I
+
+function foo13(x: typeof a); // ok
+>foo13 : { (x: I): any; (x: { foo: RegExp<string>; }): any; }
+>x : { foo: RegExp<string>; }
+>a : { foo: RegExp<string>; }
+
+function foo13(x: any) { }
+>foo13 : { (x: I): any; (x: { foo: RegExp<string>; }): any; }
+>x : any
+
+function foo14(x: I);
+>foo14 : { (x: I): any; (x: { foo: E; }): any; }
+>x : I
+
+function foo14(x: typeof b); // ok
+>foo14 : { (x: I): any; (x: { foo: E; }): any; }
+>x : { foo: E; }
+>b : { foo: E; }
+
+function foo14(x: any) { }
+>foo14 : { (x: I): any; (x: { foo: E; }): any; }
+>x : any
+