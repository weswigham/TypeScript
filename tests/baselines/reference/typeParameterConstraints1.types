--- conflicted
+++ resolved
@@ -1,60 +1,54 @@
-=== tests/cases/compiler/typeParameterConstraints1.ts ===
-function foo1<T extends any>(test: T) { }
->foo1 : <T extends any>(test: T) => void
->test : T
-
-function foo2<T extends number>(test: T) { }
->foo2 : <T extends number>(test: T) => void
->test : T
-
-function foo3<T extends string>(test: T) { }
->foo3 : <T extends string>(test: T) => void
->test : T
-
-function foo4<T extends Date>(test: T) { } // valid
->foo4 : <T extends Date>(test: T) => void
->test : T
-
-function foo5<T extends RegExp>(test: T) { } // valid
-<<<<<<< HEAD
->foo5 : <T extends RegExp<string>>(test: T) => void
->T : T
->RegExp : RegExp<T>
-=======
->foo5 : <T extends RegExp>(test: T) => void
->>>>>>> b065902a
->test : T
-
-function foo6<T extends hm>(test: T) { }
->foo6 : <T extends any>(test: T) => void
->test : T
-
-function foo7<T extends Object>(test: T) { } // valid
->foo7 : <T extends Object>(test: T) => void
->test : T
-
-function foo8<T extends "">(test: T) { }
->foo8 : <T extends "">(test: T) => void
->test : T
-
-function foo9<T extends 1 > (test: T) { }
->foo9 : <T extends 1>(test: T) => void
->test : T
-
-function foo10<T extends (1)> (test: T) { }
->foo10 : <T extends 1>(test: T) => void
->test : T
-
-function foo11<T extends null> (test: T) { }
->foo11 : <T extends null>(test: T) => void
->null : null
->test : T
-
-function foo12<T extends undefined>(test: T) { }
->foo12 : <T extends undefined>(test: T) => void
->test : T
-
-function foo13<T extends void>(test: T) { }
->foo13 : <T extends void>(test: T) => void
->test : T
-
+=== tests/cases/compiler/typeParameterConstraints1.ts ===
+function foo1<T extends any>(test: T) { }
+>foo1 : <T extends any>(test: T) => void
+>test : T
+
+function foo2<T extends number>(test: T) { }
+>foo2 : <T extends number>(test: T) => void
+>test : T
+
+function foo3<T extends string>(test: T) { }
+>foo3 : <T extends string>(test: T) => void
+>test : T
+
+function foo4<T extends Date>(test: T) { } // valid
+>foo4 : <T extends Date>(test: T) => void
+>test : T
+
+function foo5<T extends RegExp>(test: T) { } // valid
+>foo5 : <T extends RegExp<string>>(test: T) => void
+>test : T
+
+function foo6<T extends hm>(test: T) { }
+>foo6 : <T extends any>(test: T) => void
+>test : T
+
+function foo7<T extends Object>(test: T) { } // valid
+>foo7 : <T extends Object>(test: T) => void
+>test : T
+
+function foo8<T extends "">(test: T) { }
+>foo8 : <T extends "">(test: T) => void
+>test : T
+
+function foo9<T extends 1 > (test: T) { }
+>foo9 : <T extends 1>(test: T) => void
+>test : T
+
+function foo10<T extends (1)> (test: T) { }
+>foo10 : <T extends 1>(test: T) => void
+>test : T
+
+function foo11<T extends null> (test: T) { }
+>foo11 : <T extends null>(test: T) => void
+>null : null
+>test : T
+
+function foo12<T extends undefined>(test: T) { }
+>foo12 : <T extends undefined>(test: T) => void
+>test : T
+
+function foo13<T extends void>(test: T) { }
+>foo13 : <T extends void>(test: T) => void
+>test : T
+