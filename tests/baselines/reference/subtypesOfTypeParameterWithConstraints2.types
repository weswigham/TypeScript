=== tests/cases/conformance/types/typeRelationships/subtypesAndSuperTypes/subtypesOfTypeParameterWithConstraints2.ts ===
// checking whether other types are subtypes of type parameters with constraints

function f1<T extends U, U>(x: T, y: U) {
>f1 : <T extends U, U>(x: T, y: U) => void
>x : T
>y : U

    var r = true ? x : y;
>r : U
>true ? x : y : U
>true : true
>x : T
>y : U

    var r = true ? y : x;
>r : U
>true ? y : x : U
>true : true
>y : U
>x : T
}

// V > U > T
function f2<T extends U, U extends V, V>(x: T, y: U, z: V) {
>f2 : <T extends U, U extends V, V>(x: T, y: U, z: V) => void
>x : T
>y : U
>z : V

    var r = true ? x : y;
>r : U
>true ? x : y : U
>true : true
>x : T
>y : U

    var r = true ? y : x;
>r : U
>true ? y : x : U
>true : true
>y : U
>x : T

    // ok
    var r2 = true ? z : y;
>r2 : V
>true ? z : y : V
>true : true
>z : V
>y : U

    var r2 = true ? y : z;
>r2 : V
>true ? y : z : V
>true : true
>y : U
>z : V

    // ok
    var r2a = true ? z : x;
>r2a : V
>true ? z : x : V
>true : true
>z : V
>x : T

    var r2b = true ? x : z;
>r2b : V
>true ? x : z : V
>true : true
>x : T
>z : V
}

// Date > U > T
function f3<T extends U, U extends Date>(x: T, y: U) {
>f3 : <T extends U, U extends Date>(x: T, y: U) => void
>x : T
>y : U

    var r = true ? x : y;
>r : U
>true ? x : y : U
>true : true
>x : T
>y : U

    var r = true ? y : x;
>r : U
>true ? y : x : U
>true : true
>y : U
>x : T

    // ok
    var r2 = true ? x : new Date(); 
>r2 : Date
>true ? x : new Date() : Date
>true : true
>x : T
>new Date() : Date
>Date : DateConstructor

    var r2 = true ? new Date() : x;
>r2 : Date
>true ? new Date() : x : Date
>true : true
>new Date() : Date
>Date : DateConstructor
>x : T

    // ok
    var r3 = true ? y : new Date(); 
>r3 : Date
>true ? y : new Date() : Date
>true : true
>y : U
>new Date() : Date
>Date : DateConstructor

    var r3 = true ? new Date() : y;
>r3 : Date
>true ? new Date() : y : Date
>true : true
>new Date() : Date
>Date : DateConstructor
>y : U
}


interface I1 { foo: number; }
>foo : number

class C1 { foo: number; }
>C1 : C1
>foo : number

class C2<T> { foo: T; }
>C2 : C2<T>
>foo : T

enum E { A }
>E : E
>A : E.A

function f() { }
>f : typeof f

module f {
>f : typeof f

    export var bar = 1;
>bar : number
>1 : 1
}
class c { baz: string }
>c : c
>baz : string

module c {
>c : typeof c

    export var bar = 1;
>bar : number
>1 : 1
}

function f4<T extends Number>(x: T) {
>f4 : <T extends Number>(x: T) => void
>x : T

    var r0 = true ? x : null; // ok
>r0 : T
>true ? x : null : T
>true : true
>x : T
>null : null

    var r0 = true ? null : x; // ok
>r0 : T
>true ? null : x : T
>true : true
>null : null
>x : T

    var u: typeof undefined;
>u : any
>undefined : undefined

    var r0b = true ? u : x; // ok
>r0b : any
>true ? u : x : any
>true : true
>u : any
>x : T

    var r0b = true ? x : u; // ok
>r0b : any
>true ? x : u : any
>true : true
>x : T
>u : any
}

function f5<T extends Number>(x: T) {
>f5 : <T extends Number>(x: T) => void
>x : T

    var r1 = true ? 1 : x; // ok
>r1 : number | T
>true ? 1 : x : 1 | T
>true : true
>1 : 1
>x : T

    var r1 = true ? x : 1; // ok
>r1 : number | T
>true ? x : 1 : 1 | T
>true : true
>x : T
>1 : 1
}

function f6<T extends String>(x: T) {
>f6 : <T extends String>(x: T) => void
>x : T

    var r2 = true ? '' : x; // ok
>r2 : string | T
>true ? '' : x : "" | T
>true : true
>'' : ""
>x : T

    var r2 = true ? x : ''; // ok
>r2 : string | T
>true ? x : '' : "" | T
>true : true
>x : T
>'' : ""
}

function f7<T extends Boolean>(x: T) {
>f7 : <T extends Boolean>(x: T) => void
>x : T

    var r3 = true ? true : x; // ok
>r3 : boolean | T
>true ? true : x : true | T
>true : true
>true : true
>x : T

    var r3 = true ? x : true; // ok
>r3 : boolean | T
>true ? x : true : true | T
>true : true
>x : T
>true : true
}

function f8<T extends Date>(x: T) {
>f8 : <T extends Date>(x: T) => void
>x : T

    var r4 = true ? new Date() : x; // ok
>r4 : Date
>true ? new Date() : x : Date
>true : true
>new Date() : Date
>Date : DateConstructor
>x : T

    var r4 = true ? x : new Date(); // ok
>r4 : Date
>true ? x : new Date() : Date
>true : true
>x : T
>new Date() : Date
>Date : DateConstructor
}

function f9<T extends RegExp>(x: T) {
<<<<<<< HEAD
>f9 : <T extends RegExp<string>>(x: T) => void
>T : T
>RegExp : RegExp<T>
=======
>f9 : <T extends RegExp>(x: T) => void
>>>>>>> b065902a
>x : T

    var r5 = true ? /1/ : x; // ok
>r5 : T | RegExp</1/>
>true ? /1/ : x : T | RegExp</1/>
>true : true
>/1/ : RegExp</1/>
>x : T

    var r5 = true ? x : /1/; // ok
>r5 : T | RegExp</1/>
>true ? x : /1/ : T | RegExp</1/>
>true : true
>x : T
>/1/ : RegExp</1/>
}

function f10<T extends { foo: number }>(x: T) {
>f10 : <T extends { foo: number; }>(x: T) => void
>foo : number
>x : T

    var r6 = true ? { foo: 1 } : x; // ok
>r6 : { foo: number; }
>true ? { foo: 1 } : x : { foo: number; }
>true : true
>{ foo: 1 } : { foo: number; }
>foo : number
>1 : 1
>x : T

    var r6 = true ? x : { foo: 1 }; // ok
>r6 : { foo: number; }
>true ? x : { foo: 1 } : { foo: number; }
>true : true
>x : T
>{ foo: 1 } : { foo: number; }
>foo : number
>1 : 1
}

function f11<T extends () => void>(x: T) {
>f11 : <T extends () => void>(x: T) => void
>x : T

    var r7 = true ? () => { } : x; // ok
>r7 : () => void
>true ? () => { } : x : () => void
>true : true
>() => { } : () => void
>x : T

    var r7 = true ? x : () => { }; // ok
>r7 : () => void
>true ? x : () => { } : () => void
>true : true
>x : T
>() => { } : () => void
}

function f12<T extends <U>(x: U) => U>(x: T) {
>f12 : <T extends <U>(x: U) => U>(x: T) => void
>x : U
>x : T

    var r8 = true ? <T>(x: T) => { return x } : x; // ok
>r8 : <T>(x: T) => T
>true ? <T>(x: T) => { return x } : x : <T>(x: T) => T
>true : true
><T>(x: T) => { return x } : <T>(x: T) => T
>x : T
>x : T
>x : T

    var r8b = true ? x : <T>(x: T) => { return x }; // ok, type parameters not identical across declarations
>r8b : <T>(x: T) => T
>true ? x : <T>(x: T) => { return x } : <T>(x: T) => T
>true : true
>x : T
><T>(x: T) => { return x } : <T>(x: T) => T
>x : T
>x : T
}

function f13<T extends I1>(x: T) {
>f13 : <T extends I1>(x: T) => void
>x : T

    var i1: I1;
>i1 : I1

    var r9 = true ? i1 : x; // ok
>r9 : I1
>true ? i1 : x : I1
>true : true
>i1 : I1
>x : T

    var r9 = true ? x : i1; // ok
>r9 : I1
>true ? x : i1 : I1
>true : true
>x : T
>i1 : I1
}

function f14<T extends C1>(x: T) {
>f14 : <T extends C1>(x: T) => void
>x : T

    var c1: C1;
>c1 : C1

    var r10 = true ? c1 : x; // ok
>r10 : C1
>true ? c1 : x : C1
>true : true
>c1 : C1
>x : T

    var r10 = true ? x : c1; // ok
>r10 : C1
>true ? x : c1 : C1
>true : true
>x : T
>c1 : C1
}

function f15<T extends C2<number>>(x: T) {
>f15 : <T extends C2<number>>(x: T) => void
>x : T

    var c2: C2<number>;
>c2 : C2<number>

    var r12 = true ? c2 : x; // ok
>r12 : C2<number>
>true ? c2 : x : C2<number>
>true : true
>c2 : C2<number>
>x : T

    var r12 = true ? x : c2; // ok
>r12 : C2<number>
>true ? x : c2 : C2<number>
>true : true
>x : T
>c2 : C2<number>
}

function f16<T extends E>(x: T) {
>f16 : <T extends E>(x: T) => void
>x : T

    var r13 = true ? E : x; // ok
>r13 : T | typeof E
>true ? E : x : T | typeof E
>true : true
>E : typeof E
>x : T

    var r13 = true ? x : E; // ok
>r13 : T | typeof E
>true ? x : E : T | typeof E
>true : true
>x : T
>E : typeof E

    var r14 = true ? E.A : x; // ok
>r14 : E
>true ? E.A : x : E
>true : true
>E.A : E
>E : typeof E
>A : E
>x : T

    var r14 = true ? x : E.A; // ok
>r14 : E
>true ? x : E.A : E
>true : true
>x : T
>E.A : E
>E : typeof E
>A : E
}

function f17<T extends typeof f>(x: T) {
>f17 : <T extends typeof f>(x: T) => void
>f : typeof f
>x : T

    var af: typeof f;
>af : typeof f
>f : typeof f

    var r15 = true ? af : x; // ok
>r15 : typeof f
>true ? af : x : typeof f
>true : true
>af : typeof f
>x : T

    var r15 = true ? x : af; // ok
>r15 : typeof f
>true ? x : af : typeof f
>true : true
>x : T
>af : typeof f
}

function f18<T extends typeof c>(x: T) {
>f18 : <T extends typeof c>(x: T) => void
>c : typeof c
>x : T

    var ac: typeof c;
>ac : typeof c
>c : typeof c

    var r16 = true ? ac : x; // ok
>r16 : typeof c
>true ? ac : x : typeof c
>true : true
>ac : typeof c
>x : T

    var r16 = true ? x : ac; // ok
>r16 : typeof c
>true ? x : ac : typeof c
>true : true
>x : T
>ac : typeof c
}

function f19<T>(x: T) {
>f19 : <T>(x: T) => void
>x : T

    function f17<U extends T>(a: U) {
>f17 : <U extends T>(a: U) => void
>a : U

        var r17 = true ? x : a; // ok
>r17 : T
>true ? x : a : T
>true : true
>x : T
>a : U

        var r17 = true ? a : x; // ok
>r17 : T
>true ? a : x : T
>true : true
>a : U
>x : T
    }

    function f18<V extends U, U extends T>(a: V) {
>f18 : <V extends U, U extends T>(a: V) => void
>a : V

        var r18 = true ? x : a; // ok
>r18 : T
>true ? x : a : T
>true : true
>x : T
>a : V

        var r18 = true ? a : x; // ok
>r18 : T
>true ? a : x : T
>true : true
>a : V
>x : T
    }
}

function f20<T extends Number>(x: T) {
>f20 : <T extends Number>(x: T) => void
>x : T

    var r19 = true ? new Object() : x; // ok
>r19 : Object
>true ? new Object() : x : Object
>true : true
>new Object() : Object
>Object : ObjectConstructor
>x : T

    var r19 = true ? x : new Object(); // ok
>r19 : Object
>true ? x : new Object() : Object
>true : true
>x : T
>new Object() : Object
>Object : ObjectConstructor
}

function f21<T extends Number>(x: T) {
>f21 : <T extends Number>(x: T) => void
>x : T

    var r20 = true ? {} : x; // ok
>r20 : {}
>true ? {} : x : T | {}
>true : true
>{} : {}
>x : T

    var r20 = true ? x : {}; // ok
>r20 : {}
>true ? x : {} : T | {}
>true : true
>x : T
>{} : {}
}
<|MERGE_RESOLUTION|>--- conflicted
+++ resolved
@@ -1,608 +1,602 @@
-=== tests/cases/conformance/types/typeRelationships/subtypesAndSuperTypes/subtypesOfTypeParameterWithConstraints2.ts ===
-// checking whether other types are subtypes of type parameters with constraints
-
-function f1<T extends U, U>(x: T, y: U) {
->f1 : <T extends U, U>(x: T, y: U) => void
->x : T
->y : U
-
-    var r = true ? x : y;
->r : U
->true ? x : y : U
->true : true
->x : T
->y : U
-
-    var r = true ? y : x;
->r : U
->true ? y : x : U
->true : true
->y : U
->x : T
-}
-
-// V > U > T
-function f2<T extends U, U extends V, V>(x: T, y: U, z: V) {
->f2 : <T extends U, U extends V, V>(x: T, y: U, z: V) => void
->x : T
->y : U
->z : V
-
-    var r = true ? x : y;
->r : U
->true ? x : y : U
->true : true
->x : T
->y : U
-
-    var r = true ? y : x;
->r : U
->true ? y : x : U
->true : true
->y : U
->x : T
-
-    // ok
-    var r2 = true ? z : y;
->r2 : V
->true ? z : y : V
->true : true
->z : V
->y : U
-
-    var r2 = true ? y : z;
->r2 : V
->true ? y : z : V
->true : true
->y : U
->z : V
-
-    // ok
-    var r2a = true ? z : x;
->r2a : V
->true ? z : x : V
->true : true
->z : V
->x : T
-
-    var r2b = true ? x : z;
->r2b : V
->true ? x : z : V
->true : true
->x : T
->z : V
-}
-
-// Date > U > T
-function f3<T extends U, U extends Date>(x: T, y: U) {
->f3 : <T extends U, U extends Date>(x: T, y: U) => void
->x : T
->y : U
-
-    var r = true ? x : y;
->r : U
->true ? x : y : U
->true : true
->x : T
->y : U
-
-    var r = true ? y : x;
->r : U
->true ? y : x : U
->true : true
->y : U
->x : T
-
-    // ok
-    var r2 = true ? x : new Date(); 
->r2 : Date
->true ? x : new Date() : Date
->true : true
->x : T
->new Date() : Date
->Date : DateConstructor
-
-    var r2 = true ? new Date() : x;
->r2 : Date
->true ? new Date() : x : Date
->true : true
->new Date() : Date
->Date : DateConstructor
->x : T
-
-    // ok
-    var r3 = true ? y : new Date(); 
->r3 : Date
->true ? y : new Date() : Date
->true : true
->y : U
->new Date() : Date
->Date : DateConstructor
-
-    var r3 = true ? new Date() : y;
->r3 : Date
->true ? new Date() : y : Date
->true : true
->new Date() : Date
->Date : DateConstructor
->y : U
-}
-
-
-interface I1 { foo: number; }
->foo : number
-
-class C1 { foo: number; }
->C1 : C1
->foo : number
-
-class C2<T> { foo: T; }
->C2 : C2<T>
->foo : T
-
-enum E { A }
->E : E
->A : E.A
-
-function f() { }
->f : typeof f
-
-module f {
->f : typeof f
-
-    export var bar = 1;
->bar : number
->1 : 1
-}
-class c { baz: string }
->c : c
->baz : string
-
-module c {
->c : typeof c
-
-    export var bar = 1;
->bar : number
->1 : 1
-}
-
-function f4<T extends Number>(x: T) {
->f4 : <T extends Number>(x: T) => void
->x : T
-
-    var r0 = true ? x : null; // ok
->r0 : T
->true ? x : null : T
->true : true
->x : T
->null : null
-
-    var r0 = true ? null : x; // ok
->r0 : T
->true ? null : x : T
->true : true
->null : null
->x : T
-
-    var u: typeof undefined;
->u : any
->undefined : undefined
-
-    var r0b = true ? u : x; // ok
->r0b : any
->true ? u : x : any
->true : true
->u : any
->x : T
-
-    var r0b = true ? x : u; // ok
->r0b : any
->true ? x : u : any
->true : true
->x : T
->u : any
-}
-
-function f5<T extends Number>(x: T) {
->f5 : <T extends Number>(x: T) => void
->x : T
-
-    var r1 = true ? 1 : x; // ok
->r1 : number | T
->true ? 1 : x : 1 | T
->true : true
->1 : 1
->x : T
-
-    var r1 = true ? x : 1; // ok
->r1 : number | T
->true ? x : 1 : 1 | T
->true : true
->x : T
->1 : 1
-}
-
-function f6<T extends String>(x: T) {
->f6 : <T extends String>(x: T) => void
->x : T
-
-    var r2 = true ? '' : x; // ok
->r2 : string | T
->true ? '' : x : "" | T
->true : true
->'' : ""
->x : T
-
-    var r2 = true ? x : ''; // ok
->r2 : string | T
->true ? x : '' : "" | T
->true : true
->x : T
->'' : ""
-}
-
-function f7<T extends Boolean>(x: T) {
->f7 : <T extends Boolean>(x: T) => void
->x : T
-
-    var r3 = true ? true : x; // ok
->r3 : boolean | T
->true ? true : x : true | T
->true : true
->true : true
->x : T
-
-    var r3 = true ? x : true; // ok
->r3 : boolean | T
->true ? x : true : true | T
->true : true
->x : T
->true : true
-}
-
-function f8<T extends Date>(x: T) {
->f8 : <T extends Date>(x: T) => void
->x : T
-
-    var r4 = true ? new Date() : x; // ok
->r4 : Date
->true ? new Date() : x : Date
->true : true
->new Date() : Date
->Date : DateConstructor
->x : T
-
-    var r4 = true ? x : new Date(); // ok
->r4 : Date
->true ? x : new Date() : Date
->true : true
->x : T
->new Date() : Date
->Date : DateConstructor
-}
-
-function f9<T extends RegExp>(x: T) {
-<<<<<<< HEAD
->f9 : <T extends RegExp<string>>(x: T) => void
->T : T
->RegExp : RegExp<T>
-=======
->f9 : <T extends RegExp>(x: T) => void
->>>>>>> b065902a
->x : T
-
-    var r5 = true ? /1/ : x; // ok
->r5 : T | RegExp</1/>
->true ? /1/ : x : T | RegExp</1/>
->true : true
->/1/ : RegExp</1/>
->x : T
-
-    var r5 = true ? x : /1/; // ok
->r5 : T | RegExp</1/>
->true ? x : /1/ : T | RegExp</1/>
->true : true
->x : T
->/1/ : RegExp</1/>
-}
-
-function f10<T extends { foo: number }>(x: T) {
->f10 : <T extends { foo: number; }>(x: T) => void
->foo : number
->x : T
-
-    var r6 = true ? { foo: 1 } : x; // ok
->r6 : { foo: number; }
->true ? { foo: 1 } : x : { foo: number; }
->true : true
->{ foo: 1 } : { foo: number; }
->foo : number
->1 : 1
->x : T
-
-    var r6 = true ? x : { foo: 1 }; // ok
->r6 : { foo: number; }
->true ? x : { foo: 1 } : { foo: number; }
->true : true
->x : T
->{ foo: 1 } : { foo: number; }
->foo : number
->1 : 1
-}
-
-function f11<T extends () => void>(x: T) {
->f11 : <T extends () => void>(x: T) => void
->x : T
-
-    var r7 = true ? () => { } : x; // ok
->r7 : () => void
->true ? () => { } : x : () => void
->true : true
->() => { } : () => void
->x : T
-
-    var r7 = true ? x : () => { }; // ok
->r7 : () => void
->true ? x : () => { } : () => void
->true : true
->x : T
->() => { } : () => void
-}
-
-function f12<T extends <U>(x: U) => U>(x: T) {
->f12 : <T extends <U>(x: U) => U>(x: T) => void
->x : U
->x : T
-
-    var r8 = true ? <T>(x: T) => { return x } : x; // ok
->r8 : <T>(x: T) => T
->true ? <T>(x: T) => { return x } : x : <T>(x: T) => T
->true : true
-><T>(x: T) => { return x } : <T>(x: T) => T
->x : T
->x : T
->x : T
-
-    var r8b = true ? x : <T>(x: T) => { return x }; // ok, type parameters not identical across declarations
->r8b : <T>(x: T) => T
->true ? x : <T>(x: T) => { return x } : <T>(x: T) => T
->true : true
->x : T
-><T>(x: T) => { return x } : <T>(x: T) => T
->x : T
->x : T
-}
-
-function f13<T extends I1>(x: T) {
->f13 : <T extends I1>(x: T) => void
->x : T
-
-    var i1: I1;
->i1 : I1
-
-    var r9 = true ? i1 : x; // ok
->r9 : I1
->true ? i1 : x : I1
->true : true
->i1 : I1
->x : T
-
-    var r9 = true ? x : i1; // ok
->r9 : I1
->true ? x : i1 : I1
->true : true
->x : T
->i1 : I1
-}
-
-function f14<T extends C1>(x: T) {
->f14 : <T extends C1>(x: T) => void
->x : T
-
-    var c1: C1;
->c1 : C1
-
-    var r10 = true ? c1 : x; // ok
->r10 : C1
->true ? c1 : x : C1
->true : true
->c1 : C1
->x : T
-
-    var r10 = true ? x : c1; // ok
->r10 : C1
->true ? x : c1 : C1
->true : true
->x : T
->c1 : C1
-}
-
-function f15<T extends C2<number>>(x: T) {
->f15 : <T extends C2<number>>(x: T) => void
->x : T
-
-    var c2: C2<number>;
->c2 : C2<number>
-
-    var r12 = true ? c2 : x; // ok
->r12 : C2<number>
->true ? c2 : x : C2<number>
->true : true
->c2 : C2<number>
->x : T
-
-    var r12 = true ? x : c2; // ok
->r12 : C2<number>
->true ? x : c2 : C2<number>
->true : true
->x : T
->c2 : C2<number>
-}
-
-function f16<T extends E>(x: T) {
->f16 : <T extends E>(x: T) => void
->x : T
-
-    var r13 = true ? E : x; // ok
->r13 : T | typeof E
->true ? E : x : T | typeof E
->true : true
->E : typeof E
->x : T
-
-    var r13 = true ? x : E; // ok
->r13 : T | typeof E
->true ? x : E : T | typeof E
->true : true
->x : T
->E : typeof E
-
-    var r14 = true ? E.A : x; // ok
->r14 : E
->true ? E.A : x : E
->true : true
->E.A : E
->E : typeof E
->A : E
->x : T
-
-    var r14 = true ? x : E.A; // ok
->r14 : E
->true ? x : E.A : E
->true : true
->x : T
->E.A : E
->E : typeof E
->A : E
-}
-
-function f17<T extends typeof f>(x: T) {
->f17 : <T extends typeof f>(x: T) => void
->f : typeof f
->x : T
-
-    var af: typeof f;
->af : typeof f
->f : typeof f
-
-    var r15 = true ? af : x; // ok
->r15 : typeof f
->true ? af : x : typeof f
->true : true
->af : typeof f
->x : T
-
-    var r15 = true ? x : af; // ok
->r15 : typeof f
->true ? x : af : typeof f
->true : true
->x : T
->af : typeof f
-}
-
-function f18<T extends typeof c>(x: T) {
->f18 : <T extends typeof c>(x: T) => void
->c : typeof c
->x : T
-
-    var ac: typeof c;
->ac : typeof c
->c : typeof c
-
-    var r16 = true ? ac : x; // ok
->r16 : typeof c
->true ? ac : x : typeof c
->true : true
->ac : typeof c
->x : T
-
-    var r16 = true ? x : ac; // ok
->r16 : typeof c
->true ? x : ac : typeof c
->true : true
->x : T
->ac : typeof c
-}
-
-function f19<T>(x: T) {
->f19 : <T>(x: T) => void
->x : T
-
-    function f17<U extends T>(a: U) {
->f17 : <U extends T>(a: U) => void
->a : U
-
-        var r17 = true ? x : a; // ok
->r17 : T
->true ? x : a : T
->true : true
->x : T
->a : U
-
-        var r17 = true ? a : x; // ok
->r17 : T
->true ? a : x : T
->true : true
->a : U
->x : T
-    }
-
-    function f18<V extends U, U extends T>(a: V) {
->f18 : <V extends U, U extends T>(a: V) => void
->a : V
-
-        var r18 = true ? x : a; // ok
->r18 : T
->true ? x : a : T
->true : true
->x : T
->a : V
-
-        var r18 = true ? a : x; // ok
->r18 : T
->true ? a : x : T
->true : true
->a : V
->x : T
-    }
-}
-
-function f20<T extends Number>(x: T) {
->f20 : <T extends Number>(x: T) => void
->x : T
-
-    var r19 = true ? new Object() : x; // ok
->r19 : Object
->true ? new Object() : x : Object
->true : true
->new Object() : Object
->Object : ObjectConstructor
->x : T
-
-    var r19 = true ? x : new Object(); // ok
->r19 : Object
->true ? x : new Object() : Object
->true : true
->x : T
->new Object() : Object
->Object : ObjectConstructor
-}
-
-function f21<T extends Number>(x: T) {
->f21 : <T extends Number>(x: T) => void
->x : T
-
-    var r20 = true ? {} : x; // ok
->r20 : {}
->true ? {} : x : T | {}
->true : true
->{} : {}
->x : T
-
-    var r20 = true ? x : {}; // ok
->r20 : {}
->true ? x : {} : T | {}
->true : true
->x : T
->{} : {}
-}
+=== tests/cases/conformance/types/typeRelationships/subtypesAndSuperTypes/subtypesOfTypeParameterWithConstraints2.ts ===
+// checking whether other types are subtypes of type parameters with constraints
+
+function f1<T extends U, U>(x: T, y: U) {
+>f1 : <T extends U, U>(x: T, y: U) => void
+>x : T
+>y : U
+
+    var r = true ? x : y;
+>r : U
+>true ? x : y : U
+>true : true
+>x : T
+>y : U
+
+    var r = true ? y : x;
+>r : U
+>true ? y : x : U
+>true : true
+>y : U
+>x : T
+}
+
+// V > U > T
+function f2<T extends U, U extends V, V>(x: T, y: U, z: V) {
+>f2 : <T extends U, U extends V, V>(x: T, y: U, z: V) => void
+>x : T
+>y : U
+>z : V
+
+    var r = true ? x : y;
+>r : U
+>true ? x : y : U
+>true : true
+>x : T
+>y : U
+
+    var r = true ? y : x;
+>r : U
+>true ? y : x : U
+>true : true
+>y : U
+>x : T
+
+    // ok
+    var r2 = true ? z : y;
+>r2 : V
+>true ? z : y : V
+>true : true
+>z : V
+>y : U
+
+    var r2 = true ? y : z;
+>r2 : V
+>true ? y : z : V
+>true : true
+>y : U
+>z : V
+
+    // ok
+    var r2a = true ? z : x;
+>r2a : V
+>true ? z : x : V
+>true : true
+>z : V
+>x : T
+
+    var r2b = true ? x : z;
+>r2b : V
+>true ? x : z : V
+>true : true
+>x : T
+>z : V
+}
+
+// Date > U > T
+function f3<T extends U, U extends Date>(x: T, y: U) {
+>f3 : <T extends U, U extends Date>(x: T, y: U) => void
+>x : T
+>y : U
+
+    var r = true ? x : y;
+>r : U
+>true ? x : y : U
+>true : true
+>x : T
+>y : U
+
+    var r = true ? y : x;
+>r : U
+>true ? y : x : U
+>true : true
+>y : U
+>x : T
+
+    // ok
+    var r2 = true ? x : new Date(); 
+>r2 : Date
+>true ? x : new Date() : Date
+>true : true
+>x : T
+>new Date() : Date
+>Date : DateConstructor
+
+    var r2 = true ? new Date() : x;
+>r2 : Date
+>true ? new Date() : x : Date
+>true : true
+>new Date() : Date
+>Date : DateConstructor
+>x : T
+
+    // ok
+    var r3 = true ? y : new Date(); 
+>r3 : Date
+>true ? y : new Date() : Date
+>true : true
+>y : U
+>new Date() : Date
+>Date : DateConstructor
+
+    var r3 = true ? new Date() : y;
+>r3 : Date
+>true ? new Date() : y : Date
+>true : true
+>new Date() : Date
+>Date : DateConstructor
+>y : U
+}
+
+
+interface I1 { foo: number; }
+>foo : number
+
+class C1 { foo: number; }
+>C1 : C1
+>foo : number
+
+class C2<T> { foo: T; }
+>C2 : C2<T>
+>foo : T
+
+enum E { A }
+>E : E
+>A : E.A
+
+function f() { }
+>f : typeof f
+
+module f {
+>f : typeof f
+
+    export var bar = 1;
+>bar : number
+>1 : 1
+}
+class c { baz: string }
+>c : c
+>baz : string
+
+module c {
+>c : typeof c
+
+    export var bar = 1;
+>bar : number
+>1 : 1
+}
+
+function f4<T extends Number>(x: T) {
+>f4 : <T extends Number>(x: T) => void
+>x : T
+
+    var r0 = true ? x : null; // ok
+>r0 : T
+>true ? x : null : T
+>true : true
+>x : T
+>null : null
+
+    var r0 = true ? null : x; // ok
+>r0 : T
+>true ? null : x : T
+>true : true
+>null : null
+>x : T
+
+    var u: typeof undefined;
+>u : any
+>undefined : undefined
+
+    var r0b = true ? u : x; // ok
+>r0b : any
+>true ? u : x : any
+>true : true
+>u : any
+>x : T
+
+    var r0b = true ? x : u; // ok
+>r0b : any
+>true ? x : u : any
+>true : true
+>x : T
+>u : any
+}
+
+function f5<T extends Number>(x: T) {
+>f5 : <T extends Number>(x: T) => void
+>x : T
+
+    var r1 = true ? 1 : x; // ok
+>r1 : number | T
+>true ? 1 : x : 1 | T
+>true : true
+>1 : 1
+>x : T
+
+    var r1 = true ? x : 1; // ok
+>r1 : number | T
+>true ? x : 1 : 1 | T
+>true : true
+>x : T
+>1 : 1
+}
+
+function f6<T extends String>(x: T) {
+>f6 : <T extends String>(x: T) => void
+>x : T
+
+    var r2 = true ? '' : x; // ok
+>r2 : string | T
+>true ? '' : x : "" | T
+>true : true
+>'' : ""
+>x : T
+
+    var r2 = true ? x : ''; // ok
+>r2 : string | T
+>true ? x : '' : "" | T
+>true : true
+>x : T
+>'' : ""
+}
+
+function f7<T extends Boolean>(x: T) {
+>f7 : <T extends Boolean>(x: T) => void
+>x : T
+
+    var r3 = true ? true : x; // ok
+>r3 : boolean | T
+>true ? true : x : true | T
+>true : true
+>true : true
+>x : T
+
+    var r3 = true ? x : true; // ok
+>r3 : boolean | T
+>true ? x : true : true | T
+>true : true
+>x : T
+>true : true
+}
+
+function f8<T extends Date>(x: T) {
+>f8 : <T extends Date>(x: T) => void
+>x : T
+
+    var r4 = true ? new Date() : x; // ok
+>r4 : Date
+>true ? new Date() : x : Date
+>true : true
+>new Date() : Date
+>Date : DateConstructor
+>x : T
+
+    var r4 = true ? x : new Date(); // ok
+>r4 : Date
+>true ? x : new Date() : Date
+>true : true
+>x : T
+>new Date() : Date
+>Date : DateConstructor
+}
+
+function f9<T extends RegExp>(x: T) {
+>f9 : <T extends RegExp<string>>(x: T) => void
+>x : T
+
+    var r5 = true ? /1/ : x; // ok
+>r5 : T | RegExp</1/>
+>true ? /1/ : x : T | RegExp</1/>
+>true : true
+>/1/ : RegExp</1/>
+>x : T
+
+    var r5 = true ? x : /1/; // ok
+>r5 : T | RegExp</1/>
+>true ? x : /1/ : T | RegExp</1/>
+>true : true
+>x : T
+>/1/ : RegExp</1/>
+}
+
+function f10<T extends { foo: number }>(x: T) {
+>f10 : <T extends { foo: number; }>(x: T) => void
+>foo : number
+>x : T
+
+    var r6 = true ? { foo: 1 } : x; // ok
+>r6 : { foo: number; }
+>true ? { foo: 1 } : x : { foo: number; }
+>true : true
+>{ foo: 1 } : { foo: number; }
+>foo : number
+>1 : 1
+>x : T
+
+    var r6 = true ? x : { foo: 1 }; // ok
+>r6 : { foo: number; }
+>true ? x : { foo: 1 } : { foo: number; }
+>true : true
+>x : T
+>{ foo: 1 } : { foo: number; }
+>foo : number
+>1 : 1
+}
+
+function f11<T extends () => void>(x: T) {
+>f11 : <T extends () => void>(x: T) => void
+>x : T
+
+    var r7 = true ? () => { } : x; // ok
+>r7 : () => void
+>true ? () => { } : x : () => void
+>true : true
+>() => { } : () => void
+>x : T
+
+    var r7 = true ? x : () => { }; // ok
+>r7 : () => void
+>true ? x : () => { } : () => void
+>true : true
+>x : T
+>() => { } : () => void
+}
+
+function f12<T extends <U>(x: U) => U>(x: T) {
+>f12 : <T extends <U>(x: U) => U>(x: T) => void
+>x : U
+>x : T
+
+    var r8 = true ? <T>(x: T) => { return x } : x; // ok
+>r8 : <T>(x: T) => T
+>true ? <T>(x: T) => { return x } : x : <T>(x: T) => T
+>true : true
+><T>(x: T) => { return x } : <T>(x: T) => T
+>x : T
+>x : T
+>x : T
+
+    var r8b = true ? x : <T>(x: T) => { return x }; // ok, type parameters not identical across declarations
+>r8b : <T>(x: T) => T
+>true ? x : <T>(x: T) => { return x } : <T>(x: T) => T
+>true : true
+>x : T
+><T>(x: T) => { return x } : <T>(x: T) => T
+>x : T
+>x : T
+}
+
+function f13<T extends I1>(x: T) {
+>f13 : <T extends I1>(x: T) => void
+>x : T
+
+    var i1: I1;
+>i1 : I1
+
+    var r9 = true ? i1 : x; // ok
+>r9 : I1
+>true ? i1 : x : I1
+>true : true
+>i1 : I1
+>x : T
+
+    var r9 = true ? x : i1; // ok
+>r9 : I1
+>true ? x : i1 : I1
+>true : true
+>x : T
+>i1 : I1
+}
+
+function f14<T extends C1>(x: T) {
+>f14 : <T extends C1>(x: T) => void
+>x : T
+
+    var c1: C1;
+>c1 : C1
+
+    var r10 = true ? c1 : x; // ok
+>r10 : C1
+>true ? c1 : x : C1
+>true : true
+>c1 : C1
+>x : T
+
+    var r10 = true ? x : c1; // ok
+>r10 : C1
+>true ? x : c1 : C1
+>true : true
+>x : T
+>c1 : C1
+}
+
+function f15<T extends C2<number>>(x: T) {
+>f15 : <T extends C2<number>>(x: T) => void
+>x : T
+
+    var c2: C2<number>;
+>c2 : C2<number>
+
+    var r12 = true ? c2 : x; // ok
+>r12 : C2<number>
+>true ? c2 : x : C2<number>
+>true : true
+>c2 : C2<number>
+>x : T
+
+    var r12 = true ? x : c2; // ok
+>r12 : C2<number>
+>true ? x : c2 : C2<number>
+>true : true
+>x : T
+>c2 : C2<number>
+}
+
+function f16<T extends E>(x: T) {
+>f16 : <T extends E>(x: T) => void
+>x : T
+
+    var r13 = true ? E : x; // ok
+>r13 : T | typeof E
+>true ? E : x : T | typeof E
+>true : true
+>E : typeof E
+>x : T
+
+    var r13 = true ? x : E; // ok
+>r13 : T | typeof E
+>true ? x : E : T | typeof E
+>true : true
+>x : T
+>E : typeof E
+
+    var r14 = true ? E.A : x; // ok
+>r14 : E
+>true ? E.A : x : E
+>true : true
+>E.A : E
+>E : typeof E
+>A : E
+>x : T
+
+    var r14 = true ? x : E.A; // ok
+>r14 : E
+>true ? x : E.A : E
+>true : true
+>x : T
+>E.A : E
+>E : typeof E
+>A : E
+}
+
+function f17<T extends typeof f>(x: T) {
+>f17 : <T extends typeof f>(x: T) => void
+>f : typeof f
+>x : T
+
+    var af: typeof f;
+>af : typeof f
+>f : typeof f
+
+    var r15 = true ? af : x; // ok
+>r15 : typeof f
+>true ? af : x : typeof f
+>true : true
+>af : typeof f
+>x : T
+
+    var r15 = true ? x : af; // ok
+>r15 : typeof f
+>true ? x : af : typeof f
+>true : true
+>x : T
+>af : typeof f
+}
+
+function f18<T extends typeof c>(x: T) {
+>f18 : <T extends typeof c>(x: T) => void
+>c : typeof c
+>x : T
+
+    var ac: typeof c;
+>ac : typeof c
+>c : typeof c
+
+    var r16 = true ? ac : x; // ok
+>r16 : typeof c
+>true ? ac : x : typeof c
+>true : true
+>ac : typeof c
+>x : T
+
+    var r16 = true ? x : ac; // ok
+>r16 : typeof c
+>true ? x : ac : typeof c
+>true : true
+>x : T
+>ac : typeof c
+}
+
+function f19<T>(x: T) {
+>f19 : <T>(x: T) => void
+>x : T
+
+    function f17<U extends T>(a: U) {
+>f17 : <U extends T>(a: U) => void
+>a : U
+
+        var r17 = true ? x : a; // ok
+>r17 : T
+>true ? x : a : T
+>true : true
+>x : T
+>a : U
+
+        var r17 = true ? a : x; // ok
+>r17 : T
+>true ? a : x : T
+>true : true
+>a : U
+>x : T
+    }
+
+    function f18<V extends U, U extends T>(a: V) {
+>f18 : <V extends U, U extends T>(a: V) => void
+>a : V
+
+        var r18 = true ? x : a; // ok
+>r18 : T
+>true ? x : a : T
+>true : true
+>x : T
+>a : V
+
+        var r18 = true ? a : x; // ok
+>r18 : T
+>true ? a : x : T
+>true : true
+>a : V
+>x : T
+    }
+}
+
+function f20<T extends Number>(x: T) {
+>f20 : <T extends Number>(x: T) => void
+>x : T
+
+    var r19 = true ? new Object() : x; // ok
+>r19 : Object
+>true ? new Object() : x : Object
+>true : true
+>new Object() : Object
+>Object : ObjectConstructor
+>x : T
+
+    var r19 = true ? x : new Object(); // ok
+>r19 : Object
+>true ? x : new Object() : Object
+>true : true
+>x : T
+>new Object() : Object
+>Object : ObjectConstructor
+}
+
+function f21<T extends Number>(x: T) {
+>f21 : <T extends Number>(x: T) => void
+>x : T
+
+    var r20 = true ? {} : x; // ok
+>r20 : {}
+>true ? {} : x : T | {}
+>true : true
+>{} : {}
+>x : T
+
+    var r20 = true ? x : {}; // ok
+>r20 : {}
+>true ? x : {} : T | {}
+>true : true
+>x : T
+>{} : {}
+}