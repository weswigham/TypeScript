=== tests/cases/conformance/types/primitives/string/assignFromStringInterface2.ts ===
interface String {
    doStuff(): string;
>doStuff : () => string
}

interface NotString {
    doStuff(): string;
>doStuff : () => string

    toString(): string;
>toString : () => string

    charAt(pos: number): string;
>charAt : (pos: number) => string
>pos : number

    charCodeAt(index: number): number;
>charCodeAt : (index: number) => number
>index : number

    concat(...strings: string[]): string;
>concat : (...strings: string[]) => string
>strings : string[]

    indexOf(searchString: string, position?: number): number;
>indexOf : (searchString: string, position?: number) => number
>searchString : string
>position : number

    lastIndexOf(searchString: string, position?: number): number;
>lastIndexOf : (searchString: string, position?: number) => number
>searchString : string
>position : number

    localeCompare(that: string): number;
>localeCompare : (that: string) => number
>that : string

    match(regexp: string): string[];
>match : { (regexp: string): string[]; (regexp: RegExp<string>): string[]; }
>regexp : string

    match(regexp: RegExp): string[];
<<<<<<< HEAD
>match : { (regexp: string): string[]; (regexp: RegExp<string>): string[]; }
>regexp : RegExp<string>
>RegExp : RegExp<T>
=======
>match : { (regexp: string): string[]; (regexp: RegExp): string[]; }
>regexp : RegExp
>>>>>>> b065902a

    replace(searchValue: string, replaceValue: string): string;
>replace : { (searchValue: string, replaceValue: string): string; (searchValue: string, replaceValue: (substring: string, ...args: any[]) => string): string; (searchValue: RegExp<string>, replaceValue: string): string; (searchValue: RegExp<string>, replaceValue: (substring: string, ...args: any[]) => string): string; }
>searchValue : string
>replaceValue : string

    replace(searchValue: string, replaceValue: (substring: string, ...args: any[]) => string): string;
>replace : { (searchValue: string, replaceValue: string): string; (searchValue: string, replaceValue: (substring: string, ...args: any[]) => string): string; (searchValue: RegExp<string>, replaceValue: string): string; (searchValue: RegExp<string>, replaceValue: (substring: string, ...args: any[]) => string): string; }
>searchValue : string
>replaceValue : (substring: string, ...args: any[]) => string
>substring : string
>args : any[]

    replace(searchValue: RegExp, replaceValue: string): string;
<<<<<<< HEAD
>replace : { (searchValue: string, replaceValue: string): string; (searchValue: string, replaceValue: (substring: string, ...args: any[]) => string): string; (searchValue: RegExp<string>, replaceValue: string): string; (searchValue: RegExp<string>, replaceValue: (substring: string, ...args: any[]) => string): string; }
>searchValue : RegExp<string>
>RegExp : RegExp<T>
>replaceValue : string

    replace(searchValue: RegExp, replaceValue: (substring: string, ...args: any[]) => string): string;
>replace : { (searchValue: string, replaceValue: string): string; (searchValue: string, replaceValue: (substring: string, ...args: any[]) => string): string; (searchValue: RegExp<string>, replaceValue: string): string; (searchValue: RegExp<string>, replaceValue: (substring: string, ...args: any[]) => string): string; }
>searchValue : RegExp<string>
>RegExp : RegExp<T>
=======
>replace : { (searchValue: string, replaceValue: string): string; (searchValue: string, replaceValue: (substring: string, ...args: any[]) => string): string; (searchValue: RegExp, replaceValue: string): string; (searchValue: RegExp, replaceValue: (substring: string, ...args: any[]) => string): string; }
>searchValue : RegExp
>replaceValue : string

    replace(searchValue: RegExp, replaceValue: (substring: string, ...args: any[]) => string): string;
>replace : { (searchValue: string, replaceValue: string): string; (searchValue: string, replaceValue: (substring: string, ...args: any[]) => string): string; (searchValue: RegExp, replaceValue: string): string; (searchValue: RegExp, replaceValue: (substring: string, ...args: any[]) => string): string; }
>searchValue : RegExp
>>>>>>> b065902a
>replaceValue : (substring: string, ...args: any[]) => string
>substring : string
>args : any[]

    search(regexp: string): number;
>search : { (regexp: string): number; (regexp: RegExp<string>): number; }
>regexp : string

    search(regexp: RegExp): number;
<<<<<<< HEAD
>search : { (regexp: string): number; (regexp: RegExp<string>): number; }
>regexp : RegExp<string>
>RegExp : RegExp<T>
=======
>search : { (regexp: string): number; (regexp: RegExp): number; }
>regexp : RegExp
>>>>>>> b065902a

    slice(start?: number, end?: number): string;
>slice : (start?: number, end?: number) => string
>start : number
>end : number

    split(separator: string, limit?: number): string[];
>split : { (separator: string, limit?: number): string[]; (separator: RegExp<string>, limit?: number): string[]; }
>separator : string
>limit : number

    split(separator: RegExp, limit?: number): string[];
<<<<<<< HEAD
>split : { (separator: string, limit?: number): string[]; (separator: RegExp<string>, limit?: number): string[]; }
>separator : RegExp<string>
>RegExp : RegExp<T>
=======
>split : { (separator: string, limit?: number): string[]; (separator: RegExp, limit?: number): string[]; }
>separator : RegExp
>>>>>>> b065902a
>limit : number

    substring(start: number, end?: number): string;
>substring : (start: number, end?: number) => string
>start : number
>end : number

    toLowerCase(): string;
>toLowerCase : () => string

    toLocaleLowerCase(): string;
>toLocaleLowerCase : () => string

    toUpperCase(): string;
>toUpperCase : () => string

    toLocaleUpperCase(): string;
>toLocaleUpperCase : () => string

    trim(): string;
>trim : () => string

    length: number;
>length : number

    substr(from: number, length?: number): string;
>substr : (from: number, length?: number) => string
>from : number
>length : number

    valueOf(): string;
>valueOf : () => string

    [index: number]: string;
>index : number
}

var x = '';
>x : string
>'' : ""

var a: String;
>a : String

var b: NotString;
>b : NotString

a = x; 
>a = x : string
>a : String
>x : string

a = b; 
>a = b : NotString
>a : String
>b : NotString

b = a; 
>b = a : String
>b : NotString
>a : String

b = x; 
>b = x : string
>b : NotString
>x : string

x = a; // expected error
>x = a : String
>x : string
>a : String

x = b; // expected error
>x = b : NotString
>x : string
>b : NotString


<|MERGE_RESOLUTION|>--- conflicted
+++ resolved
@@ -1,200 +1,170 @@
-=== tests/cases/conformance/types/primitives/string/assignFromStringInterface2.ts ===
-interface String {
-    doStuff(): string;
->doStuff : () => string
-}
-
-interface NotString {
-    doStuff(): string;
->doStuff : () => string
-
-    toString(): string;
->toString : () => string
-
-    charAt(pos: number): string;
->charAt : (pos: number) => string
->pos : number
-
-    charCodeAt(index: number): number;
->charCodeAt : (index: number) => number
->index : number
-
-    concat(...strings: string[]): string;
->concat : (...strings: string[]) => string
->strings : string[]
-
-    indexOf(searchString: string, position?: number): number;
->indexOf : (searchString: string, position?: number) => number
->searchString : string
->position : number
-
-    lastIndexOf(searchString: string, position?: number): number;
->lastIndexOf : (searchString: string, position?: number) => number
->searchString : string
->position : number
-
-    localeCompare(that: string): number;
->localeCompare : (that: string) => number
->that : string
-
-    match(regexp: string): string[];
->match : { (regexp: string): string[]; (regexp: RegExp<string>): string[]; }
->regexp : string
-
-    match(regexp: RegExp): string[];
-<<<<<<< HEAD
->match : { (regexp: string): string[]; (regexp: RegExp<string>): string[]; }
->regexp : RegExp<string>
->RegExp : RegExp<T>
-=======
->match : { (regexp: string): string[]; (regexp: RegExp): string[]; }
->regexp : RegExp
->>>>>>> b065902a
-
-    replace(searchValue: string, replaceValue: string): string;
->replace : { (searchValue: string, replaceValue: string): string; (searchValue: string, replaceValue: (substring: string, ...args: any[]) => string): string; (searchValue: RegExp<string>, replaceValue: string): string; (searchValue: RegExp<string>, replaceValue: (substring: string, ...args: any[]) => string): string; }
->searchValue : string
->replaceValue : string
-
-    replace(searchValue: string, replaceValue: (substring: string, ...args: any[]) => string): string;
->replace : { (searchValue: string, replaceValue: string): string; (searchValue: string, replaceValue: (substring: string, ...args: any[]) => string): string; (searchValue: RegExp<string>, replaceValue: string): string; (searchValue: RegExp<string>, replaceValue: (substring: string, ...args: any[]) => string): string; }
->searchValue : string
->replaceValue : (substring: string, ...args: any[]) => string
->substring : string
->args : any[]
-
-    replace(searchValue: RegExp, replaceValue: string): string;
-<<<<<<< HEAD
->replace : { (searchValue: string, replaceValue: string): string; (searchValue: string, replaceValue: (substring: string, ...args: any[]) => string): string; (searchValue: RegExp<string>, replaceValue: string): string; (searchValue: RegExp<string>, replaceValue: (substring: string, ...args: any[]) => string): string; }
->searchValue : RegExp<string>
->RegExp : RegExp<T>
->replaceValue : string
-
-    replace(searchValue: RegExp, replaceValue: (substring: string, ...args: any[]) => string): string;
->replace : { (searchValue: string, replaceValue: string): string; (searchValue: string, replaceValue: (substring: string, ...args: any[]) => string): string; (searchValue: RegExp<string>, replaceValue: string): string; (searchValue: RegExp<string>, replaceValue: (substring: string, ...args: any[]) => string): string; }
->searchValue : RegExp<string>
->RegExp : RegExp<T>
-=======
->replace : { (searchValue: string, replaceValue: string): string; (searchValue: string, replaceValue: (substring: string, ...args: any[]) => string): string; (searchValue: RegExp, replaceValue: string): string; (searchValue: RegExp, replaceValue: (substring: string, ...args: any[]) => string): string; }
->searchValue : RegExp
->replaceValue : string
-
-    replace(searchValue: RegExp, replaceValue: (substring: string, ...args: any[]) => string): string;
->replace : { (searchValue: string, replaceValue: string): string; (searchValue: string, replaceValue: (substring: string, ...args: any[]) => string): string; (searchValue: RegExp, replaceValue: string): string; (searchValue: RegExp, replaceValue: (substring: string, ...args: any[]) => string): string; }
->searchValue : RegExp
->>>>>>> b065902a
->replaceValue : (substring: string, ...args: any[]) => string
->substring : string
->args : any[]
-
-    search(regexp: string): number;
->search : { (regexp: string): number; (regexp: RegExp<string>): number; }
->regexp : string
-
-    search(regexp: RegExp): number;
-<<<<<<< HEAD
->search : { (regexp: string): number; (regexp: RegExp<string>): number; }
->regexp : RegExp<string>
->RegExp : RegExp<T>
-=======
->search : { (regexp: string): number; (regexp: RegExp): number; }
->regexp : RegExp
->>>>>>> b065902a
-
-    slice(start?: number, end?: number): string;
->slice : (start?: number, end?: number) => string
->start : number
->end : number
-
-    split(separator: string, limit?: number): string[];
->split : { (separator: string, limit?: number): string[]; (separator: RegExp<string>, limit?: number): string[]; }
->separator : string
->limit : number
-
-    split(separator: RegExp, limit?: number): string[];
-<<<<<<< HEAD
->split : { (separator: string, limit?: number): string[]; (separator: RegExp<string>, limit?: number): string[]; }
->separator : RegExp<string>
->RegExp : RegExp<T>
-=======
->split : { (separator: string, limit?: number): string[]; (separator: RegExp, limit?: number): string[]; }
->separator : RegExp
->>>>>>> b065902a
->limit : number
-
-    substring(start: number, end?: number): string;
->substring : (start: number, end?: number) => string
->start : number
->end : number
-
-    toLowerCase(): string;
->toLowerCase : () => string
-
-    toLocaleLowerCase(): string;
->toLocaleLowerCase : () => string
-
-    toUpperCase(): string;
->toUpperCase : () => string
-
-    toLocaleUpperCase(): string;
->toLocaleUpperCase : () => string
-
-    trim(): string;
->trim : () => string
-
-    length: number;
->length : number
-
-    substr(from: number, length?: number): string;
->substr : (from: number, length?: number) => string
->from : number
->length : number
-
-    valueOf(): string;
->valueOf : () => string
-
-    [index: number]: string;
->index : number
-}
-
-var x = '';
->x : string
->'' : ""
-
-var a: String;
->a : String
-
-var b: NotString;
->b : NotString
-
-a = x; 
->a = x : string
->a : String
->x : string
-
-a = b; 
->a = b : NotString
->a : String
->b : NotString
-
-b = a; 
->b = a : String
->b : NotString
->a : String
-
-b = x; 
->b = x : string
->b : NotString
->x : string
-
-x = a; // expected error
->x = a : String
->x : string
->a : String
-
-x = b; // expected error
->x = b : NotString
->x : string
->b : NotString
-
-
+=== tests/cases/conformance/types/primitives/string/assignFromStringInterface2.ts ===
+interface String {
+    doStuff(): string;
+>doStuff : () => string
+}
+
+interface NotString {
+    doStuff(): string;
+>doStuff : () => string
+
+    toString(): string;
+>toString : () => string
+
+    charAt(pos: number): string;
+>charAt : (pos: number) => string
+>pos : number
+
+    charCodeAt(index: number): number;
+>charCodeAt : (index: number) => number
+>index : number
+
+    concat(...strings: string[]): string;
+>concat : (...strings: string[]) => string
+>strings : string[]
+
+    indexOf(searchString: string, position?: number): number;
+>indexOf : (searchString: string, position?: number) => number
+>searchString : string
+>position : number
+
+    lastIndexOf(searchString: string, position?: number): number;
+>lastIndexOf : (searchString: string, position?: number) => number
+>searchString : string
+>position : number
+
+    localeCompare(that: string): number;
+>localeCompare : (that: string) => number
+>that : string
+
+    match(regexp: string): string[];
+>match : { (regexp: string): string[]; (regexp: RegExp<string>): string[]; }
+>regexp : string
+
+    match(regexp: RegExp): string[];
+>match : { (regexp: string): string[]; (regexp: RegExp<string>): string[]; }
+>regexp : RegExp<string>
+
+    replace(searchValue: string, replaceValue: string): string;
+>replace : { (searchValue: string, replaceValue: string): string; (searchValue: string, replaceValue: (substring: string, ...args: any[]) => string): string; (searchValue: RegExp<string>, replaceValue: string): string; (searchValue: RegExp<string>, replaceValue: (substring: string, ...args: any[]) => string): string; }
+>searchValue : string
+>replaceValue : string
+
+    replace(searchValue: string, replaceValue: (substring: string, ...args: any[]) => string): string;
+>replace : { (searchValue: string, replaceValue: string): string; (searchValue: string, replaceValue: (substring: string, ...args: any[]) => string): string; (searchValue: RegExp<string>, replaceValue: string): string; (searchValue: RegExp<string>, replaceValue: (substring: string, ...args: any[]) => string): string; }
+>searchValue : string
+>replaceValue : (substring: string, ...args: any[]) => string
+>substring : string
+>args : any[]
+
+    replace(searchValue: RegExp, replaceValue: string): string;
+>replace : { (searchValue: string, replaceValue: string): string; (searchValue: string, replaceValue: (substring: string, ...args: any[]) => string): string; (searchValue: RegExp<string>, replaceValue: string): string; (searchValue: RegExp<string>, replaceValue: (substring: string, ...args: any[]) => string): string; }
+>searchValue : RegExp<string>
+>replaceValue : string
+
+    replace(searchValue: RegExp, replaceValue: (substring: string, ...args: any[]) => string): string;
+>replace : { (searchValue: string, replaceValue: string): string; (searchValue: string, replaceValue: (substring: string, ...args: any[]) => string): string; (searchValue: RegExp<string>, replaceValue: string): string; (searchValue: RegExp<string>, replaceValue: (substring: string, ...args: any[]) => string): string; }
+>searchValue : RegExp<string>
+>replaceValue : (substring: string, ...args: any[]) => string
+>substring : string
+>args : any[]
+
+    search(regexp: string): number;
+>search : { (regexp: string): number; (regexp: RegExp<string>): number; }
+>regexp : string
+
+    search(regexp: RegExp): number;
+>search : { (regexp: string): number; (regexp: RegExp<string>): number; }
+>regexp : RegExp<string>
+
+    slice(start?: number, end?: number): string;
+>slice : (start?: number, end?: number) => string
+>start : number
+>end : number
+
+    split(separator: string, limit?: number): string[];
+>split : { (separator: string, limit?: number): string[]; (separator: RegExp<string>, limit?: number): string[]; }
+>separator : string
+>limit : number
+
+    split(separator: RegExp, limit?: number): string[];
+>split : { (separator: string, limit?: number): string[]; (separator: RegExp<string>, limit?: number): string[]; }
+>separator : RegExp<string>
+>limit : number
+
+    substring(start: number, end?: number): string;
+>substring : (start: number, end?: number) => string
+>start : number
+>end : number
+
+    toLowerCase(): string;
+>toLowerCase : () => string
+
+    toLocaleLowerCase(): string;
+>toLocaleLowerCase : () => string
+
+    toUpperCase(): string;
+>toUpperCase : () => string
+
+    toLocaleUpperCase(): string;
+>toLocaleUpperCase : () => string
+
+    trim(): string;
+>trim : () => string
+
+    length: number;
+>length : number
+
+    substr(from: number, length?: number): string;
+>substr : (from: number, length?: number) => string
+>from : number
+>length : number
+
+    valueOf(): string;
+>valueOf : () => string
+
+    [index: number]: string;
+>index : number
+}
+
+var x = '';
+>x : string
+>'' : ""
+
+var a: String;
+>a : String
+
+var b: NotString;
+>b : NotString
+
+a = x; 
+>a = x : string
+>a : String
+>x : string
+
+a = b; 
+>a = b : NotString
+>a : String
+>b : NotString
+
+b = a; 
+>b = a : String
+>b : NotString
+>a : String
+
+b = x; 
+>b = x : string
+>b : NotString
+>x : string
+
+x = a; // expected error
+>x = a : String
+>x : string
+>a : String
+
+x = b; // expected error
+>x = b : NotString
+>x : string
+>b : NotString
+
+