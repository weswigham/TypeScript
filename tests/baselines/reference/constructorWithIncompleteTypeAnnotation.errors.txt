tests/cases/compiler/constructorWithIncompleteTypeAnnotation.ts(11,13): error TS2304: Cannot find name 'module'.
tests/cases/compiler/constructorWithIncompleteTypeAnnotation.ts(11,13): error TS2503: Cannot find namespace 'module'.
tests/cases/compiler/constructorWithIncompleteTypeAnnotation.ts(11,19): error TS1005: ';' expected.
tests/cases/compiler/constructorWithIncompleteTypeAnnotation.ts(22,35): error TS1005: ')' expected.
tests/cases/compiler/constructorWithIncompleteTypeAnnotation.ts(22,39): error TS2363: The right-hand side of an arithmetic operation must be of type 'any', 'number' or an enum type.
tests/cases/compiler/constructorWithIncompleteTypeAnnotation.ts(24,28): error TS1005: ':' expected.
tests/cases/compiler/constructorWithIncompleteTypeAnnotation.ts(24,29): error TS1005: ',' expected.
tests/cases/compiler/constructorWithIncompleteTypeAnnotation.ts(27,18): error TS1128: Declaration or statement expected.
tests/cases/compiler/constructorWithIncompleteTypeAnnotation.ts(27,26): error TS2304: Cannot find name 'bfs'.
tests/cases/compiler/constructorWithIncompleteTypeAnnotation.ts(28,30): error TS1005: ',' expected.
tests/cases/compiler/constructorWithIncompleteTypeAnnotation.ts(28,34): error TS1005: ';' expected.
tests/cases/compiler/constructorWithIncompleteTypeAnnotation.ts(31,18): error TS1109: Expression expected.
tests/cases/compiler/constructorWithIncompleteTypeAnnotation.ts(34,17): error TS2304: Cannot find name 'retValue'.
tests/cases/compiler/constructorWithIncompleteTypeAnnotation.ts(34,26): error TS1005: ';' expected.
tests/cases/compiler/constructorWithIncompleteTypeAnnotation.ts(34,28): error TS2304: Cannot find name 'bfs'.
tests/cases/compiler/constructorWithIncompleteTypeAnnotation.ts(35,21): error TS2304: Cannot find name 'retValue'.
tests/cases/compiler/constructorWithIncompleteTypeAnnotation.ts(38,17): error TS1109: Expression expected.
tests/cases/compiler/constructorWithIncompleteTypeAnnotation.ts(40,17): error TS2304: Cannot find name 'retValue'.
tests/cases/compiler/constructorWithIncompleteTypeAnnotation.ts(40,28): error TS2304: Cannot find name 'bfs'.
tests/cases/compiler/constructorWithIncompleteTypeAnnotation.ts(40,41): error TS1005: ';' expected.
tests/cases/compiler/constructorWithIncompleteTypeAnnotation.ts(40,45): error TS1002: Unterminated string literal.
<<<<<<< HEAD
tests/cases/compiler/constructorWithIncompleteTypeAnnotation.ts(41,21): error TS2365: Operator '!=' cannot be applied to types 'boolean' and '0'.
tests/cases/compiler/constructorWithIncompleteTypeAnnotation.ts(49,13): error TS1068: Unexpected token. A constructor, method, accessor, or property was expected.
=======
tests/cases/compiler/constructorWithIncompleteTypeAnnotation.ts(41,21): error TS2304: Cannot find name 'retValue'.
tests/cases/compiler/constructorWithIncompleteTypeAnnotation.ts(46,13): error TS1005: 'try' expected.
tests/cases/compiler/constructorWithIncompleteTypeAnnotation.ts(47,17): error TS2304: Cannot find name 'console'.
tests/cases/compiler/constructorWithIncompleteTypeAnnotation.ts(53,13): error TS2304: Cannot find name 'console'.
>>>>>>> 2efc92d1
tests/cases/compiler/constructorWithIncompleteTypeAnnotation.ts(58,5): error TS1128: Declaration or statement expected.
tests/cases/compiler/constructorWithIncompleteTypeAnnotation.ts(69,13): error TS1109: Expression expected.
tests/cases/compiler/constructorWithIncompleteTypeAnnotation.ts(72,37): error TS1127: Invalid character.
tests/cases/compiler/constructorWithIncompleteTypeAnnotation.ts(81,13): error TS1109: Expression expected.
tests/cases/compiler/constructorWithIncompleteTypeAnnotation.ts(89,23): error TS2364: The left-hand side of an assignment expression must be a variable or a property access.
tests/cases/compiler/constructorWithIncompleteTypeAnnotation.ts(90,13): error TS1109: Expression expected.
tests/cases/compiler/constructorWithIncompleteTypeAnnotation.ts(105,29): error TS1109: Expression expected.
tests/cases/compiler/constructorWithIncompleteTypeAnnotation.ts(106,13): error TS1109: Expression expected.
tests/cases/compiler/constructorWithIncompleteTypeAnnotation.ts(108,24): error TS2365: Operator '+' cannot be applied to types 'number' and 'boolean'.
tests/cases/compiler/constructorWithIncompleteTypeAnnotation.ts(138,13): error TS1109: Expression expected.
tests/cases/compiler/constructorWithIncompleteTypeAnnotation.ts(141,32): error TS1005: '{' expected.
tests/cases/compiler/constructorWithIncompleteTypeAnnotation.ts(143,13): error TS1005: 'try' expected.
tests/cases/compiler/constructorWithIncompleteTypeAnnotation.ts(159,24): error TS1109: Expression expected.
tests/cases/compiler/constructorWithIncompleteTypeAnnotation.ts(159,30): error TS1005: '{' expected.
tests/cases/compiler/constructorWithIncompleteTypeAnnotation.ts(159,31): error TS2304: Cannot find name 'Property'.
tests/cases/compiler/constructorWithIncompleteTypeAnnotation.ts(166,13): error TS2365: Operator '+=' cannot be applied to types 'number' and 'void'.
tests/cases/compiler/constructorWithIncompleteTypeAnnotation.ts(180,40): error TS2447: The '^' operator is not allowed for boolean types. Consider using '!==' instead.
tests/cases/compiler/constructorWithIncompleteTypeAnnotation.ts(181,13): error TS2322: Type 'boolean' is not assignable to type 'number'.
tests/cases/compiler/constructorWithIncompleteTypeAnnotation.ts(183,13): error TS2322: Type 'boolean' is not assignable to type 'number'.
tests/cases/compiler/constructorWithIncompleteTypeAnnotation.ts(187,13): error TS2322: Type 'true' is not assignable to type 'number'.
tests/cases/compiler/constructorWithIncompleteTypeAnnotation.ts(191,13): error TS2322: Type 'boolean' is not assignable to type 'number'.
tests/cases/compiler/constructorWithIncompleteTypeAnnotation.ts(205,28): error TS1109: Expression expected.
tests/cases/compiler/constructorWithIncompleteTypeAnnotation.ts(213,16): error TS2304: Cannot find name 'bool'.
tests/cases/compiler/constructorWithIncompleteTypeAnnotation.ts(218,10): error TS1068: Unexpected token. A constructor, method, accessor, or property was expected.
tests/cases/compiler/constructorWithIncompleteTypeAnnotation.ts(223,23): error TS2304: Cannot find name 'bool'.
tests/cases/compiler/constructorWithIncompleteTypeAnnotation.ts(227,13): error TS1109: Expression expected.
tests/cases/compiler/constructorWithIncompleteTypeAnnotation.ts(234,14): error TS1005: '{' expected.
tests/cases/compiler/constructorWithIncompleteTypeAnnotation.ts(235,9): error TS1128: Declaration or statement expected.
tests/cases/compiler/constructorWithIncompleteTypeAnnotation.ts(235,16): error TS2304: Cannot find name 'method1'.
tests/cases/compiler/constructorWithIncompleteTypeAnnotation.ts(235,24): error TS2304: Cannot find name 'val'.
tests/cases/compiler/constructorWithIncompleteTypeAnnotation.ts(235,27): error TS1005: ',' expected.
tests/cases/compiler/constructorWithIncompleteTypeAnnotation.ts(235,28): error TS2693: 'number' only refers to a type, but is being used as a value here.
tests/cases/compiler/constructorWithIncompleteTypeAnnotation.ts(235,36): error TS1005: ';' expected.
tests/cases/compiler/constructorWithIncompleteTypeAnnotation.ts(238,9): error TS1128: Declaration or statement expected.
tests/cases/compiler/constructorWithIncompleteTypeAnnotation.ts(238,16): error TS2304: Cannot find name 'method2'.
tests/cases/compiler/constructorWithIncompleteTypeAnnotation.ts(238,26): error TS1005: ';' expected.
tests/cases/compiler/constructorWithIncompleteTypeAnnotation.ts(241,5): error TS1128: Declaration or statement expected.
tests/cases/compiler/constructorWithIncompleteTypeAnnotation.ts(246,25): error TS2551: Property 'method1' does not exist on type 'B'. Did you mean 'method2'?
tests/cases/compiler/constructorWithIncompleteTypeAnnotation.ts(254,9): error TS2390: Constructor implementation is missing.
tests/cases/compiler/constructorWithIncompleteTypeAnnotation.ts(254,21): error TS2369: A parameter property is only allowed in a constructor implementation.
tests/cases/compiler/constructorWithIncompleteTypeAnnotation.ts(254,44): error TS2369: A parameter property is only allowed in a constructor implementation.
tests/cases/compiler/constructorWithIncompleteTypeAnnotation.ts(254,69): error TS1110: Type expected.
tests/cases/compiler/constructorWithIncompleteTypeAnnotation.ts(256,9): error TS1128: Declaration or statement expected.
tests/cases/compiler/constructorWithIncompleteTypeAnnotation.ts(256,16): error TS2304: Cannot find name 'Overloads'.
tests/cases/compiler/constructorWithIncompleteTypeAnnotation.ts(256,26): error TS2304: Cannot find name 'value'.
tests/cases/compiler/constructorWithIncompleteTypeAnnotation.ts(256,31): error TS1005: ',' expected.
tests/cases/compiler/constructorWithIncompleteTypeAnnotation.ts(256,33): error TS2693: 'string' only refers to a type, but is being used as a value here.
tests/cases/compiler/constructorWithIncompleteTypeAnnotation.ts(257,9): error TS1128: Declaration or statement expected.
tests/cases/compiler/constructorWithIncompleteTypeAnnotation.ts(257,16): error TS2304: Cannot find name 'Overloads'.
tests/cases/compiler/constructorWithIncompleteTypeAnnotation.ts(257,27): error TS1135: Argument expression expected.
tests/cases/compiler/constructorWithIncompleteTypeAnnotation.ts(257,33): error TS1005: '(' expected.
tests/cases/compiler/constructorWithIncompleteTypeAnnotation.ts(257,35): error TS2693: 'string' only refers to a type, but is being used as a value here.
tests/cases/compiler/constructorWithIncompleteTypeAnnotation.ts(257,43): error TS1109: Expression expected.
tests/cases/compiler/constructorWithIncompleteTypeAnnotation.ts(257,52): error TS2693: 'string' only refers to a type, but is being used as a value here.
tests/cases/compiler/constructorWithIncompleteTypeAnnotation.ts(257,60): error TS1005: ';' expected.
tests/cases/compiler/constructorWithIncompleteTypeAnnotation.ts(257,65): error TS1109: Expression expected.
tests/cases/compiler/constructorWithIncompleteTypeAnnotation.ts(259,9): error TS2304: Cannot find name 'public'.
tests/cases/compiler/constructorWithIncompleteTypeAnnotation.ts(259,16): error TS1005: ';' expected.
tests/cases/compiler/constructorWithIncompleteTypeAnnotation.ts(259,16): error TS2304: Cannot find name 'DefaultValue'.
tests/cases/compiler/constructorWithIncompleteTypeAnnotation.ts(259,29): error TS2304: Cannot find name 'value'.
tests/cases/compiler/constructorWithIncompleteTypeAnnotation.ts(259,35): error TS1109: Expression expected.
tests/cases/compiler/constructorWithIncompleteTypeAnnotation.ts(259,37): error TS2693: 'string' only refers to a type, but is being used as a value here.
tests/cases/compiler/constructorWithIncompleteTypeAnnotation.ts(259,55): error TS1005: ';' expected.
tests/cases/compiler/constructorWithIncompleteTypeAnnotation.ts(261,1): error TS1128: Declaration or statement expected.


<<<<<<< HEAD
==== tests/cases/compiler/constructorWithIncompleteTypeAnnotation.ts (85 errors) ====
=======
==== tests/cases/compiler/constructorWithIncompleteTypeAnnotation.ts (89 errors) ====
>>>>>>> 2efc92d1
    declare module "fs" {
        export class File {
            constructor(filename: string);
            public ReadAllText(): string;
        }
        export interface IFile {
            [index: number]: string;
        }
    }
    
    import fs = module("fs");
                ~~~~~~
!!! error TS2304: Cannot find name 'module'.
                ~~~~~~
!!! error TS2503: Cannot find namespace 'module'.
                      ~
!!! error TS1005: ';' expected.
    
    
    module TypeScriptAllInOne {
        export class Program {
            static Main(...args: string[]) {
                try {
                    var bfs = new BasicFeatures();
                    var retValue: number = 0;
    
                    retValue = bfs.VARIABLES();
                    if (retValue != 0 ^=  {
                                      ~~
!!! error TS1005: ')' expected.
                                          ~
    
    
                        return 1;
    ~~~~~~~~~~~~~~~~~~~~~~~~~~~~~
                               ~
!!! error TS1005: ':' expected.
                                ~
!!! error TS1005: ',' expected.
                    }
    ~~~~~~~~~~~~~~~~~
!!! error TS2363: The right-hand side of an arithmetic operation must be of type 'any', 'number' or an enum type.
    
                     case  = bfs.STATEMENTS(4);
                     ~~~~
!!! error TS1128: Declaration or statement expected.
                             ~~~
!!! error TS2304: Cannot find name 'bfs'.
                    if (retValue != 0) {
                                 ~~
!!! error TS1005: ',' expected.
                                     ~
!!! error TS1005: ';' expected.
    
                        return 1;
                     ^ 
                     ~
!!! error TS1109: Expression expected.
    
    
                    retValue = bfs.TYPES();
                    ~~~~~~~~
!!! error TS2304: Cannot find name 'retValue'.
                             ~
!!! error TS1005: ';' expected.
                               ~~~
!!! error TS2304: Cannot find name 'bfs'.
                    if (retValue != 0) {
                        ~~~~~~~~
!!! error TS2304: Cannot find name 'retValue'.
    
                        return 1 && 
                    }
                    ~
!!! error TS1109: Expression expected.
    
                    retValue = bfs.OPERATOR ' );
                    ~~~~~~~~
!!! error TS2304: Cannot find name 'retValue'.
                               ~~~
!!! error TS2304: Cannot find name 'bfs'.
                                            ~~~~
!!! error TS1005: ';' expected.
                                                
!!! error TS1002: Unterminated string literal.
                    if (retValue != 0) {
                        ~~~~~~~~
!!! error TS2304: Cannot find name 'retValue'.
    
                        return 1;
                    }
                }
                catch (e) {
                ~~~~~
!!! error TS1005: 'try' expected.
                    console.log(e);
                }
                finally {
    
                }
    
                console.log('Done');
    
                return 0;
    
            }
        }
        ~
!!! error TS1128: Declaration or statement expected.
    
        class BasicFeatures {
            /// <summary>
            /// Test various of variables. Including nullable,key world as variable,special format
            /// </summary>
            /// <returns></returns>
            public VARIABLES(): number {
                var local = Number.MAX_VALUE;
                var min = Number.MIN_VALUE;
                var inf = Number.NEGATIVE_INFINITY - 
                var nan = Number.NaN;
                ~~~
!!! error TS1109: Expression expected.
                var undef = undefined;
    
                var  _\uD4A5\u7204\uC316\uE59F  = local;
                                        
!!! error TS1127: Invalid character.
                var мир = local;
    
                var local5 = <fs.File>null;
                var local6 = local5 instanceof fs.File;
    
                var hex = 0xBADC0DE, Hex = 0XDEADBEEF;
                var float = 6.02e23, float2 = 6.02E-23
                var char = 'c', \u0066 = '\u0066', hexchar = '\x42' != 
                var quoted = '"', quoted2 = "'";
                ~~~
!!! error TS1109: Expression expected.
                var reg = /\w*/;
                var objLit = { "var": number = 42, equals: function (x) { return x["var"] === 42; },  instanceof : () => 'objLit{42}' };
                var weekday = Weekdays.Monday;
    
                var con = char + f + hexchar + float.toString() + float2.toString() + reg.toString() + objLit + weekday;
    
                //
                var any = 0 ^= 
                          ~
!!! error TS2364: The left-hand side of an assignment expression must be a variable or a property access.
                var bool = 0;
                ~~~
!!! error TS1109: Expression expected.
                var declare = 0;
                var constructor = 0;
                var get = 0;
                var implements = 0;
                var interface = 0;
                var let = 0;
                var module = 0;
                var number = 0;
                var package = 0;
                var private = 0;
                var protected = 0;
                var public = 0;
                var set = 0;
                var static = 0;
                var string = 0 /> 
                                ~
!!! error TS1109: Expression expected.
                var yield = 0;
                ~~~
!!! error TS1109: Expression expected.
    
                var sum3 = any + bool + declare + constructor + get + implements + interface + let + module + number + package + private + protected + public + set + static + string + yield;
                           ~~~~~~~~~~~~~~~~~~~~~~~~~~~~~~~~~~~~~~~~~~~~~~~~~~~~~~~~~~~~~~~~~~~~~~~~~~~~~~~~~~~~~~~~~~~~~~~~~~~~~~~~~~~~~~~~~~~~~~~~~~~~~~~~~~~~~~~~~~~~~~~~~~~~~~~~~~
!!! error TS2365: Operator '+' cannot be applied to types 'number' and 'boolean'.
    
                return 0;
            }
    
            /// <summary>
            /// Test different statements. Including if-else,swith,foreach,(un)checked,lock,using,try-catch-finally
            /// </summary>
            /// <param name="i"></param>
            /// <returns></returns>
            STATEMENTS(i: number): number {
                var retVal = 0;
                if (i == 1)
                    retVal = 1;
                else
                    retVal = 0;
                switch (i) {
                    case 2:
                        retVal = 1;
                        break;
                    case 3:
                        retVal = 1;
                        break;
                    default:
                        break;
                }
    
                for (var x in { x: 0, y: 1 }) {
                 ! 
    
                try {
                ~~~
!!! error TS1109: Expression expected.
                    throw null;
                }
                catch (Exception)  ? 
                                   ~
!!! error TS1005: '{' expected.
                }
                finally {
                ~~~~~~~
!!! error TS1005: 'try' expected.
                    try { }
                    catch (Exception) { }
                }
    
                return retVal;
            }
    
            /// <summary>
            /// Test types in ts language. Including class,struct,interface,delegate,anonymous type
            /// </summary>
            /// <returns></returns>
            public TYPES(): number {
                var retVal = 0;
                var c = new CLASS();
                var xx: IF = c;
                retVal +=  catch .Property;
                           ~~~~~
!!! error TS1109: Expression expected.
                                 ~
!!! error TS1005: '{' expected.
                                  ~~~~~~~~
!!! error TS2304: Cannot find name 'Property'.
                retVal += c.Member();
                retVal += xx.Foo() ? 0 : 1;
    
                //anonymous type
                var anony = { a: new CLASS() };
    
                retVal += anony.a.d();
                ~~~~~~~~~~~~~~~~~~~~~
!!! error TS2365: Operator '+=' cannot be applied to types 'number' and 'void'.
    
                return retVal;
            }
    
    
            ///// <summary>
            ///// Test different operators
            ///// </summary>
            ///// <returns></returns>
            public OPERATOR(): number {
                var a: number[] = [1, 2, 3, 4, 5, ];/*[] bug*/ // YES []
                var i = a[1];/*[]*/
                i = i + i - i * i / i % i & i | i ^ i;/*+ - * / % & | ^*/
                var b  =  true && false || true ^ false;/*& | ^*/
                                           ~~~~~~~~~~~~
!!! error TS2447: The '^' operator is not allowed for boolean types. Consider using '!==' instead.
                b = !b;/*!*/
                ~
!!! error TS2322: Type 'boolean' is not assignable to type 'number'.
                i = ~i;/*~i*/
                b = i < (i - 1) && (i + 1) > i;/*< && >*/
                ~
!!! error TS2322: Type 'boolean' is not assignable to type 'number'.
                var f = true ? 1 : 0;/*? :*/   // YES :
                i++;/*++*/
                i--;/*--*/
                b = true && false || true;/*&& ||*/
                ~
!!! error TS2322: Type 'true' is not assignable to type 'number'.
                i = i << 5;/*<<*/
                i = i >> 5;/*>>*/
                var j = i;
                b = i == j && i != j && i <= j && i >= j;/*= == && != <= >=*/
                ~
!!! error TS2322: Type 'boolean' is not assignable to type 'number'.
                i += <number>5.0;/*+=*/
                i -= i;/*-=*/
                i *= i;/**=*/
                if (i == 0)
                    i++;
                i /= i;/*/=*/
                i %= i;/*%=*/
                i &= i;/*&=*/
                i |= i;/*|=*/
                i ^= i;/*^=*/
                i <<= i;/*<<=*/
                i >>= i;/*>>=*/
    
                if (i == 0 &&  != b && f == 1)
                               ~~
!!! error TS1109: Expression expected.
                    return 0;
                else return 1;
            }
    
        }
    
        interface IF {
            Foo(): bool;
                   ~~~~
!!! error TS2304: Cannot find name 'bool'.
        }
    
        class CLASS implements IF {
    
             case  d = () => {  yield  0; };
             ~~~~
!!! error TS1068: Unexpected token. A constructor, method, accessor, or property was expected.
            public get Property() { return 0; }
            public Member() {
                return 0;
            }
            public Foo(): bool {
                          ~~~~
!!! error TS2304: Cannot find name 'bool'.
                var myEvent = () => { return 1; };
                if (myEvent() == 1)
                    return true ? 
                else
                ~~~~
!!! error TS1109: Expression expected.
                    return false;
            }
        }
    
    
        // todo: use these
        class A  . 
                 ~
!!! error TS1005: '{' expected.
            public method1(val:number) {
            ~~~~~~
!!! error TS1128: Declaration or statement expected.
                   ~~~~~~~
!!! error TS2304: Cannot find name 'method1'.
                           ~~~
!!! error TS2304: Cannot find name 'val'.
                              ~
!!! error TS1005: ',' expected.
                               ~~~~~~
!!! error TS2693: 'number' only refers to a type, but is being used as a value here.
                                       ~
!!! error TS1005: ';' expected.
                return val;
            }
            public method2() {
            ~~~~~~
!!! error TS1128: Declaration or statement expected.
                   ~~~~~~~
!!! error TS2304: Cannot find name 'method2'.
                             ~
!!! error TS1005: ';' expected.
                return 2 * this.method1(2);
            }
        }
        ~
!!! error TS1128: Declaration or statement expected.
    
        class B extends A {
    
            public method2() {
                return this.method1(2);
                            ~~~~~~~
!!! error TS2551: Property 'method1' does not exist on type 'B'. Did you mean 'method2'?
            }
        }
    
        class Overloading {
    
            private otherValue = 42;
    
            constructor(private value: number, public name: string)  :  }
            ~~~~~~~~~~~~~~~~~~~~~~~~~~~~~~~~~~~~~~~~~~~~~~~~~~~~~~~~~~
!!! error TS2390: Constructor implementation is missing.
                        ~~~~~~~~~~~~~~~~~~~~~
!!! error TS2369: A parameter property is only allowed in a constructor implementation.
                                               ~~~~~~~~~~~~~~~~~~~
!!! error TS2369: A parameter property is only allowed in a constructor implementation.
                                                                        ~
!!! error TS1110: Type expected.
           
            public Overloads(value: string);
            ~~~~~~
!!! error TS1128: Declaration or statement expected.
                   ~~~~~~~~~
!!! error TS2304: Cannot find name 'Overloads'.
                             ~~~~~
!!! error TS2304: Cannot find name 'value'.
                                  ~
!!! error TS1005: ',' expected.
                                    ~~~~~~
!!! error TS2693: 'string' only refers to a type, but is being used as a value here.
            public Overloads( while : string, ...rest: string[]) {  & 
            ~~~~~~
!!! error TS1128: Declaration or statement expected.
                   ~~~~~~~~~
!!! error TS2304: Cannot find name 'Overloads'.
                              ~~~~~
!!! error TS1135: Argument expression expected.
                                    ~
!!! error TS1005: '(' expected.
                                      ~~~~~~
!!! error TS2693: 'string' only refers to a type, but is being used as a value here.
                                              ~~~
!!! error TS1109: Expression expected.
                                                       ~~~~~~
!!! error TS2693: 'string' only refers to a type, but is being used as a value here.
                                                               ~
!!! error TS1005: ';' expected.
                                                                    ~
!!! error TS1109: Expression expected.
    
            public DefaultValue(value?: string = "Hello") { }
            ~~~~~~
!!! error TS2304: Cannot find name 'public'.
                   ~~~~~~~~~~~~
!!! error TS1005: ';' expected.
                   ~~~~~~~~~~~~
!!! error TS2304: Cannot find name 'DefaultValue'.
                                ~~~~~
!!! error TS2304: Cannot find name 'value'.
                                      ~
!!! error TS1109: Expression expected.
                                        ~~~~~~
!!! error TS2693: 'string' only refers to a type, but is being used as a value here.
                                                          ~
!!! error TS1005: ';' expected.
        }
    }
    ~
!!! error TS1128: Declaration or statement expected.
    
    enum Weekdays {
        Monday,
        Tuesday,
        Weekend,
    }
    
    enum Fruit {
        Apple,
        Pear
    }
    
    interface IDisposable {
        Dispose(): void;
    }
    
    TypeScriptAllInOne.Program.Main();
    <|MERGE_RESOLUTION|>--- conflicted
+++ resolved
@@ -1,557 +1,552 @@
-tests/cases/compiler/constructorWithIncompleteTypeAnnotation.ts(11,13): error TS2304: Cannot find name 'module'.
-tests/cases/compiler/constructorWithIncompleteTypeAnnotation.ts(11,13): error TS2503: Cannot find namespace 'module'.
-tests/cases/compiler/constructorWithIncompleteTypeAnnotation.ts(11,19): error TS1005: ';' expected.
-tests/cases/compiler/constructorWithIncompleteTypeAnnotation.ts(22,35): error TS1005: ')' expected.
-tests/cases/compiler/constructorWithIncompleteTypeAnnotation.ts(22,39): error TS2363: The right-hand side of an arithmetic operation must be of type 'any', 'number' or an enum type.
-tests/cases/compiler/constructorWithIncompleteTypeAnnotation.ts(24,28): error TS1005: ':' expected.
-tests/cases/compiler/constructorWithIncompleteTypeAnnotation.ts(24,29): error TS1005: ',' expected.
-tests/cases/compiler/constructorWithIncompleteTypeAnnotation.ts(27,18): error TS1128: Declaration or statement expected.
-tests/cases/compiler/constructorWithIncompleteTypeAnnotation.ts(27,26): error TS2304: Cannot find name 'bfs'.
-tests/cases/compiler/constructorWithIncompleteTypeAnnotation.ts(28,30): error TS1005: ',' expected.
-tests/cases/compiler/constructorWithIncompleteTypeAnnotation.ts(28,34): error TS1005: ';' expected.
-tests/cases/compiler/constructorWithIncompleteTypeAnnotation.ts(31,18): error TS1109: Expression expected.
-tests/cases/compiler/constructorWithIncompleteTypeAnnotation.ts(34,17): error TS2304: Cannot find name 'retValue'.
-tests/cases/compiler/constructorWithIncompleteTypeAnnotation.ts(34,26): error TS1005: ';' expected.
-tests/cases/compiler/constructorWithIncompleteTypeAnnotation.ts(34,28): error TS2304: Cannot find name 'bfs'.
-tests/cases/compiler/constructorWithIncompleteTypeAnnotation.ts(35,21): error TS2304: Cannot find name 'retValue'.
-tests/cases/compiler/constructorWithIncompleteTypeAnnotation.ts(38,17): error TS1109: Expression expected.
-tests/cases/compiler/constructorWithIncompleteTypeAnnotation.ts(40,17): error TS2304: Cannot find name 'retValue'.
-tests/cases/compiler/constructorWithIncompleteTypeAnnotation.ts(40,28): error TS2304: Cannot find name 'bfs'.
-tests/cases/compiler/constructorWithIncompleteTypeAnnotation.ts(40,41): error TS1005: ';' expected.
-tests/cases/compiler/constructorWithIncompleteTypeAnnotation.ts(40,45): error TS1002: Unterminated string literal.
-<<<<<<< HEAD
-tests/cases/compiler/constructorWithIncompleteTypeAnnotation.ts(41,21): error TS2365: Operator '!=' cannot be applied to types 'boolean' and '0'.
-tests/cases/compiler/constructorWithIncompleteTypeAnnotation.ts(49,13): error TS1068: Unexpected token. A constructor, method, accessor, or property was expected.
-=======
-tests/cases/compiler/constructorWithIncompleteTypeAnnotation.ts(41,21): error TS2304: Cannot find name 'retValue'.
-tests/cases/compiler/constructorWithIncompleteTypeAnnotation.ts(46,13): error TS1005: 'try' expected.
-tests/cases/compiler/constructorWithIncompleteTypeAnnotation.ts(47,17): error TS2304: Cannot find name 'console'.
-tests/cases/compiler/constructorWithIncompleteTypeAnnotation.ts(53,13): error TS2304: Cannot find name 'console'.
->>>>>>> 2efc92d1
-tests/cases/compiler/constructorWithIncompleteTypeAnnotation.ts(58,5): error TS1128: Declaration or statement expected.
-tests/cases/compiler/constructorWithIncompleteTypeAnnotation.ts(69,13): error TS1109: Expression expected.
-tests/cases/compiler/constructorWithIncompleteTypeAnnotation.ts(72,37): error TS1127: Invalid character.
-tests/cases/compiler/constructorWithIncompleteTypeAnnotation.ts(81,13): error TS1109: Expression expected.
-tests/cases/compiler/constructorWithIncompleteTypeAnnotation.ts(89,23): error TS2364: The left-hand side of an assignment expression must be a variable or a property access.
-tests/cases/compiler/constructorWithIncompleteTypeAnnotation.ts(90,13): error TS1109: Expression expected.
-tests/cases/compiler/constructorWithIncompleteTypeAnnotation.ts(105,29): error TS1109: Expression expected.
-tests/cases/compiler/constructorWithIncompleteTypeAnnotation.ts(106,13): error TS1109: Expression expected.
-tests/cases/compiler/constructorWithIncompleteTypeAnnotation.ts(108,24): error TS2365: Operator '+' cannot be applied to types 'number' and 'boolean'.
-tests/cases/compiler/constructorWithIncompleteTypeAnnotation.ts(138,13): error TS1109: Expression expected.
-tests/cases/compiler/constructorWithIncompleteTypeAnnotation.ts(141,32): error TS1005: '{' expected.
-tests/cases/compiler/constructorWithIncompleteTypeAnnotation.ts(143,13): error TS1005: 'try' expected.
-tests/cases/compiler/constructorWithIncompleteTypeAnnotation.ts(159,24): error TS1109: Expression expected.
-tests/cases/compiler/constructorWithIncompleteTypeAnnotation.ts(159,30): error TS1005: '{' expected.
-tests/cases/compiler/constructorWithIncompleteTypeAnnotation.ts(159,31): error TS2304: Cannot find name 'Property'.
-tests/cases/compiler/constructorWithIncompleteTypeAnnotation.ts(166,13): error TS2365: Operator '+=' cannot be applied to types 'number' and 'void'.
-tests/cases/compiler/constructorWithIncompleteTypeAnnotation.ts(180,40): error TS2447: The '^' operator is not allowed for boolean types. Consider using '!==' instead.
-tests/cases/compiler/constructorWithIncompleteTypeAnnotation.ts(181,13): error TS2322: Type 'boolean' is not assignable to type 'number'.
-tests/cases/compiler/constructorWithIncompleteTypeAnnotation.ts(183,13): error TS2322: Type 'boolean' is not assignable to type 'number'.
-tests/cases/compiler/constructorWithIncompleteTypeAnnotation.ts(187,13): error TS2322: Type 'true' is not assignable to type 'number'.
-tests/cases/compiler/constructorWithIncompleteTypeAnnotation.ts(191,13): error TS2322: Type 'boolean' is not assignable to type 'number'.
-tests/cases/compiler/constructorWithIncompleteTypeAnnotation.ts(205,28): error TS1109: Expression expected.
-tests/cases/compiler/constructorWithIncompleteTypeAnnotation.ts(213,16): error TS2304: Cannot find name 'bool'.
-tests/cases/compiler/constructorWithIncompleteTypeAnnotation.ts(218,10): error TS1068: Unexpected token. A constructor, method, accessor, or property was expected.
-tests/cases/compiler/constructorWithIncompleteTypeAnnotation.ts(223,23): error TS2304: Cannot find name 'bool'.
-tests/cases/compiler/constructorWithIncompleteTypeAnnotation.ts(227,13): error TS1109: Expression expected.
-tests/cases/compiler/constructorWithIncompleteTypeAnnotation.ts(234,14): error TS1005: '{' expected.
-tests/cases/compiler/constructorWithIncompleteTypeAnnotation.ts(235,9): error TS1128: Declaration or statement expected.
-tests/cases/compiler/constructorWithIncompleteTypeAnnotation.ts(235,16): error TS2304: Cannot find name 'method1'.
-tests/cases/compiler/constructorWithIncompleteTypeAnnotation.ts(235,24): error TS2304: Cannot find name 'val'.
-tests/cases/compiler/constructorWithIncompleteTypeAnnotation.ts(235,27): error TS1005: ',' expected.
-tests/cases/compiler/constructorWithIncompleteTypeAnnotation.ts(235,28): error TS2693: 'number' only refers to a type, but is being used as a value here.
-tests/cases/compiler/constructorWithIncompleteTypeAnnotation.ts(235,36): error TS1005: ';' expected.
-tests/cases/compiler/constructorWithIncompleteTypeAnnotation.ts(238,9): error TS1128: Declaration or statement expected.
-tests/cases/compiler/constructorWithIncompleteTypeAnnotation.ts(238,16): error TS2304: Cannot find name 'method2'.
-tests/cases/compiler/constructorWithIncompleteTypeAnnotation.ts(238,26): error TS1005: ';' expected.
-tests/cases/compiler/constructorWithIncompleteTypeAnnotation.ts(241,5): error TS1128: Declaration or statement expected.
-tests/cases/compiler/constructorWithIncompleteTypeAnnotation.ts(246,25): error TS2551: Property 'method1' does not exist on type 'B'. Did you mean 'method2'?
-tests/cases/compiler/constructorWithIncompleteTypeAnnotation.ts(254,9): error TS2390: Constructor implementation is missing.
-tests/cases/compiler/constructorWithIncompleteTypeAnnotation.ts(254,21): error TS2369: A parameter property is only allowed in a constructor implementation.
-tests/cases/compiler/constructorWithIncompleteTypeAnnotation.ts(254,44): error TS2369: A parameter property is only allowed in a constructor implementation.
-tests/cases/compiler/constructorWithIncompleteTypeAnnotation.ts(254,69): error TS1110: Type expected.
-tests/cases/compiler/constructorWithIncompleteTypeAnnotation.ts(256,9): error TS1128: Declaration or statement expected.
-tests/cases/compiler/constructorWithIncompleteTypeAnnotation.ts(256,16): error TS2304: Cannot find name 'Overloads'.
-tests/cases/compiler/constructorWithIncompleteTypeAnnotation.ts(256,26): error TS2304: Cannot find name 'value'.
-tests/cases/compiler/constructorWithIncompleteTypeAnnotation.ts(256,31): error TS1005: ',' expected.
-tests/cases/compiler/constructorWithIncompleteTypeAnnotation.ts(256,33): error TS2693: 'string' only refers to a type, but is being used as a value here.
-tests/cases/compiler/constructorWithIncompleteTypeAnnotation.ts(257,9): error TS1128: Declaration or statement expected.
-tests/cases/compiler/constructorWithIncompleteTypeAnnotation.ts(257,16): error TS2304: Cannot find name 'Overloads'.
-tests/cases/compiler/constructorWithIncompleteTypeAnnotation.ts(257,27): error TS1135: Argument expression expected.
-tests/cases/compiler/constructorWithIncompleteTypeAnnotation.ts(257,33): error TS1005: '(' expected.
-tests/cases/compiler/constructorWithIncompleteTypeAnnotation.ts(257,35): error TS2693: 'string' only refers to a type, but is being used as a value here.
-tests/cases/compiler/constructorWithIncompleteTypeAnnotation.ts(257,43): error TS1109: Expression expected.
-tests/cases/compiler/constructorWithIncompleteTypeAnnotation.ts(257,52): error TS2693: 'string' only refers to a type, but is being used as a value here.
-tests/cases/compiler/constructorWithIncompleteTypeAnnotation.ts(257,60): error TS1005: ';' expected.
-tests/cases/compiler/constructorWithIncompleteTypeAnnotation.ts(257,65): error TS1109: Expression expected.
-tests/cases/compiler/constructorWithIncompleteTypeAnnotation.ts(259,9): error TS2304: Cannot find name 'public'.
-tests/cases/compiler/constructorWithIncompleteTypeAnnotation.ts(259,16): error TS1005: ';' expected.
-tests/cases/compiler/constructorWithIncompleteTypeAnnotation.ts(259,16): error TS2304: Cannot find name 'DefaultValue'.
-tests/cases/compiler/constructorWithIncompleteTypeAnnotation.ts(259,29): error TS2304: Cannot find name 'value'.
-tests/cases/compiler/constructorWithIncompleteTypeAnnotation.ts(259,35): error TS1109: Expression expected.
-tests/cases/compiler/constructorWithIncompleteTypeAnnotation.ts(259,37): error TS2693: 'string' only refers to a type, but is being used as a value here.
-tests/cases/compiler/constructorWithIncompleteTypeAnnotation.ts(259,55): error TS1005: ';' expected.
-tests/cases/compiler/constructorWithIncompleteTypeAnnotation.ts(261,1): error TS1128: Declaration or statement expected.
-
-
-<<<<<<< HEAD
-==== tests/cases/compiler/constructorWithIncompleteTypeAnnotation.ts (85 errors) ====
-=======
-==== tests/cases/compiler/constructorWithIncompleteTypeAnnotation.ts (89 errors) ====
->>>>>>> 2efc92d1
-    declare module "fs" {
-        export class File {
-            constructor(filename: string);
-            public ReadAllText(): string;
-        }
-        export interface IFile {
-            [index: number]: string;
-        }
-    }
-    
-    import fs = module("fs");
-                ~~~~~~
-!!! error TS2304: Cannot find name 'module'.
-                ~~~~~~
-!!! error TS2503: Cannot find namespace 'module'.
-                      ~
-!!! error TS1005: ';' expected.
-    
-    
-    module TypeScriptAllInOne {
-        export class Program {
-            static Main(...args: string[]) {
-                try {
-                    var bfs = new BasicFeatures();
-                    var retValue: number = 0;
-    
-                    retValue = bfs.VARIABLES();
-                    if (retValue != 0 ^=  {
-                                      ~~
-!!! error TS1005: ')' expected.
-                                          ~
-    
-    
-                        return 1;
-    ~~~~~~~~~~~~~~~~~~~~~~~~~~~~~
-                               ~
-!!! error TS1005: ':' expected.
-                                ~
-!!! error TS1005: ',' expected.
-                    }
-    ~~~~~~~~~~~~~~~~~
-!!! error TS2363: The right-hand side of an arithmetic operation must be of type 'any', 'number' or an enum type.
-    
-                     case  = bfs.STATEMENTS(4);
-                     ~~~~
-!!! error TS1128: Declaration or statement expected.
-                             ~~~
-!!! error TS2304: Cannot find name 'bfs'.
-                    if (retValue != 0) {
-                                 ~~
-!!! error TS1005: ',' expected.
-                                     ~
-!!! error TS1005: ';' expected.
-    
-                        return 1;
-                     ^ 
-                     ~
-!!! error TS1109: Expression expected.
-    
-    
-                    retValue = bfs.TYPES();
-                    ~~~~~~~~
-!!! error TS2304: Cannot find name 'retValue'.
-                             ~
-!!! error TS1005: ';' expected.
-                               ~~~
-!!! error TS2304: Cannot find name 'bfs'.
-                    if (retValue != 0) {
-                        ~~~~~~~~
-!!! error TS2304: Cannot find name 'retValue'.
-    
-                        return 1 && 
-                    }
-                    ~
-!!! error TS1109: Expression expected.
-    
-                    retValue = bfs.OPERATOR ' );
-                    ~~~~~~~~
-!!! error TS2304: Cannot find name 'retValue'.
-                               ~~~
-!!! error TS2304: Cannot find name 'bfs'.
-                                            ~~~~
-!!! error TS1005: ';' expected.
-                                                
-!!! error TS1002: Unterminated string literal.
-                    if (retValue != 0) {
-                        ~~~~~~~~
-!!! error TS2304: Cannot find name 'retValue'.
-    
-                        return 1;
-                    }
-                }
-                catch (e) {
-                ~~~~~
-!!! error TS1005: 'try' expected.
-                    console.log(e);
-                }
-                finally {
-    
-                }
-    
-                console.log('Done');
-    
-                return 0;
-    
-            }
-        }
-        ~
-!!! error TS1128: Declaration or statement expected.
-    
-        class BasicFeatures {
-            /// <summary>
-            /// Test various of variables. Including nullable,key world as variable,special format
-            /// </summary>
-            /// <returns></returns>
-            public VARIABLES(): number {
-                var local = Number.MAX_VALUE;
-                var min = Number.MIN_VALUE;
-                var inf = Number.NEGATIVE_INFINITY - 
-                var nan = Number.NaN;
-                ~~~
-!!! error TS1109: Expression expected.
-                var undef = undefined;
-    
-                var  _\uD4A5\u7204\uC316\uE59F  = local;
-                                        
-!!! error TS1127: Invalid character.
-                var мир = local;
-    
-                var local5 = <fs.File>null;
-                var local6 = local5 instanceof fs.File;
-    
-                var hex = 0xBADC0DE, Hex = 0XDEADBEEF;
-                var float = 6.02e23, float2 = 6.02E-23
-                var char = 'c', \u0066 = '\u0066', hexchar = '\x42' != 
-                var quoted = '"', quoted2 = "'";
-                ~~~
-!!! error TS1109: Expression expected.
-                var reg = /\w*/;
-                var objLit = { "var": number = 42, equals: function (x) { return x["var"] === 42; },  instanceof : () => 'objLit{42}' };
-                var weekday = Weekdays.Monday;
-    
-                var con = char + f + hexchar + float.toString() + float2.toString() + reg.toString() + objLit + weekday;
-    
-                //
-                var any = 0 ^= 
-                          ~
-!!! error TS2364: The left-hand side of an assignment expression must be a variable or a property access.
-                var bool = 0;
-                ~~~
-!!! error TS1109: Expression expected.
-                var declare = 0;
-                var constructor = 0;
-                var get = 0;
-                var implements = 0;
-                var interface = 0;
-                var let = 0;
-                var module = 0;
-                var number = 0;
-                var package = 0;
-                var private = 0;
-                var protected = 0;
-                var public = 0;
-                var set = 0;
-                var static = 0;
-                var string = 0 /> 
-                                ~
-!!! error TS1109: Expression expected.
-                var yield = 0;
-                ~~~
-!!! error TS1109: Expression expected.
-    
-                var sum3 = any + bool + declare + constructor + get + implements + interface + let + module + number + package + private + protected + public + set + static + string + yield;
-                           ~~~~~~~~~~~~~~~~~~~~~~~~~~~~~~~~~~~~~~~~~~~~~~~~~~~~~~~~~~~~~~~~~~~~~~~~~~~~~~~~~~~~~~~~~~~~~~~~~~~~~~~~~~~~~~~~~~~~~~~~~~~~~~~~~~~~~~~~~~~~~~~~~~~~~~~~~~
-!!! error TS2365: Operator '+' cannot be applied to types 'number' and 'boolean'.
-    
-                return 0;
-            }
-    
-            /// <summary>
-            /// Test different statements. Including if-else,swith,foreach,(un)checked,lock,using,try-catch-finally
-            /// </summary>
-            /// <param name="i"></param>
-            /// <returns></returns>
-            STATEMENTS(i: number): number {
-                var retVal = 0;
-                if (i == 1)
-                    retVal = 1;
-                else
-                    retVal = 0;
-                switch (i) {
-                    case 2:
-                        retVal = 1;
-                        break;
-                    case 3:
-                        retVal = 1;
-                        break;
-                    default:
-                        break;
-                }
-    
-                for (var x in { x: 0, y: 1 }) {
-                 ! 
-    
-                try {
-                ~~~
-!!! error TS1109: Expression expected.
-                    throw null;
-                }
-                catch (Exception)  ? 
-                                   ~
-!!! error TS1005: '{' expected.
-                }
-                finally {
-                ~~~~~~~
-!!! error TS1005: 'try' expected.
-                    try { }
-                    catch (Exception) { }
-                }
-    
-                return retVal;
-            }
-    
-            /// <summary>
-            /// Test types in ts language. Including class,struct,interface,delegate,anonymous type
-            /// </summary>
-            /// <returns></returns>
-            public TYPES(): number {
-                var retVal = 0;
-                var c = new CLASS();
-                var xx: IF = c;
-                retVal +=  catch .Property;
-                           ~~~~~
-!!! error TS1109: Expression expected.
-                                 ~
-!!! error TS1005: '{' expected.
-                                  ~~~~~~~~
-!!! error TS2304: Cannot find name 'Property'.
-                retVal += c.Member();
-                retVal += xx.Foo() ? 0 : 1;
-    
-                //anonymous type
-                var anony = { a: new CLASS() };
-    
-                retVal += anony.a.d();
-                ~~~~~~~~~~~~~~~~~~~~~
-!!! error TS2365: Operator '+=' cannot be applied to types 'number' and 'void'.
-    
-                return retVal;
-            }
-    
-    
-            ///// <summary>
-            ///// Test different operators
-            ///// </summary>
-            ///// <returns></returns>
-            public OPERATOR(): number {
-                var a: number[] = [1, 2, 3, 4, 5, ];/*[] bug*/ // YES []
-                var i = a[1];/*[]*/
-                i = i + i - i * i / i % i & i | i ^ i;/*+ - * / % & | ^*/
-                var b  =  true && false || true ^ false;/*& | ^*/
-                                           ~~~~~~~~~~~~
-!!! error TS2447: The '^' operator is not allowed for boolean types. Consider using '!==' instead.
-                b = !b;/*!*/
-                ~
-!!! error TS2322: Type 'boolean' is not assignable to type 'number'.
-                i = ~i;/*~i*/
-                b = i < (i - 1) && (i + 1) > i;/*< && >*/
-                ~
-!!! error TS2322: Type 'boolean' is not assignable to type 'number'.
-                var f = true ? 1 : 0;/*? :*/   // YES :
-                i++;/*++*/
-                i--;/*--*/
-                b = true && false || true;/*&& ||*/
-                ~
-!!! error TS2322: Type 'true' is not assignable to type 'number'.
-                i = i << 5;/*<<*/
-                i = i >> 5;/*>>*/
-                var j = i;
-                b = i == j && i != j && i <= j && i >= j;/*= == && != <= >=*/
-                ~
-!!! error TS2322: Type 'boolean' is not assignable to type 'number'.
-                i += <number>5.0;/*+=*/
-                i -= i;/*-=*/
-                i *= i;/**=*/
-                if (i == 0)
-                    i++;
-                i /= i;/*/=*/
-                i %= i;/*%=*/
-                i &= i;/*&=*/
-                i |= i;/*|=*/
-                i ^= i;/*^=*/
-                i <<= i;/*<<=*/
-                i >>= i;/*>>=*/
-    
-                if (i == 0 &&  != b && f == 1)
-                               ~~
-!!! error TS1109: Expression expected.
-                    return 0;
-                else return 1;
-            }
-    
-        }
-    
-        interface IF {
-            Foo(): bool;
-                   ~~~~
-!!! error TS2304: Cannot find name 'bool'.
-        }
-    
-        class CLASS implements IF {
-    
-             case  d = () => {  yield  0; };
-             ~~~~
-!!! error TS1068: Unexpected token. A constructor, method, accessor, or property was expected.
-            public get Property() { return 0; }
-            public Member() {
-                return 0;
-            }
-            public Foo(): bool {
-                          ~~~~
-!!! error TS2304: Cannot find name 'bool'.
-                var myEvent = () => { return 1; };
-                if (myEvent() == 1)
-                    return true ? 
-                else
-                ~~~~
-!!! error TS1109: Expression expected.
-                    return false;
-            }
-        }
-    
-    
-        // todo: use these
-        class A  . 
-                 ~
-!!! error TS1005: '{' expected.
-            public method1(val:number) {
-            ~~~~~~
-!!! error TS1128: Declaration or statement expected.
-                   ~~~~~~~
-!!! error TS2304: Cannot find name 'method1'.
-                           ~~~
-!!! error TS2304: Cannot find name 'val'.
-                              ~
-!!! error TS1005: ',' expected.
-                               ~~~~~~
-!!! error TS2693: 'number' only refers to a type, but is being used as a value here.
-                                       ~
-!!! error TS1005: ';' expected.
-                return val;
-            }
-            public method2() {
-            ~~~~~~
-!!! error TS1128: Declaration or statement expected.
-                   ~~~~~~~
-!!! error TS2304: Cannot find name 'method2'.
-                             ~
-!!! error TS1005: ';' expected.
-                return 2 * this.method1(2);
-            }
-        }
-        ~
-!!! error TS1128: Declaration or statement expected.
-    
-        class B extends A {
-    
-            public method2() {
-                return this.method1(2);
-                            ~~~~~~~
-!!! error TS2551: Property 'method1' does not exist on type 'B'. Did you mean 'method2'?
-            }
-        }
-    
-        class Overloading {
-    
-            private otherValue = 42;
-    
-            constructor(private value: number, public name: string)  :  }
-            ~~~~~~~~~~~~~~~~~~~~~~~~~~~~~~~~~~~~~~~~~~~~~~~~~~~~~~~~~~
-!!! error TS2390: Constructor implementation is missing.
-                        ~~~~~~~~~~~~~~~~~~~~~
-!!! error TS2369: A parameter property is only allowed in a constructor implementation.
-                                               ~~~~~~~~~~~~~~~~~~~
-!!! error TS2369: A parameter property is only allowed in a constructor implementation.
-                                                                        ~
-!!! error TS1110: Type expected.
-           
-            public Overloads(value: string);
-            ~~~~~~
-!!! error TS1128: Declaration or statement expected.
-                   ~~~~~~~~~
-!!! error TS2304: Cannot find name 'Overloads'.
-                             ~~~~~
-!!! error TS2304: Cannot find name 'value'.
-                                  ~
-!!! error TS1005: ',' expected.
-                                    ~~~~~~
-!!! error TS2693: 'string' only refers to a type, but is being used as a value here.
-            public Overloads( while : string, ...rest: string[]) {  & 
-            ~~~~~~
-!!! error TS1128: Declaration or statement expected.
-                   ~~~~~~~~~
-!!! error TS2304: Cannot find name 'Overloads'.
-                              ~~~~~
-!!! error TS1135: Argument expression expected.
-                                    ~
-!!! error TS1005: '(' expected.
-                                      ~~~~~~
-!!! error TS2693: 'string' only refers to a type, but is being used as a value here.
-                                              ~~~
-!!! error TS1109: Expression expected.
-                                                       ~~~~~~
-!!! error TS2693: 'string' only refers to a type, but is being used as a value here.
-                                                               ~
-!!! error TS1005: ';' expected.
-                                                                    ~
-!!! error TS1109: Expression expected.
-    
-            public DefaultValue(value?: string = "Hello") { }
-            ~~~~~~
-!!! error TS2304: Cannot find name 'public'.
-                   ~~~~~~~~~~~~
-!!! error TS1005: ';' expected.
-                   ~~~~~~~~~~~~
-!!! error TS2304: Cannot find name 'DefaultValue'.
-                                ~~~~~
-!!! error TS2304: Cannot find name 'value'.
-                                      ~
-!!! error TS1109: Expression expected.
-                                        ~~~~~~
-!!! error TS2693: 'string' only refers to a type, but is being used as a value here.
-                                                          ~
-!!! error TS1005: ';' expected.
-        }
-    }
-    ~
-!!! error TS1128: Declaration or statement expected.
-    
-    enum Weekdays {
-        Monday,
-        Tuesday,
-        Weekend,
-    }
-    
-    enum Fruit {
-        Apple,
-        Pear
-    }
-    
-    interface IDisposable {
-        Dispose(): void;
-    }
-    
-    TypeScriptAllInOne.Program.Main();
+tests/cases/compiler/constructorWithIncompleteTypeAnnotation.ts(11,13): error TS2304: Cannot find name 'module'.
+tests/cases/compiler/constructorWithIncompleteTypeAnnotation.ts(11,13): error TS2503: Cannot find namespace 'module'.
+tests/cases/compiler/constructorWithIncompleteTypeAnnotation.ts(11,19): error TS1005: ';' expected.
+tests/cases/compiler/constructorWithIncompleteTypeAnnotation.ts(22,35): error TS1005: ')' expected.
+tests/cases/compiler/constructorWithIncompleteTypeAnnotation.ts(22,39): error TS2363: The right-hand side of an arithmetic operation must be of type 'any', 'number' or an enum type.
+tests/cases/compiler/constructorWithIncompleteTypeAnnotation.ts(24,28): error TS1005: ':' expected.
+tests/cases/compiler/constructorWithIncompleteTypeAnnotation.ts(24,29): error TS1005: ',' expected.
+tests/cases/compiler/constructorWithIncompleteTypeAnnotation.ts(27,18): error TS1128: Declaration or statement expected.
+tests/cases/compiler/constructorWithIncompleteTypeAnnotation.ts(27,26): error TS2304: Cannot find name 'bfs'.
+tests/cases/compiler/constructorWithIncompleteTypeAnnotation.ts(28,30): error TS1005: ',' expected.
+tests/cases/compiler/constructorWithIncompleteTypeAnnotation.ts(28,34): error TS1005: ';' expected.
+tests/cases/compiler/constructorWithIncompleteTypeAnnotation.ts(31,18): error TS1109: Expression expected.
+tests/cases/compiler/constructorWithIncompleteTypeAnnotation.ts(34,17): error TS2304: Cannot find name 'retValue'.
+tests/cases/compiler/constructorWithIncompleteTypeAnnotation.ts(34,26): error TS1005: ';' expected.
+tests/cases/compiler/constructorWithIncompleteTypeAnnotation.ts(34,28): error TS2304: Cannot find name 'bfs'.
+tests/cases/compiler/constructorWithIncompleteTypeAnnotation.ts(35,21): error TS2304: Cannot find name 'retValue'.
+tests/cases/compiler/constructorWithIncompleteTypeAnnotation.ts(38,17): error TS1109: Expression expected.
+tests/cases/compiler/constructorWithIncompleteTypeAnnotation.ts(40,17): error TS2304: Cannot find name 'retValue'.
+tests/cases/compiler/constructorWithIncompleteTypeAnnotation.ts(40,28): error TS2304: Cannot find name 'bfs'.
+tests/cases/compiler/constructorWithIncompleteTypeAnnotation.ts(40,41): error TS1005: ';' expected.
+tests/cases/compiler/constructorWithIncompleteTypeAnnotation.ts(40,45): error TS1002: Unterminated string literal.
+tests/cases/compiler/constructorWithIncompleteTypeAnnotation.ts(41,21): error TS2304: Cannot find name 'retValue'.
+tests/cases/compiler/constructorWithIncompleteTypeAnnotation.ts(46,13): error TS1005: 'try' expected.
+tests/cases/compiler/constructorWithIncompleteTypeAnnotation.ts(47,17): error TS2304: Cannot find name 'console'.
+tests/cases/compiler/constructorWithIncompleteTypeAnnotation.ts(53,13): error TS2304: Cannot find name 'console'.
+tests/cases/compiler/constructorWithIncompleteTypeAnnotation.ts(58,5): error TS1128: Declaration or statement expected.
+tests/cases/compiler/constructorWithIncompleteTypeAnnotation.ts(69,13): error TS1109: Expression expected.
+tests/cases/compiler/constructorWithIncompleteTypeAnnotation.ts(72,37): error TS1127: Invalid character.
+tests/cases/compiler/constructorWithIncompleteTypeAnnotation.ts(81,13): error TS1109: Expression expected.
+tests/cases/compiler/constructorWithIncompleteTypeAnnotation.ts(89,23): error TS2364: The left-hand side of an assignment expression must be a variable or a property access.
+tests/cases/compiler/constructorWithIncompleteTypeAnnotation.ts(90,13): error TS1109: Expression expected.
+tests/cases/compiler/constructorWithIncompleteTypeAnnotation.ts(105,29): error TS1109: Expression expected.
+tests/cases/compiler/constructorWithIncompleteTypeAnnotation.ts(106,13): error TS1109: Expression expected.
+tests/cases/compiler/constructorWithIncompleteTypeAnnotation.ts(108,24): error TS2365: Operator '+' cannot be applied to types 'number' and 'boolean'.
+tests/cases/compiler/constructorWithIncompleteTypeAnnotation.ts(138,13): error TS1109: Expression expected.
+tests/cases/compiler/constructorWithIncompleteTypeAnnotation.ts(141,32): error TS1005: '{' expected.
+tests/cases/compiler/constructorWithIncompleteTypeAnnotation.ts(143,13): error TS1005: 'try' expected.
+tests/cases/compiler/constructorWithIncompleteTypeAnnotation.ts(159,24): error TS1109: Expression expected.
+tests/cases/compiler/constructorWithIncompleteTypeAnnotation.ts(159,30): error TS1005: '{' expected.
+tests/cases/compiler/constructorWithIncompleteTypeAnnotation.ts(159,31): error TS2304: Cannot find name 'Property'.
+tests/cases/compiler/constructorWithIncompleteTypeAnnotation.ts(166,13): error TS2365: Operator '+=' cannot be applied to types 'number' and 'void'.
+tests/cases/compiler/constructorWithIncompleteTypeAnnotation.ts(180,40): error TS2447: The '^' operator is not allowed for boolean types. Consider using '!==' instead.
+tests/cases/compiler/constructorWithIncompleteTypeAnnotation.ts(181,13): error TS2322: Type 'boolean' is not assignable to type 'number'.
+tests/cases/compiler/constructorWithIncompleteTypeAnnotation.ts(183,13): error TS2322: Type 'boolean' is not assignable to type 'number'.
+tests/cases/compiler/constructorWithIncompleteTypeAnnotation.ts(187,13): error TS2322: Type 'true' is not assignable to type 'number'.
+tests/cases/compiler/constructorWithIncompleteTypeAnnotation.ts(191,13): error TS2322: Type 'boolean' is not assignable to type 'number'.
+tests/cases/compiler/constructorWithIncompleteTypeAnnotation.ts(205,28): error TS1109: Expression expected.
+tests/cases/compiler/constructorWithIncompleteTypeAnnotation.ts(213,16): error TS2304: Cannot find name 'bool'.
+tests/cases/compiler/constructorWithIncompleteTypeAnnotation.ts(218,10): error TS1068: Unexpected token. A constructor, method, accessor, or property was expected.
+tests/cases/compiler/constructorWithIncompleteTypeAnnotation.ts(223,23): error TS2304: Cannot find name 'bool'.
+tests/cases/compiler/constructorWithIncompleteTypeAnnotation.ts(227,13): error TS1109: Expression expected.
+tests/cases/compiler/constructorWithIncompleteTypeAnnotation.ts(234,14): error TS1005: '{' expected.
+tests/cases/compiler/constructorWithIncompleteTypeAnnotation.ts(235,9): error TS1128: Declaration or statement expected.
+tests/cases/compiler/constructorWithIncompleteTypeAnnotation.ts(235,16): error TS2304: Cannot find name 'method1'.
+tests/cases/compiler/constructorWithIncompleteTypeAnnotation.ts(235,24): error TS2304: Cannot find name 'val'.
+tests/cases/compiler/constructorWithIncompleteTypeAnnotation.ts(235,27): error TS1005: ',' expected.
+tests/cases/compiler/constructorWithIncompleteTypeAnnotation.ts(235,28): error TS2693: 'number' only refers to a type, but is being used as a value here.
+tests/cases/compiler/constructorWithIncompleteTypeAnnotation.ts(235,36): error TS1005: ';' expected.
+tests/cases/compiler/constructorWithIncompleteTypeAnnotation.ts(238,9): error TS1128: Declaration or statement expected.
+tests/cases/compiler/constructorWithIncompleteTypeAnnotation.ts(238,16): error TS2304: Cannot find name 'method2'.
+tests/cases/compiler/constructorWithIncompleteTypeAnnotation.ts(238,26): error TS1005: ';' expected.
+tests/cases/compiler/constructorWithIncompleteTypeAnnotation.ts(241,5): error TS1128: Declaration or statement expected.
+tests/cases/compiler/constructorWithIncompleteTypeAnnotation.ts(246,25): error TS2551: Property 'method1' does not exist on type 'B'. Did you mean 'method2'?
+tests/cases/compiler/constructorWithIncompleteTypeAnnotation.ts(254,9): error TS2390: Constructor implementation is missing.
+tests/cases/compiler/constructorWithIncompleteTypeAnnotation.ts(254,21): error TS2369: A parameter property is only allowed in a constructor implementation.
+tests/cases/compiler/constructorWithIncompleteTypeAnnotation.ts(254,44): error TS2369: A parameter property is only allowed in a constructor implementation.
+tests/cases/compiler/constructorWithIncompleteTypeAnnotation.ts(254,69): error TS1110: Type expected.
+tests/cases/compiler/constructorWithIncompleteTypeAnnotation.ts(256,9): error TS1128: Declaration or statement expected.
+tests/cases/compiler/constructorWithIncompleteTypeAnnotation.ts(256,16): error TS2304: Cannot find name 'Overloads'.
+tests/cases/compiler/constructorWithIncompleteTypeAnnotation.ts(256,26): error TS2304: Cannot find name 'value'.
+tests/cases/compiler/constructorWithIncompleteTypeAnnotation.ts(256,31): error TS1005: ',' expected.
+tests/cases/compiler/constructorWithIncompleteTypeAnnotation.ts(256,33): error TS2693: 'string' only refers to a type, but is being used as a value here.
+tests/cases/compiler/constructorWithIncompleteTypeAnnotation.ts(257,9): error TS1128: Declaration or statement expected.
+tests/cases/compiler/constructorWithIncompleteTypeAnnotation.ts(257,16): error TS2304: Cannot find name 'Overloads'.
+tests/cases/compiler/constructorWithIncompleteTypeAnnotation.ts(257,27): error TS1135: Argument expression expected.
+tests/cases/compiler/constructorWithIncompleteTypeAnnotation.ts(257,33): error TS1005: '(' expected.
+tests/cases/compiler/constructorWithIncompleteTypeAnnotation.ts(257,35): error TS2693: 'string' only refers to a type, but is being used as a value here.
+tests/cases/compiler/constructorWithIncompleteTypeAnnotation.ts(257,43): error TS1109: Expression expected.
+tests/cases/compiler/constructorWithIncompleteTypeAnnotation.ts(257,52): error TS2693: 'string' only refers to a type, but is being used as a value here.
+tests/cases/compiler/constructorWithIncompleteTypeAnnotation.ts(257,60): error TS1005: ';' expected.
+tests/cases/compiler/constructorWithIncompleteTypeAnnotation.ts(257,65): error TS1109: Expression expected.
+tests/cases/compiler/constructorWithIncompleteTypeAnnotation.ts(259,9): error TS2304: Cannot find name 'public'.
+tests/cases/compiler/constructorWithIncompleteTypeAnnotation.ts(259,16): error TS1005: ';' expected.
+tests/cases/compiler/constructorWithIncompleteTypeAnnotation.ts(259,16): error TS2304: Cannot find name 'DefaultValue'.
+tests/cases/compiler/constructorWithIncompleteTypeAnnotation.ts(259,29): error TS2304: Cannot find name 'value'.
+tests/cases/compiler/constructorWithIncompleteTypeAnnotation.ts(259,35): error TS1109: Expression expected.
+tests/cases/compiler/constructorWithIncompleteTypeAnnotation.ts(259,37): error TS2693: 'string' only refers to a type, but is being used as a value here.
+tests/cases/compiler/constructorWithIncompleteTypeAnnotation.ts(259,55): error TS1005: ';' expected.
+tests/cases/compiler/constructorWithIncompleteTypeAnnotation.ts(261,1): error TS1128: Declaration or statement expected.
+
+
+==== tests/cases/compiler/constructorWithIncompleteTypeAnnotation.ts (89 errors) ====
+    declare module "fs" {
+        export class File {
+            constructor(filename: string);
+            public ReadAllText(): string;
+        }
+        export interface IFile {
+            [index: number]: string;
+        }
+    }
+    
+    import fs = module("fs");
+                ~~~~~~
+!!! error TS2304: Cannot find name 'module'.
+                ~~~~~~
+!!! error TS2503: Cannot find namespace 'module'.
+                      ~
+!!! error TS1005: ';' expected.
+    
+    
+    module TypeScriptAllInOne {
+        export class Program {
+            static Main(...args: string[]) {
+                try {
+                    var bfs = new BasicFeatures();
+                    var retValue: number = 0;
+    
+                    retValue = bfs.VARIABLES();
+                    if (retValue != 0 ^=  {
+                                      ~~
+!!! error TS1005: ')' expected.
+                                          ~
+    
+    
+                        return 1;
+    ~~~~~~~~~~~~~~~~~~~~~~~~~~~~~
+                               ~
+!!! error TS1005: ':' expected.
+                                ~
+!!! error TS1005: ',' expected.
+                    }
+    ~~~~~~~~~~~~~~~~~
+!!! error TS2363: The right-hand side of an arithmetic operation must be of type 'any', 'number' or an enum type.
+    
+                     case  = bfs.STATEMENTS(4);
+                     ~~~~
+!!! error TS1128: Declaration or statement expected.
+                             ~~~
+!!! error TS2304: Cannot find name 'bfs'.
+                    if (retValue != 0) {
+                                 ~~
+!!! error TS1005: ',' expected.
+                                     ~
+!!! error TS1005: ';' expected.
+    
+                        return 1;
+                     ^ 
+                     ~
+!!! error TS1109: Expression expected.
+    
+    
+                    retValue = bfs.TYPES();
+                    ~~~~~~~~
+!!! error TS2304: Cannot find name 'retValue'.
+                             ~
+!!! error TS1005: ';' expected.
+                               ~~~
+!!! error TS2304: Cannot find name 'bfs'.
+                    if (retValue != 0) {
+                        ~~~~~~~~
+!!! error TS2304: Cannot find name 'retValue'.
+    
+                        return 1 && 
+                    }
+                    ~
+!!! error TS1109: Expression expected.
+    
+                    retValue = bfs.OPERATOR ' );
+                    ~~~~~~~~
+!!! error TS2304: Cannot find name 'retValue'.
+                               ~~~
+!!! error TS2304: Cannot find name 'bfs'.
+                                            ~~~~
+!!! error TS1005: ';' expected.
+                                                
+!!! error TS1002: Unterminated string literal.
+                    if (retValue != 0) {
+                        ~~~~~~~~
+!!! error TS2304: Cannot find name 'retValue'.
+    
+                        return 1;
+                    }
+                }
+                catch (e) {
+                ~~~~~
+!!! error TS1005: 'try' expected.
+                    console.log(e);
+                    ~~~~~~~
+!!! error TS2304: Cannot find name 'console'.
+                }
+                finally {
+    
+                }
+    
+                console.log('Done');
+                ~~~~~~~
+!!! error TS2304: Cannot find name 'console'.
+    
+                return 0;
+    
+            }
+        }
+        ~
+!!! error TS1128: Declaration or statement expected.
+    
+        class BasicFeatures {
+            /// <summary>
+            /// Test various of variables. Including nullable,key world as variable,special format
+            /// </summary>
+            /// <returns></returns>
+            public VARIABLES(): number {
+                var local = Number.MAX_VALUE;
+                var min = Number.MIN_VALUE;
+                var inf = Number.NEGATIVE_INFINITY - 
+                var nan = Number.NaN;
+                ~~~
+!!! error TS1109: Expression expected.
+                var undef = undefined;
+    
+                var  _\uD4A5\u7204\uC316\uE59F  = local;
+                                        
+!!! error TS1127: Invalid character.
+                var мир = local;
+    
+                var local5 = <fs.File>null;
+                var local6 = local5 instanceof fs.File;
+    
+                var hex = 0xBADC0DE, Hex = 0XDEADBEEF;
+                var float = 6.02e23, float2 = 6.02E-23
+                var char = 'c', \u0066 = '\u0066', hexchar = '\x42' != 
+                var quoted = '"', quoted2 = "'";
+                ~~~
+!!! error TS1109: Expression expected.
+                var reg = /\w*/;
+                var objLit = { "var": number = 42, equals: function (x) { return x["var"] === 42; },  instanceof : () => 'objLit{42}' };
+                var weekday = Weekdays.Monday;
+    
+                var con = char + f + hexchar + float.toString() + float2.toString() + reg.toString() + objLit + weekday;
+    
+                //
+                var any = 0 ^= 
+                          ~
+!!! error TS2364: The left-hand side of an assignment expression must be a variable or a property access.
+                var bool = 0;
+                ~~~
+!!! error TS1109: Expression expected.
+                var declare = 0;
+                var constructor = 0;
+                var get = 0;
+                var implements = 0;
+                var interface = 0;
+                var let = 0;
+                var module = 0;
+                var number = 0;
+                var package = 0;
+                var private = 0;
+                var protected = 0;
+                var public = 0;
+                var set = 0;
+                var static = 0;
+                var string = 0 /> 
+                                ~
+!!! error TS1109: Expression expected.
+                var yield = 0;
+                ~~~
+!!! error TS1109: Expression expected.
+    
+                var sum3 = any + bool + declare + constructor + get + implements + interface + let + module + number + package + private + protected + public + set + static + string + yield;
+                           ~~~~~~~~~~~~~~~~~~~~~~~~~~~~~~~~~~~~~~~~~~~~~~~~~~~~~~~~~~~~~~~~~~~~~~~~~~~~~~~~~~~~~~~~~~~~~~~~~~~~~~~~~~~~~~~~~~~~~~~~~~~~~~~~~~~~~~~~~~~~~~~~~~~~~~~~~~
+!!! error TS2365: Operator '+' cannot be applied to types 'number' and 'boolean'.
+    
+                return 0;
+            }
+    
+            /// <summary>
+            /// Test different statements. Including if-else,swith,foreach,(un)checked,lock,using,try-catch-finally
+            /// </summary>
+            /// <param name="i"></param>
+            /// <returns></returns>
+            STATEMENTS(i: number): number {
+                var retVal = 0;
+                if (i == 1)
+                    retVal = 1;
+                else
+                    retVal = 0;
+                switch (i) {
+                    case 2:
+                        retVal = 1;
+                        break;
+                    case 3:
+                        retVal = 1;
+                        break;
+                    default:
+                        break;
+                }
+    
+                for (var x in { x: 0, y: 1 }) {
+                 ! 
+    
+                try {
+                ~~~
+!!! error TS1109: Expression expected.
+                    throw null;
+                }
+                catch (Exception)  ? 
+                                   ~
+!!! error TS1005: '{' expected.
+                }
+                finally {
+                ~~~~~~~
+!!! error TS1005: 'try' expected.
+                    try { }
+                    catch (Exception) { }
+                }
+    
+                return retVal;
+            }
+    
+            /// <summary>
+            /// Test types in ts language. Including class,struct,interface,delegate,anonymous type
+            /// </summary>
+            /// <returns></returns>
+            public TYPES(): number {
+                var retVal = 0;
+                var c = new CLASS();
+                var xx: IF = c;
+                retVal +=  catch .Property;
+                           ~~~~~
+!!! error TS1109: Expression expected.
+                                 ~
+!!! error TS1005: '{' expected.
+                                  ~~~~~~~~
+!!! error TS2304: Cannot find name 'Property'.
+                retVal += c.Member();
+                retVal += xx.Foo() ? 0 : 1;
+    
+                //anonymous type
+                var anony = { a: new CLASS() };
+    
+                retVal += anony.a.d();
+                ~~~~~~~~~~~~~~~~~~~~~
+!!! error TS2365: Operator '+=' cannot be applied to types 'number' and 'void'.
+    
+                return retVal;
+            }
+    
+    
+            ///// <summary>
+            ///// Test different operators
+            ///// </summary>
+            ///// <returns></returns>
+            public OPERATOR(): number {
+                var a: number[] = [1, 2, 3, 4, 5, ];/*[] bug*/ // YES []
+                var i = a[1];/*[]*/
+                i = i + i - i * i / i % i & i | i ^ i;/*+ - * / % & | ^*/
+                var b  =  true && false || true ^ false;/*& | ^*/
+                                           ~~~~~~~~~~~~
+!!! error TS2447: The '^' operator is not allowed for boolean types. Consider using '!==' instead.
+                b = !b;/*!*/
+                ~
+!!! error TS2322: Type 'boolean' is not assignable to type 'number'.
+                i = ~i;/*~i*/
+                b = i < (i - 1) && (i + 1) > i;/*< && >*/
+                ~
+!!! error TS2322: Type 'boolean' is not assignable to type 'number'.
+                var f = true ? 1 : 0;/*? :*/   // YES :
+                i++;/*++*/
+                i--;/*--*/
+                b = true && false || true;/*&& ||*/
+                ~
+!!! error TS2322: Type 'true' is not assignable to type 'number'.
+                i = i << 5;/*<<*/
+                i = i >> 5;/*>>*/
+                var j = i;
+                b = i == j && i != j && i <= j && i >= j;/*= == && != <= >=*/
+                ~
+!!! error TS2322: Type 'boolean' is not assignable to type 'number'.
+                i += <number>5.0;/*+=*/
+                i -= i;/*-=*/
+                i *= i;/**=*/
+                if (i == 0)
+                    i++;
+                i /= i;/*/=*/
+                i %= i;/*%=*/
+                i &= i;/*&=*/
+                i |= i;/*|=*/
+                i ^= i;/*^=*/
+                i <<= i;/*<<=*/
+                i >>= i;/*>>=*/
+    
+                if (i == 0 &&  != b && f == 1)
+                               ~~
+!!! error TS1109: Expression expected.
+                    return 0;
+                else return 1;
+            }
+    
+        }
+    
+        interface IF {
+            Foo(): bool;
+                   ~~~~
+!!! error TS2304: Cannot find name 'bool'.
+        }
+    
+        class CLASS implements IF {
+    
+             case  d = () => {  yield  0; };
+             ~~~~
+!!! error TS1068: Unexpected token. A constructor, method, accessor, or property was expected.
+            public get Property() { return 0; }
+            public Member() {
+                return 0;
+            }
+            public Foo(): bool {
+                          ~~~~
+!!! error TS2304: Cannot find name 'bool'.
+                var myEvent = () => { return 1; };
+                if (myEvent() == 1)
+                    return true ? 
+                else
+                ~~~~
+!!! error TS1109: Expression expected.
+                    return false;
+            }
+        }
+    
+    
+        // todo: use these
+        class A  . 
+                 ~
+!!! error TS1005: '{' expected.
+            public method1(val:number) {
+            ~~~~~~
+!!! error TS1128: Declaration or statement expected.
+                   ~~~~~~~
+!!! error TS2304: Cannot find name 'method1'.
+                           ~~~
+!!! error TS2304: Cannot find name 'val'.
+                              ~
+!!! error TS1005: ',' expected.
+                               ~~~~~~
+!!! error TS2693: 'number' only refers to a type, but is being used as a value here.
+                                       ~
+!!! error TS1005: ';' expected.
+                return val;
+            }
+            public method2() {
+            ~~~~~~
+!!! error TS1128: Declaration or statement expected.
+                   ~~~~~~~
+!!! error TS2304: Cannot find name 'method2'.
+                             ~
+!!! error TS1005: ';' expected.
+                return 2 * this.method1(2);
+            }
+        }
+        ~
+!!! error TS1128: Declaration or statement expected.
+    
+        class B extends A {
+    
+            public method2() {
+                return this.method1(2);
+                            ~~~~~~~
+!!! error TS2551: Property 'method1' does not exist on type 'B'. Did you mean 'method2'?
+            }
+        }
+    
+        class Overloading {
+    
+            private otherValue = 42;
+    
+            constructor(private value: number, public name: string)  :  }
+            ~~~~~~~~~~~~~~~~~~~~~~~~~~~~~~~~~~~~~~~~~~~~~~~~~~~~~~~~~~
+!!! error TS2390: Constructor implementation is missing.
+                        ~~~~~~~~~~~~~~~~~~~~~
+!!! error TS2369: A parameter property is only allowed in a constructor implementation.
+                                               ~~~~~~~~~~~~~~~~~~~
+!!! error TS2369: A parameter property is only allowed in a constructor implementation.
+                                                                        ~
+!!! error TS1110: Type expected.
+           
+            public Overloads(value: string);
+            ~~~~~~
+!!! error TS1128: Declaration or statement expected.
+                   ~~~~~~~~~
+!!! error TS2304: Cannot find name 'Overloads'.
+                             ~~~~~
+!!! error TS2304: Cannot find name 'value'.
+                                  ~
+!!! error TS1005: ',' expected.
+                                    ~~~~~~
+!!! error TS2693: 'string' only refers to a type, but is being used as a value here.
+            public Overloads( while : string, ...rest: string[]) {  & 
+            ~~~~~~
+!!! error TS1128: Declaration or statement expected.
+                   ~~~~~~~~~
+!!! error TS2304: Cannot find name 'Overloads'.
+                              ~~~~~
+!!! error TS1135: Argument expression expected.
+                                    ~
+!!! error TS1005: '(' expected.
+                                      ~~~~~~
+!!! error TS2693: 'string' only refers to a type, but is being used as a value here.
+                                              ~~~
+!!! error TS1109: Expression expected.
+                                                       ~~~~~~
+!!! error TS2693: 'string' only refers to a type, but is being used as a value here.
+                                                               ~
+!!! error TS1005: ';' expected.
+                                                                    ~
+!!! error TS1109: Expression expected.
+    
+            public DefaultValue(value?: string = "Hello") { }
+            ~~~~~~
+!!! error TS2304: Cannot find name 'public'.
+                   ~~~~~~~~~~~~
+!!! error TS1005: ';' expected.
+                   ~~~~~~~~~~~~
+!!! error TS2304: Cannot find name 'DefaultValue'.
+                                ~~~~~
+!!! error TS2304: Cannot find name 'value'.
+                                      ~
+!!! error TS1109: Expression expected.
+                                        ~~~~~~
+!!! error TS2693: 'string' only refers to a type, but is being used as a value here.
+                                                          ~
+!!! error TS1005: ';' expected.
+        }
+    }
+    ~
+!!! error TS1128: Declaration or statement expected.
+    
+    enum Weekdays {
+        Monday,
+        Tuesday,
+        Weekend,
+    }
+    
+    enum Fruit {
+        Apple,
+        Pear
+    }
+    
+    interface IDisposable {
+        Dispose(): void;
+    }
+    
+    TypeScriptAllInOne.Program.Main();
     