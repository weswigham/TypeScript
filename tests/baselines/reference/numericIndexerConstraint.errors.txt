tests/cases/compiler/numericIndexerConstraint.ts(2,5): error TS2412: Property '0' of type 'number' is not assignable to numeric index type 'RegExp<string>'.


==== tests/cases/compiler/numericIndexerConstraint.ts (1 errors) ====
    class C {
        0: number;
<<<<<<< HEAD
        ~~~~~~~~~~
!!! error TS2412: Property '0' of type 'number' is not assignable to numeric index type 'RegExp<string>'.
=======
        ~
!!! error TS2412: Property '0' of type 'number' is not assignable to numeric index type 'RegExp'.
>>>>>>> b065902a
        [x: number]: RegExp;
    }<|MERGE_RESOLUTION|>--- conflicted
+++ resolved
@@ -1,15 +1,10 @@
-tests/cases/compiler/numericIndexerConstraint.ts(2,5): error TS2412: Property '0' of type 'number' is not assignable to numeric index type 'RegExp<string>'.
-
-
-==== tests/cases/compiler/numericIndexerConstraint.ts (1 errors) ====
-    class C {
-        0: number;
-<<<<<<< HEAD
-        ~~~~~~~~~~
-!!! error TS2412: Property '0' of type 'number' is not assignable to numeric index type 'RegExp<string>'.
-=======
-        ~
-!!! error TS2412: Property '0' of type 'number' is not assignable to numeric index type 'RegExp'.
->>>>>>> b065902a
-        [x: number]: RegExp;
+tests/cases/compiler/numericIndexerConstraint.ts(2,5): error TS2412: Property '0' of type 'number' is not assignable to numeric index type 'RegExp<string>'.
+
+
+==== tests/cases/compiler/numericIndexerConstraint.ts (1 errors) ====
+    class C {
+        0: number;
+        ~
+!!! error TS2412: Property '0' of type 'number' is not assignable to numeric index type 'RegExp<string>'.
+        [x: number]: RegExp;
     }