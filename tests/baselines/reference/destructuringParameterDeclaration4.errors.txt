tests/cases/conformance/es6/destructuring/destructuringParameterDeclaration4.ts(11,13): error TS2370: A rest parameter must be of an array type.
tests/cases/conformance/es6/destructuring/destructuringParameterDeclaration4.ts(13,13): error TS2370: A rest parameter must be of an array type.
tests/cases/conformance/es6/destructuring/destructuringParameterDeclaration4.ts(14,17): error TS1047: A rest parameter cannot be optional.
tests/cases/conformance/es6/destructuring/destructuringParameterDeclaration4.ts(15,16): error TS1048: A rest parameter cannot have an initializer.
<<<<<<< HEAD
tests/cases/conformance/es6/destructuring/destructuringParameterDeclaration4.ts(20,19): error TS2345: Argument of type 'boolean' is not assignable to parameter of type 'number | string'.
=======
tests/cases/conformance/es6/destructuring/destructuringParameterDeclaration4.ts(20,19): error TS2345: Argument of type 'boolean' is not assignable to parameter of type 'string | number'.
>>>>>>> 36b61133
tests/cases/conformance/es6/destructuring/destructuringParameterDeclaration4.ts(21,7): error TS2304: Cannot find name 'array2'.
tests/cases/conformance/es6/destructuring/destructuringParameterDeclaration4.ts(22,4): error TS2345: Argument of type '[number, number, string, boolean, boolean]' is not assignable to parameter of type '[any, any, [[any]]]'.
  Types of property '2' are incompatible.
    Type 'string' is not assignable to type '[[any]]'.
tests/cases/conformance/es6/destructuring/destructuringParameterDeclaration4.ts(23,4): error TS2345: Argument of type '[number, number]' is not assignable to parameter of type '[any, any, [[any]]]'.
  Property '2' is missing in type '[number, number]'.
tests/cases/conformance/es6/destructuring/destructuringParameterDeclaration4.ts(24,4): error TS2345: Argument of type '(string | number)[]' is not assignable to parameter of type 'number[]'.
  Type 'string | number' is not assignable to type 'number'.
    Type 'string' is not assignable to type 'number'.
tests/cases/conformance/es6/destructuring/destructuringParameterDeclaration4.ts(29,17): error TS1317: A parameter property cannot be declared using a rest parameter.
tests/cases/conformance/es6/destructuring/destructuringParameterDeclaration4.ts(34,22): error TS2304: Cannot find name 'E1'.
tests/cases/conformance/es6/destructuring/destructuringParameterDeclaration4.ts(34,28): error TS2304: Cannot find name 'E'.


==== tests/cases/conformance/es6/destructuring/destructuringParameterDeclaration4.ts (12 errors) ====
    // If the parameter is a rest parameter, the parameter type is any[]
    // A type annotation for a rest parameter must denote an array type.
    
    // RestParameter:
    //     ...   Identifier   TypeAnnotation(opt)
    
    type arrayString = Array<String>
    type someArray = Array<String> | number[];
    type stringOrNumArray = Array<String|Number>;
    
    function a0(...x: [number, number, string]) { }  // Error, rest parameter must be array type
                ~~~~~~~~~~~~~~~~~~~~~~~~~~~~~~
!!! error TS2370: A rest parameter must be of an array type.
    function a1(...x: (number|string)[]) { }
    function a2(...a: someArray) { }  // Error, rest parameter must be array type
                ~~~~~~~~~~~~~~~
!!! error TS2370: A rest parameter must be of an array type.
    function a3(...b?) { }            // Error, can't be optional
                    ~
!!! error TS1047: A rest parameter cannot be optional.
    function a4(...b = [1,2,3]) { }   // Error, can't have initializer
                   ~
!!! error TS1048: A rest parameter cannot have an initializer.
    function a5([a, b, [[c]]]) { }
    function a6([a, b, c, ...x]: number[]) { }
    
    
    a1(1, 2, "hello", true);  // Error, parameter type is (number|string)[]
                      ~~~~
!!! error TS2345: Argument of type 'boolean' is not assignable to parameter of type 'string | number'.
    a1(...array2);            // Error parameter type is (number|string)[]
          ~~~~~~
!!! error TS2304: Cannot find name 'array2'.
    a5([1, 2, "string", false, true]);       // Error, parameter type is [any, any, [[any]]]
       ~~~~~~~~~~~~~~~~~~~~~~~~~~~~~
!!! error TS2345: Argument of type '[number, number, string, boolean, boolean]' is not assignable to parameter of type '[any, any, [[any]]]'.
!!! error TS2345:   Types of property '2' are incompatible.
!!! error TS2345:     Type 'string' is not assignable to type '[[any]]'.
    a5([1, 2]);                              // Error, parameter type is [any, any, [[any]]]
       ~~~~~~
!!! error TS2345: Argument of type '[number, number]' is not assignable to parameter of type '[any, any, [[any]]]'.
!!! error TS2345:   Property '2' is missing in type '[number, number]'.
    a6([1, 2, "string"]);                   // Error, parameter type is number[]
       ~~~~~~~~~~~~~~~~
!!! error TS2345: Argument of type '(string | number)[]' is not assignable to parameter of type 'number[]'.
!!! error TS2345:   Type 'string | number' is not assignable to type 'number'.
!!! error TS2345:     Type 'string' is not assignable to type 'number'.
    
    
    var temp = [1, 2, 3];
    class C {
        constructor(public ...temp) { }  // Error, rest parameter can't have properties
                    ~~~~~~~~~~~~~~
!!! error TS1317: A parameter property cannot be declared using a rest parameter.
    }
    
    // Rest parameter with generic
    function foo1<T extends Number>(...a: T[]) { }
    foo1(1, 2, "string", E1.a, E.b);  // Error
                         ~~
!!! error TS2304: Cannot find name 'E1'.
                               ~
!!! error TS2304: Cannot find name 'E'.
    
    
    <|MERGE_RESOLUTION|>--- conflicted
+++ resolved
@@ -1,90 +1,86 @@
-tests/cases/conformance/es6/destructuring/destructuringParameterDeclaration4.ts(11,13): error TS2370: A rest parameter must be of an array type.
-tests/cases/conformance/es6/destructuring/destructuringParameterDeclaration4.ts(13,13): error TS2370: A rest parameter must be of an array type.
-tests/cases/conformance/es6/destructuring/destructuringParameterDeclaration4.ts(14,17): error TS1047: A rest parameter cannot be optional.
-tests/cases/conformance/es6/destructuring/destructuringParameterDeclaration4.ts(15,16): error TS1048: A rest parameter cannot have an initializer.
-<<<<<<< HEAD
-tests/cases/conformance/es6/destructuring/destructuringParameterDeclaration4.ts(20,19): error TS2345: Argument of type 'boolean' is not assignable to parameter of type 'number | string'.
-=======
-tests/cases/conformance/es6/destructuring/destructuringParameterDeclaration4.ts(20,19): error TS2345: Argument of type 'boolean' is not assignable to parameter of type 'string | number'.
->>>>>>> 36b61133
-tests/cases/conformance/es6/destructuring/destructuringParameterDeclaration4.ts(21,7): error TS2304: Cannot find name 'array2'.
-tests/cases/conformance/es6/destructuring/destructuringParameterDeclaration4.ts(22,4): error TS2345: Argument of type '[number, number, string, boolean, boolean]' is not assignable to parameter of type '[any, any, [[any]]]'.
-  Types of property '2' are incompatible.
-    Type 'string' is not assignable to type '[[any]]'.
-tests/cases/conformance/es6/destructuring/destructuringParameterDeclaration4.ts(23,4): error TS2345: Argument of type '[number, number]' is not assignable to parameter of type '[any, any, [[any]]]'.
-  Property '2' is missing in type '[number, number]'.
-tests/cases/conformance/es6/destructuring/destructuringParameterDeclaration4.ts(24,4): error TS2345: Argument of type '(string | number)[]' is not assignable to parameter of type 'number[]'.
-  Type 'string | number' is not assignable to type 'number'.
-    Type 'string' is not assignable to type 'number'.
-tests/cases/conformance/es6/destructuring/destructuringParameterDeclaration4.ts(29,17): error TS1317: A parameter property cannot be declared using a rest parameter.
-tests/cases/conformance/es6/destructuring/destructuringParameterDeclaration4.ts(34,22): error TS2304: Cannot find name 'E1'.
-tests/cases/conformance/es6/destructuring/destructuringParameterDeclaration4.ts(34,28): error TS2304: Cannot find name 'E'.
-
-
-==== tests/cases/conformance/es6/destructuring/destructuringParameterDeclaration4.ts (12 errors) ====
-    // If the parameter is a rest parameter, the parameter type is any[]
-    // A type annotation for a rest parameter must denote an array type.
-    
-    // RestParameter:
-    //     ...   Identifier   TypeAnnotation(opt)
-    
-    type arrayString = Array<String>
-    type someArray = Array<String> | number[];
-    type stringOrNumArray = Array<String|Number>;
-    
-    function a0(...x: [number, number, string]) { }  // Error, rest parameter must be array type
-                ~~~~~~~~~~~~~~~~~~~~~~~~~~~~~~
-!!! error TS2370: A rest parameter must be of an array type.
-    function a1(...x: (number|string)[]) { }
-    function a2(...a: someArray) { }  // Error, rest parameter must be array type
-                ~~~~~~~~~~~~~~~
-!!! error TS2370: A rest parameter must be of an array type.
-    function a3(...b?) { }            // Error, can't be optional
-                    ~
-!!! error TS1047: A rest parameter cannot be optional.
-    function a4(...b = [1,2,3]) { }   // Error, can't have initializer
-                   ~
-!!! error TS1048: A rest parameter cannot have an initializer.
-    function a5([a, b, [[c]]]) { }
-    function a6([a, b, c, ...x]: number[]) { }
-    
-    
-    a1(1, 2, "hello", true);  // Error, parameter type is (number|string)[]
-                      ~~~~
-!!! error TS2345: Argument of type 'boolean' is not assignable to parameter of type 'string | number'.
-    a1(...array2);            // Error parameter type is (number|string)[]
-          ~~~~~~
-!!! error TS2304: Cannot find name 'array2'.
-    a5([1, 2, "string", false, true]);       // Error, parameter type is [any, any, [[any]]]
-       ~~~~~~~~~~~~~~~~~~~~~~~~~~~~~
-!!! error TS2345: Argument of type '[number, number, string, boolean, boolean]' is not assignable to parameter of type '[any, any, [[any]]]'.
-!!! error TS2345:   Types of property '2' are incompatible.
-!!! error TS2345:     Type 'string' is not assignable to type '[[any]]'.
-    a5([1, 2]);                              // Error, parameter type is [any, any, [[any]]]
-       ~~~~~~
-!!! error TS2345: Argument of type '[number, number]' is not assignable to parameter of type '[any, any, [[any]]]'.
-!!! error TS2345:   Property '2' is missing in type '[number, number]'.
-    a6([1, 2, "string"]);                   // Error, parameter type is number[]
-       ~~~~~~~~~~~~~~~~
-!!! error TS2345: Argument of type '(string | number)[]' is not assignable to parameter of type 'number[]'.
-!!! error TS2345:   Type 'string | number' is not assignable to type 'number'.
-!!! error TS2345:     Type 'string' is not assignable to type 'number'.
-    
-    
-    var temp = [1, 2, 3];
-    class C {
-        constructor(public ...temp) { }  // Error, rest parameter can't have properties
-                    ~~~~~~~~~~~~~~
-!!! error TS1317: A parameter property cannot be declared using a rest parameter.
-    }
-    
-    // Rest parameter with generic
-    function foo1<T extends Number>(...a: T[]) { }
-    foo1(1, 2, "string", E1.a, E.b);  // Error
-                         ~~
-!!! error TS2304: Cannot find name 'E1'.
-                               ~
-!!! error TS2304: Cannot find name 'E'.
-    
-    
+tests/cases/conformance/es6/destructuring/destructuringParameterDeclaration4.ts(11,13): error TS2370: A rest parameter must be of an array type.
+tests/cases/conformance/es6/destructuring/destructuringParameterDeclaration4.ts(13,13): error TS2370: A rest parameter must be of an array type.
+tests/cases/conformance/es6/destructuring/destructuringParameterDeclaration4.ts(14,17): error TS1047: A rest parameter cannot be optional.
+tests/cases/conformance/es6/destructuring/destructuringParameterDeclaration4.ts(15,16): error TS1048: A rest parameter cannot have an initializer.
+tests/cases/conformance/es6/destructuring/destructuringParameterDeclaration4.ts(20,19): error TS2345: Argument of type 'boolean' is not assignable to parameter of type 'string | number'.
+tests/cases/conformance/es6/destructuring/destructuringParameterDeclaration4.ts(21,7): error TS2304: Cannot find name 'array2'.
+tests/cases/conformance/es6/destructuring/destructuringParameterDeclaration4.ts(22,4): error TS2345: Argument of type '[number, number, string, boolean, boolean]' is not assignable to parameter of type '[any, any, [[any]]]'.
+  Types of property '2' are incompatible.
+    Type 'string' is not assignable to type '[[any]]'.
+tests/cases/conformance/es6/destructuring/destructuringParameterDeclaration4.ts(23,4): error TS2345: Argument of type '[number, number]' is not assignable to parameter of type '[any, any, [[any]]]'.
+  Property '2' is missing in type '[number, number]'.
+tests/cases/conformance/es6/destructuring/destructuringParameterDeclaration4.ts(24,4): error TS2345: Argument of type '(string | number)[]' is not assignable to parameter of type 'number[]'.
+  Type 'string | number' is not assignable to type 'number'.
+    Type 'string' is not assignable to type 'number'.
+tests/cases/conformance/es6/destructuring/destructuringParameterDeclaration4.ts(29,17): error TS1317: A parameter property cannot be declared using a rest parameter.
+tests/cases/conformance/es6/destructuring/destructuringParameterDeclaration4.ts(34,22): error TS2304: Cannot find name 'E1'.
+tests/cases/conformance/es6/destructuring/destructuringParameterDeclaration4.ts(34,28): error TS2304: Cannot find name 'E'.
+
+
+==== tests/cases/conformance/es6/destructuring/destructuringParameterDeclaration4.ts (12 errors) ====
+    // If the parameter is a rest parameter, the parameter type is any[]
+    // A type annotation for a rest parameter must denote an array type.
+    
+    // RestParameter:
+    //     ...   Identifier   TypeAnnotation(opt)
+    
+    type arrayString = Array<String>
+    type someArray = Array<String> | number[];
+    type stringOrNumArray = Array<String|Number>;
+    
+    function a0(...x: [number, number, string]) { }  // Error, rest parameter must be array type
+                ~~~~~~~~~~~~~~~~~~~~~~~~~~~~~~
+!!! error TS2370: A rest parameter must be of an array type.
+    function a1(...x: (number|string)[]) { }
+    function a2(...a: someArray) { }  // Error, rest parameter must be array type
+                ~~~~~~~~~~~~~~~
+!!! error TS2370: A rest parameter must be of an array type.
+    function a3(...b?) { }            // Error, can't be optional
+                    ~
+!!! error TS1047: A rest parameter cannot be optional.
+    function a4(...b = [1,2,3]) { }   // Error, can't have initializer
+                   ~
+!!! error TS1048: A rest parameter cannot have an initializer.
+    function a5([a, b, [[c]]]) { }
+    function a6([a, b, c, ...x]: number[]) { }
+    
+    
+    a1(1, 2, "hello", true);  // Error, parameter type is (number|string)[]
+                      ~~~~
+!!! error TS2345: Argument of type 'boolean' is not assignable to parameter of type 'string | number'.
+    a1(...array2);            // Error parameter type is (number|string)[]
+          ~~~~~~
+!!! error TS2304: Cannot find name 'array2'.
+    a5([1, 2, "string", false, true]);       // Error, parameter type is [any, any, [[any]]]
+       ~~~~~~~~~~~~~~~~~~~~~~~~~~~~~
+!!! error TS2345: Argument of type '[number, number, string, boolean, boolean]' is not assignable to parameter of type '[any, any, [[any]]]'.
+!!! error TS2345:   Types of property '2' are incompatible.
+!!! error TS2345:     Type 'string' is not assignable to type '[[any]]'.
+    a5([1, 2]);                              // Error, parameter type is [any, any, [[any]]]
+       ~~~~~~
+!!! error TS2345: Argument of type '[number, number]' is not assignable to parameter of type '[any, any, [[any]]]'.
+!!! error TS2345:   Property '2' is missing in type '[number, number]'.
+    a6([1, 2, "string"]);                   // Error, parameter type is number[]
+       ~~~~~~~~~~~~~~~~
+!!! error TS2345: Argument of type '(string | number)[]' is not assignable to parameter of type 'number[]'.
+!!! error TS2345:   Type 'string | number' is not assignable to type 'number'.
+!!! error TS2345:     Type 'string' is not assignable to type 'number'.
+    
+    
+    var temp = [1, 2, 3];
+    class C {
+        constructor(public ...temp) { }  // Error, rest parameter can't have properties
+                    ~~~~~~~~~~~~~~
+!!! error TS1317: A parameter property cannot be declared using a rest parameter.
+    }
+    
+    // Rest parameter with generic
+    function foo1<T extends Number>(...a: T[]) { }
+    foo1(1, 2, "string", E1.a, E.b);  // Error
+                         ~~
+!!! error TS2304: Cannot find name 'E1'.
+                               ~
+!!! error TS2304: Cannot find name 'E'.
+    
+    
     