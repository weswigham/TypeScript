tests/cases/conformance/statements/for-ofStatements/ES5For-of7.ts(6,9): error TS2403: Subsequent variable declarations must have the same type.  Variable 'x' must be of type 'undefined', but here has type 'undefined[]'.


==== tests/cases/conformance/statements/for-ofStatements/ES5For-of7.ts (1 errors) ====
    for (var w of []) {
        var x = w;
    }
    
    for (var v of []) {
        var x = [w, v];
            ~
<<<<<<< HEAD
!!! error TS2403: Subsequent variable declarations must have the same type.  Variable 'x' must be of type 'undefined', but here has type 'undefined[]'.
=======
!!! error TS2403: Subsequent variable declarations must have the same type.  Variable 'x' must be of type 'any', but here has type 'any[]'.
!!! related TS6203 tests/cases/conformance/statements/for-ofStatements/ES5For-of7.ts:2:9: 'x' was also declared here.
>>>>>>> 6c6315db
    }<|MERGE_RESOLUTION|>--- conflicted
+++ resolved
@@ -1,18 +1,14 @@
-tests/cases/conformance/statements/for-ofStatements/ES5For-of7.ts(6,9): error TS2403: Subsequent variable declarations must have the same type.  Variable 'x' must be of type 'undefined', but here has type 'undefined[]'.
-
-
-==== tests/cases/conformance/statements/for-ofStatements/ES5For-of7.ts (1 errors) ====
-    for (var w of []) {
-        var x = w;
-    }
-    
-    for (var v of []) {
-        var x = [w, v];
-            ~
-<<<<<<< HEAD
-!!! error TS2403: Subsequent variable declarations must have the same type.  Variable 'x' must be of type 'undefined', but here has type 'undefined[]'.
-=======
-!!! error TS2403: Subsequent variable declarations must have the same type.  Variable 'x' must be of type 'any', but here has type 'any[]'.
-!!! related TS6203 tests/cases/conformance/statements/for-ofStatements/ES5For-of7.ts:2:9: 'x' was also declared here.
->>>>>>> 6c6315db
+tests/cases/conformance/statements/for-ofStatements/ES5For-of7.ts(6,9): error TS2403: Subsequent variable declarations must have the same type.  Variable 'x' must be of type 'undefined', but here has type 'undefined[]'.
+
+
+==== tests/cases/conformance/statements/for-ofStatements/ES5For-of7.ts (1 errors) ====
+    for (var w of []) {
+        var x = w;
+    }
+    
+    for (var v of []) {
+        var x = [w, v];
+            ~
+!!! error TS2403: Subsequent variable declarations must have the same type.  Variable 'x' must be of type 'undefined', but here has type 'undefined[]'.
+!!! related TS6203 tests/cases/conformance/statements/for-ofStatements/ES5For-of7.ts:2:9: 'x' was also declared here.
     }