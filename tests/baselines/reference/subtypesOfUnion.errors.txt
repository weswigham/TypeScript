--- conflicted
+++ resolved
@@ -1,182 +1,142 @@
-<<<<<<< HEAD
-tests/cases/conformance/types/typeRelationships/subtypesAndSuperTypes/subtypesOfUnion.ts(16,5): error TS2411: Property 'foo4' of type 'boolean' is not assignable to 'string' index type 'string | number'.
-tests/cases/conformance/types/typeRelationships/subtypesAndSuperTypes/subtypesOfUnion.ts(18,5): error TS2411: Property 'foo6' of type 'Date' is not assignable to 'string' index type 'string | number'.
-tests/cases/conformance/types/typeRelationships/subtypesAndSuperTypes/subtypesOfUnion.ts(19,5): error TS2411: Property 'foo7' of type 'RegExp' is not assignable to 'string' index type 'string | number'.
-tests/cases/conformance/types/typeRelationships/subtypesAndSuperTypes/subtypesOfUnion.ts(20,5): error TS2411: Property 'foo8' of type '{ bar: number; }' is not assignable to 'string' index type 'string | number'.
-tests/cases/conformance/types/typeRelationships/subtypesAndSuperTypes/subtypesOfUnion.ts(21,5): error TS2411: Property 'foo9' of type 'I8' is not assignable to 'string' index type 'string | number'.
-tests/cases/conformance/types/typeRelationships/subtypesAndSuperTypes/subtypesOfUnion.ts(22,5): error TS2411: Property 'foo10' of type 'A' is not assignable to 'string' index type 'string | number'.
-tests/cases/conformance/types/typeRelationships/subtypesAndSuperTypes/subtypesOfUnion.ts(23,5): error TS2411: Property 'foo11' of type 'A2<number>' is not assignable to 'string' index type 'string | number'.
-tests/cases/conformance/types/typeRelationships/subtypesAndSuperTypes/subtypesOfUnion.ts(24,5): error TS2411: Property 'foo12' of type '(x: any) => number' is not assignable to 'string' index type 'string | number'.
-tests/cases/conformance/types/typeRelationships/subtypesAndSuperTypes/subtypesOfUnion.ts(25,5): error TS2411: Property 'foo13' of type '<T>(x: T) => T' is not assignable to 'string' index type 'string | number'.
-tests/cases/conformance/types/typeRelationships/subtypesAndSuperTypes/subtypesOfUnion.ts(26,5): error TS2411: Property 'foo14' of type 'typeof f' is not assignable to 'string' index type 'string | number'.
-tests/cases/conformance/types/typeRelationships/subtypesAndSuperTypes/subtypesOfUnion.ts(27,5): error TS2411: Property 'foo15' of type 'typeof c' is not assignable to 'string' index type 'string | number'.
-tests/cases/conformance/types/typeRelationships/subtypesAndSuperTypes/subtypesOfUnion.ts(28,5): error TS2411: Property 'foo16' of type 'T' is not assignable to 'string' index type 'string | number'.
-tests/cases/conformance/types/typeRelationships/subtypesAndSuperTypes/subtypesOfUnion.ts(29,5): error TS2411: Property 'foo17' of type 'Object' is not assignable to 'string' index type 'string | number'.
-tests/cases/conformance/types/typeRelationships/subtypesAndSuperTypes/subtypesOfUnion.ts(30,5): error TS2411: Property 'foo18' of type '{}' is not assignable to 'string' index type 'string | number'.
-tests/cases/conformance/types/typeRelationships/subtypesAndSuperTypes/subtypesOfUnion.ts(35,5): error TS2411: Property 'foo2' of type 'string' is not assignable to 'string' index type 'number'.
-tests/cases/conformance/types/typeRelationships/subtypesAndSuperTypes/subtypesOfUnion.ts(37,5): error TS2411: Property 'foo4' of type 'boolean' is not assignable to 'string' index type 'number'.
-tests/cases/conformance/types/typeRelationships/subtypesAndSuperTypes/subtypesOfUnion.ts(39,5): error TS2411: Property 'foo6' of type 'Date' is not assignable to 'string' index type 'number'.
-tests/cases/conformance/types/typeRelationships/subtypesAndSuperTypes/subtypesOfUnion.ts(40,5): error TS2411: Property 'foo7' of type 'RegExp' is not assignable to 'string' index type 'number'.
-tests/cases/conformance/types/typeRelationships/subtypesAndSuperTypes/subtypesOfUnion.ts(41,5): error TS2411: Property 'foo8' of type '{ bar: number; }' is not assignable to 'string' index type 'number'.
-tests/cases/conformance/types/typeRelationships/subtypesAndSuperTypes/subtypesOfUnion.ts(42,5): error TS2411: Property 'foo9' of type 'I8' is not assignable to 'string' index type 'number'.
-tests/cases/conformance/types/typeRelationships/subtypesAndSuperTypes/subtypesOfUnion.ts(43,5): error TS2411: Property 'foo10' of type 'A' is not assignable to 'string' index type 'number'.
-tests/cases/conformance/types/typeRelationships/subtypesAndSuperTypes/subtypesOfUnion.ts(44,5): error TS2411: Property 'foo11' of type 'A2<number>' is not assignable to 'string' index type 'number'.
-tests/cases/conformance/types/typeRelationships/subtypesAndSuperTypes/subtypesOfUnion.ts(45,5): error TS2411: Property 'foo12' of type '(x: any) => number' is not assignable to 'string' index type 'number'.
-tests/cases/conformance/types/typeRelationships/subtypesAndSuperTypes/subtypesOfUnion.ts(46,5): error TS2411: Property 'foo13' of type '<T>(x: T) => T' is not assignable to 'string' index type 'number'.
-tests/cases/conformance/types/typeRelationships/subtypesAndSuperTypes/subtypesOfUnion.ts(47,5): error TS2411: Property 'foo14' of type 'typeof f' is not assignable to 'string' index type 'number'.
-tests/cases/conformance/types/typeRelationships/subtypesAndSuperTypes/subtypesOfUnion.ts(48,5): error TS2411: Property 'foo15' of type 'typeof c' is not assignable to 'string' index type 'number'.
-tests/cases/conformance/types/typeRelationships/subtypesAndSuperTypes/subtypesOfUnion.ts(49,5): error TS2411: Property 'foo16' of type 'T' is not assignable to 'string' index type 'number'.
-tests/cases/conformance/types/typeRelationships/subtypesAndSuperTypes/subtypesOfUnion.ts(50,5): error TS2411: Property 'foo17' of type 'Object' is not assignable to 'string' index type 'number'.
-tests/cases/conformance/types/typeRelationships/subtypesAndSuperTypes/subtypesOfUnion.ts(51,5): error TS2411: Property 'foo18' of type '{}' is not assignable to 'string' index type 'number'.
-=======
-tests/cases/conformance/types/typeRelationships/subtypesAndSuperTypes/subtypesOfUnion.ts(16,5): error TS2411: Property 'foo4' of type 'boolean' is not assignable to string index type 'string | number'.
-tests/cases/conformance/types/typeRelationships/subtypesAndSuperTypes/subtypesOfUnion.ts(18,5): error TS2411: Property 'foo6' of type 'Date' is not assignable to string index type 'string | number'.
-tests/cases/conformance/types/typeRelationships/subtypesAndSuperTypes/subtypesOfUnion.ts(19,5): error TS2411: Property 'foo7' of type 'RegExp<string>' is not assignable to string index type 'string | number'.
-tests/cases/conformance/types/typeRelationships/subtypesAndSuperTypes/subtypesOfUnion.ts(20,5): error TS2411: Property 'foo8' of type '{ bar: number; }' is not assignable to string index type 'string | number'.
-tests/cases/conformance/types/typeRelationships/subtypesAndSuperTypes/subtypesOfUnion.ts(21,5): error TS2411: Property 'foo9' of type 'I8' is not assignable to string index type 'string | number'.
-tests/cases/conformance/types/typeRelationships/subtypesAndSuperTypes/subtypesOfUnion.ts(22,5): error TS2411: Property 'foo10' of type 'A' is not assignable to string index type 'string | number'.
-tests/cases/conformance/types/typeRelationships/subtypesAndSuperTypes/subtypesOfUnion.ts(23,5): error TS2411: Property 'foo11' of type 'A2<number>' is not assignable to string index type 'string | number'.
-tests/cases/conformance/types/typeRelationships/subtypesAndSuperTypes/subtypesOfUnion.ts(24,5): error TS2411: Property 'foo12' of type '(x: any) => number' is not assignable to string index type 'string | number'.
-tests/cases/conformance/types/typeRelationships/subtypesAndSuperTypes/subtypesOfUnion.ts(25,5): error TS2411: Property 'foo13' of type '<T>(x: T) => T' is not assignable to string index type 'string | number'.
-tests/cases/conformance/types/typeRelationships/subtypesAndSuperTypes/subtypesOfUnion.ts(26,5): error TS2411: Property 'foo14' of type 'typeof f' is not assignable to string index type 'string | number'.
-tests/cases/conformance/types/typeRelationships/subtypesAndSuperTypes/subtypesOfUnion.ts(27,5): error TS2411: Property 'foo15' of type 'typeof c' is not assignable to string index type 'string | number'.
-tests/cases/conformance/types/typeRelationships/subtypesAndSuperTypes/subtypesOfUnion.ts(28,5): error TS2411: Property 'foo16' of type 'T' is not assignable to string index type 'string | number'.
-tests/cases/conformance/types/typeRelationships/subtypesAndSuperTypes/subtypesOfUnion.ts(29,5): error TS2411: Property 'foo17' of type 'Object' is not assignable to string index type 'string | number'.
-tests/cases/conformance/types/typeRelationships/subtypesAndSuperTypes/subtypesOfUnion.ts(30,5): error TS2411: Property 'foo18' of type '{}' is not assignable to string index type 'string | number'.
-tests/cases/conformance/types/typeRelationships/subtypesAndSuperTypes/subtypesOfUnion.ts(35,5): error TS2411: Property 'foo2' of type 'string' is not assignable to string index type 'number'.
-tests/cases/conformance/types/typeRelationships/subtypesAndSuperTypes/subtypesOfUnion.ts(37,5): error TS2411: Property 'foo4' of type 'boolean' is not assignable to string index type 'number'.
-tests/cases/conformance/types/typeRelationships/subtypesAndSuperTypes/subtypesOfUnion.ts(39,5): error TS2411: Property 'foo6' of type 'Date' is not assignable to string index type 'number'.
-tests/cases/conformance/types/typeRelationships/subtypesAndSuperTypes/subtypesOfUnion.ts(40,5): error TS2411: Property 'foo7' of type 'RegExp<string>' is not assignable to string index type 'number'.
-tests/cases/conformance/types/typeRelationships/subtypesAndSuperTypes/subtypesOfUnion.ts(41,5): error TS2411: Property 'foo8' of type '{ bar: number; }' is not assignable to string index type 'number'.
-tests/cases/conformance/types/typeRelationships/subtypesAndSuperTypes/subtypesOfUnion.ts(42,5): error TS2411: Property 'foo9' of type 'I8' is not assignable to string index type 'number'.
-tests/cases/conformance/types/typeRelationships/subtypesAndSuperTypes/subtypesOfUnion.ts(43,5): error TS2411: Property 'foo10' of type 'A' is not assignable to string index type 'number'.
-tests/cases/conformance/types/typeRelationships/subtypesAndSuperTypes/subtypesOfUnion.ts(44,5): error TS2411: Property 'foo11' of type 'A2<number>' is not assignable to string index type 'number'.
-tests/cases/conformance/types/typeRelationships/subtypesAndSuperTypes/subtypesOfUnion.ts(45,5): error TS2411: Property 'foo12' of type '(x: any) => number' is not assignable to string index type 'number'.
-tests/cases/conformance/types/typeRelationships/subtypesAndSuperTypes/subtypesOfUnion.ts(46,5): error TS2411: Property 'foo13' of type '<T>(x: T) => T' is not assignable to string index type 'number'.
-tests/cases/conformance/types/typeRelationships/subtypesAndSuperTypes/subtypesOfUnion.ts(47,5): error TS2411: Property 'foo14' of type 'typeof f' is not assignable to string index type 'number'.
-tests/cases/conformance/types/typeRelationships/subtypesAndSuperTypes/subtypesOfUnion.ts(48,5): error TS2411: Property 'foo15' of type 'typeof c' is not assignable to string index type 'number'.
-tests/cases/conformance/types/typeRelationships/subtypesAndSuperTypes/subtypesOfUnion.ts(49,5): error TS2411: Property 'foo16' of type 'T' is not assignable to string index type 'number'.
-tests/cases/conformance/types/typeRelationships/subtypesAndSuperTypes/subtypesOfUnion.ts(50,5): error TS2411: Property 'foo17' of type 'Object' is not assignable to string index type 'number'.
-tests/cases/conformance/types/typeRelationships/subtypesAndSuperTypes/subtypesOfUnion.ts(51,5): error TS2411: Property 'foo18' of type '{}' is not assignable to string index type 'number'.
->>>>>>> d9e3ba26
-
-
-==== tests/cases/conformance/types/typeRelationships/subtypesAndSuperTypes/subtypesOfUnion.ts (29 errors) ====
-    enum E { e1, e2 }
-    interface I8 { [x: string]: number[]; }
-    class A { foo: number; }
-    class A2<T> { foo: T; }
-    function f() { }
-    module f { export var bar = 1; }
-    class c { baz: string }
-    module c { export var bar = 1; }
-    
-    // A type T is a subtype of a union type U if T is a subtype of any type in U.
-    interface I1<T> {
-        [x: string]: string | number;
-        foo: any; // ok
-        foo2: string; // ok
-        foo3: number; // ok
-        foo4: boolean; // error 
-        ~~~~
-!!! error TS2411: Property 'foo4' of type 'boolean' is not assignable to 'string' index type 'string | number'.
-        foo5: E; // ok - subtype of number 
-        foo6: Date; // error
-        ~~~~
-!!! error TS2411: Property 'foo6' of type 'Date' is not assignable to 'string' index type 'string | number'.
-        foo7: RegExp; // error
-        ~~~~
-<<<<<<< HEAD
-!!! error TS2411: Property 'foo7' of type 'RegExp' is not assignable to 'string' index type 'string | number'.
-=======
-!!! error TS2411: Property 'foo7' of type 'RegExp<string>' is not assignable to string index type 'string | number'.
->>>>>>> d9e3ba26
-        foo8: { bar: number }; // error
-        ~~~~
-!!! error TS2411: Property 'foo8' of type '{ bar: number; }' is not assignable to 'string' index type 'string | number'.
-        foo9: I8; // error
-        ~~~~
-!!! error TS2411: Property 'foo9' of type 'I8' is not assignable to 'string' index type 'string | number'.
-        foo10: A; // error
-        ~~~~~
-!!! error TS2411: Property 'foo10' of type 'A' is not assignable to 'string' index type 'string | number'.
-        foo11: A2<number>; // error
-        ~~~~~
-!!! error TS2411: Property 'foo11' of type 'A2<number>' is not assignable to 'string' index type 'string | number'.
-        foo12: (x) => number; //error
-        ~~~~~
-!!! error TS2411: Property 'foo12' of type '(x: any) => number' is not assignable to 'string' index type 'string | number'.
-        foo13: <T>(x: T) => T; // error
-        ~~~~~
-!!! error TS2411: Property 'foo13' of type '<T>(x: T) => T' is not assignable to 'string' index type 'string | number'.
-        foo14: typeof f; // error
-        ~~~~~
-!!! error TS2411: Property 'foo14' of type 'typeof f' is not assignable to 'string' index type 'string | number'.
-        foo15: typeof c; // error
-        ~~~~~
-!!! error TS2411: Property 'foo15' of type 'typeof c' is not assignable to 'string' index type 'string | number'.
-        foo16: T; // error
-        ~~~~~
-!!! error TS2411: Property 'foo16' of type 'T' is not assignable to 'string' index type 'string | number'.
-        foo17: Object; // error
-        ~~~~~
-!!! error TS2411: Property 'foo17' of type 'Object' is not assignable to 'string' index type 'string | number'.
-        foo18: {}; // error
-        ~~~~~
-!!! error TS2411: Property 'foo18' of type '{}' is not assignable to 'string' index type 'string | number'.
-    }
-    interface I2<T> {
-        [x: string]: E | number;
-        foo: any; // ok
-        foo2: string; // error
-        ~~~~
-!!! error TS2411: Property 'foo2' of type 'string' is not assignable to 'string' index type 'number'.
-        foo3: number; // ok
-        foo4: boolean; // error 
-        ~~~~
-!!! error TS2411: Property 'foo4' of type 'boolean' is not assignable to 'string' index type 'number'.
-        foo5: E; // ok
-        foo6: Date; // error
-        ~~~~
-!!! error TS2411: Property 'foo6' of type 'Date' is not assignable to 'string' index type 'number'.
-        foo7: RegExp; // error
-        ~~~~
-<<<<<<< HEAD
-!!! error TS2411: Property 'foo7' of type 'RegExp' is not assignable to 'string' index type 'number'.
-=======
-!!! error TS2411: Property 'foo7' of type 'RegExp<string>' is not assignable to string index type 'number'.
->>>>>>> d9e3ba26
-        foo8: { bar: number }; // error
-        ~~~~
-!!! error TS2411: Property 'foo8' of type '{ bar: number; }' is not assignable to 'string' index type 'number'.
-        foo9: I8; // error
-        ~~~~
-!!! error TS2411: Property 'foo9' of type 'I8' is not assignable to 'string' index type 'number'.
-        foo10: A; // error
-        ~~~~~
-!!! error TS2411: Property 'foo10' of type 'A' is not assignable to 'string' index type 'number'.
-        foo11: A2<number>; // error
-        ~~~~~
-!!! error TS2411: Property 'foo11' of type 'A2<number>' is not assignable to 'string' index type 'number'.
-        foo12: (x) => number; //error
-        ~~~~~
-!!! error TS2411: Property 'foo12' of type '(x: any) => number' is not assignable to 'string' index type 'number'.
-        foo13: <T>(x: T) => T; // error
-        ~~~~~
-!!! error TS2411: Property 'foo13' of type '<T>(x: T) => T' is not assignable to 'string' index type 'number'.
-        foo14: typeof f; // error
-        ~~~~~
-!!! error TS2411: Property 'foo14' of type 'typeof f' is not assignable to 'string' index type 'number'.
-        foo15: typeof c; // error
-        ~~~~~
-!!! error TS2411: Property 'foo15' of type 'typeof c' is not assignable to 'string' index type 'number'.
-        foo16: T; // error
-        ~~~~~
-!!! error TS2411: Property 'foo16' of type 'T' is not assignable to 'string' index type 'number'.
-        foo17: Object; // error
-        ~~~~~
-!!! error TS2411: Property 'foo17' of type 'Object' is not assignable to 'string' index type 'number'.
-        foo18: {}; // error
-        ~~~~~
-!!! error TS2411: Property 'foo18' of type '{}' is not assignable to 'string' index type 'number'.
+tests/cases/conformance/types/typeRelationships/subtypesAndSuperTypes/subtypesOfUnion.ts(16,5): error TS2411: Property 'foo4' of type 'boolean' is not assignable to 'string' index type 'string | number'.
+tests/cases/conformance/types/typeRelationships/subtypesAndSuperTypes/subtypesOfUnion.ts(18,5): error TS2411: Property 'foo6' of type 'Date' is not assignable to 'string' index type 'string | number'.
+tests/cases/conformance/types/typeRelationships/subtypesAndSuperTypes/subtypesOfUnion.ts(19,5): error TS2411: Property 'foo7' of type 'RegExp<string>' is not assignable to 'string' index type 'string | number'.
+tests/cases/conformance/types/typeRelationships/subtypesAndSuperTypes/subtypesOfUnion.ts(20,5): error TS2411: Property 'foo8' of type '{ bar: number; }' is not assignable to 'string' index type 'string | number'.
+tests/cases/conformance/types/typeRelationships/subtypesAndSuperTypes/subtypesOfUnion.ts(21,5): error TS2411: Property 'foo9' of type 'I8' is not assignable to 'string' index type 'string | number'.
+tests/cases/conformance/types/typeRelationships/subtypesAndSuperTypes/subtypesOfUnion.ts(22,5): error TS2411: Property 'foo10' of type 'A' is not assignable to 'string' index type 'string | number'.
+tests/cases/conformance/types/typeRelationships/subtypesAndSuperTypes/subtypesOfUnion.ts(23,5): error TS2411: Property 'foo11' of type 'A2<number>' is not assignable to 'string' index type 'string | number'.
+tests/cases/conformance/types/typeRelationships/subtypesAndSuperTypes/subtypesOfUnion.ts(24,5): error TS2411: Property 'foo12' of type '(x: any) => number' is not assignable to 'string' index type 'string | number'.
+tests/cases/conformance/types/typeRelationships/subtypesAndSuperTypes/subtypesOfUnion.ts(25,5): error TS2411: Property 'foo13' of type '<T>(x: T) => T' is not assignable to 'string' index type 'string | number'.
+tests/cases/conformance/types/typeRelationships/subtypesAndSuperTypes/subtypesOfUnion.ts(26,5): error TS2411: Property 'foo14' of type 'typeof f' is not assignable to 'string' index type 'string | number'.
+tests/cases/conformance/types/typeRelationships/subtypesAndSuperTypes/subtypesOfUnion.ts(27,5): error TS2411: Property 'foo15' of type 'typeof c' is not assignable to 'string' index type 'string | number'.
+tests/cases/conformance/types/typeRelationships/subtypesAndSuperTypes/subtypesOfUnion.ts(28,5): error TS2411: Property 'foo16' of type 'T' is not assignable to 'string' index type 'string | number'.
+tests/cases/conformance/types/typeRelationships/subtypesAndSuperTypes/subtypesOfUnion.ts(29,5): error TS2411: Property 'foo17' of type 'Object' is not assignable to 'string' index type 'string | number'.
+tests/cases/conformance/types/typeRelationships/subtypesAndSuperTypes/subtypesOfUnion.ts(30,5): error TS2411: Property 'foo18' of type '{}' is not assignable to 'string' index type 'string | number'.
+tests/cases/conformance/types/typeRelationships/subtypesAndSuperTypes/subtypesOfUnion.ts(35,5): error TS2411: Property 'foo2' of type 'string' is not assignable to 'string' index type 'number'.
+tests/cases/conformance/types/typeRelationships/subtypesAndSuperTypes/subtypesOfUnion.ts(37,5): error TS2411: Property 'foo4' of type 'boolean' is not assignable to 'string' index type 'number'.
+tests/cases/conformance/types/typeRelationships/subtypesAndSuperTypes/subtypesOfUnion.ts(39,5): error TS2411: Property 'foo6' of type 'Date' is not assignable to 'string' index type 'number'.
+tests/cases/conformance/types/typeRelationships/subtypesAndSuperTypes/subtypesOfUnion.ts(40,5): error TS2411: Property 'foo7' of type 'RegExp<string>' is not assignable to 'string' index type 'number'.
+tests/cases/conformance/types/typeRelationships/subtypesAndSuperTypes/subtypesOfUnion.ts(41,5): error TS2411: Property 'foo8' of type '{ bar: number; }' is not assignable to 'string' index type 'number'.
+tests/cases/conformance/types/typeRelationships/subtypesAndSuperTypes/subtypesOfUnion.ts(42,5): error TS2411: Property 'foo9' of type 'I8' is not assignable to 'string' index type 'number'.
+tests/cases/conformance/types/typeRelationships/subtypesAndSuperTypes/subtypesOfUnion.ts(43,5): error TS2411: Property 'foo10' of type 'A' is not assignable to 'string' index type 'number'.
+tests/cases/conformance/types/typeRelationships/subtypesAndSuperTypes/subtypesOfUnion.ts(44,5): error TS2411: Property 'foo11' of type 'A2<number>' is not assignable to 'string' index type 'number'.
+tests/cases/conformance/types/typeRelationships/subtypesAndSuperTypes/subtypesOfUnion.ts(45,5): error TS2411: Property 'foo12' of type '(x: any) => number' is not assignable to 'string' index type 'number'.
+tests/cases/conformance/types/typeRelationships/subtypesAndSuperTypes/subtypesOfUnion.ts(46,5): error TS2411: Property 'foo13' of type '<T>(x: T) => T' is not assignable to 'string' index type 'number'.
+tests/cases/conformance/types/typeRelationships/subtypesAndSuperTypes/subtypesOfUnion.ts(47,5): error TS2411: Property 'foo14' of type 'typeof f' is not assignable to 'string' index type 'number'.
+tests/cases/conformance/types/typeRelationships/subtypesAndSuperTypes/subtypesOfUnion.ts(48,5): error TS2411: Property 'foo15' of type 'typeof c' is not assignable to 'string' index type 'number'.
+tests/cases/conformance/types/typeRelationships/subtypesAndSuperTypes/subtypesOfUnion.ts(49,5): error TS2411: Property 'foo16' of type 'T' is not assignable to 'string' index type 'number'.
+tests/cases/conformance/types/typeRelationships/subtypesAndSuperTypes/subtypesOfUnion.ts(50,5): error TS2411: Property 'foo17' of type 'Object' is not assignable to 'string' index type 'number'.
+tests/cases/conformance/types/typeRelationships/subtypesAndSuperTypes/subtypesOfUnion.ts(51,5): error TS2411: Property 'foo18' of type '{}' is not assignable to 'string' index type 'number'.
+
+
+==== tests/cases/conformance/types/typeRelationships/subtypesAndSuperTypes/subtypesOfUnion.ts (29 errors) ====
+    enum E { e1, e2 }
+    interface I8 { [x: string]: number[]; }
+    class A { foo: number; }
+    class A2<T> { foo: T; }
+    function f() { }
+    module f { export var bar = 1; }
+    class c { baz: string }
+    module c { export var bar = 1; }
+    
+    // A type T is a subtype of a union type U if T is a subtype of any type in U.
+    interface I1<T> {
+        [x: string]: string | number;
+        foo: any; // ok
+        foo2: string; // ok
+        foo3: number; // ok
+        foo4: boolean; // error 
+        ~~~~
+!!! error TS2411: Property 'foo4' of type 'boolean' is not assignable to 'string' index type 'string | number'.
+        foo5: E; // ok - subtype of number 
+        foo6: Date; // error
+        ~~~~
+!!! error TS2411: Property 'foo6' of type 'Date' is not assignable to 'string' index type 'string | number'.
+        foo7: RegExp; // error
+        ~~~~
+!!! error TS2411: Property 'foo7' of type 'RegExp<string>' is not assignable to 'string' index type 'string | number'.
+        foo8: { bar: number }; // error
+        ~~~~
+!!! error TS2411: Property 'foo8' of type '{ bar: number; }' is not assignable to 'string' index type 'string | number'.
+        foo9: I8; // error
+        ~~~~
+!!! error TS2411: Property 'foo9' of type 'I8' is not assignable to 'string' index type 'string | number'.
+        foo10: A; // error
+        ~~~~~
+!!! error TS2411: Property 'foo10' of type 'A' is not assignable to 'string' index type 'string | number'.
+        foo11: A2<number>; // error
+        ~~~~~
+!!! error TS2411: Property 'foo11' of type 'A2<number>' is not assignable to 'string' index type 'string | number'.
+        foo12: (x) => number; //error
+        ~~~~~
+!!! error TS2411: Property 'foo12' of type '(x: any) => number' is not assignable to 'string' index type 'string | number'.
+        foo13: <T>(x: T) => T; // error
+        ~~~~~
+!!! error TS2411: Property 'foo13' of type '<T>(x: T) => T' is not assignable to 'string' index type 'string | number'.
+        foo14: typeof f; // error
+        ~~~~~
+!!! error TS2411: Property 'foo14' of type 'typeof f' is not assignable to 'string' index type 'string | number'.
+        foo15: typeof c; // error
+        ~~~~~
+!!! error TS2411: Property 'foo15' of type 'typeof c' is not assignable to 'string' index type 'string | number'.
+        foo16: T; // error
+        ~~~~~
+!!! error TS2411: Property 'foo16' of type 'T' is not assignable to 'string' index type 'string | number'.
+        foo17: Object; // error
+        ~~~~~
+!!! error TS2411: Property 'foo17' of type 'Object' is not assignable to 'string' index type 'string | number'.
+        foo18: {}; // error
+        ~~~~~
+!!! error TS2411: Property 'foo18' of type '{}' is not assignable to 'string' index type 'string | number'.
+    }
+    interface I2<T> {
+        [x: string]: E | number;
+        foo: any; // ok
+        foo2: string; // error
+        ~~~~
+!!! error TS2411: Property 'foo2' of type 'string' is not assignable to 'string' index type 'number'.
+        foo3: number; // ok
+        foo4: boolean; // error 
+        ~~~~
+!!! error TS2411: Property 'foo4' of type 'boolean' is not assignable to 'string' index type 'number'.
+        foo5: E; // ok
+        foo6: Date; // error
+        ~~~~
+!!! error TS2411: Property 'foo6' of type 'Date' is not assignable to 'string' index type 'number'.
+        foo7: RegExp; // error
+        ~~~~
+!!! error TS2411: Property 'foo7' of type 'RegExp<string>' is not assignable to 'string' index type 'number'.
+        foo8: { bar: number }; // error
+        ~~~~
+!!! error TS2411: Property 'foo8' of type '{ bar: number; }' is not assignable to 'string' index type 'number'.
+        foo9: I8; // error
+        ~~~~
+!!! error TS2411: Property 'foo9' of type 'I8' is not assignable to 'string' index type 'number'.
+        foo10: A; // error
+        ~~~~~
+!!! error TS2411: Property 'foo10' of type 'A' is not assignable to 'string' index type 'number'.
+        foo11: A2<number>; // error
+        ~~~~~
+!!! error TS2411: Property 'foo11' of type 'A2<number>' is not assignable to 'string' index type 'number'.
+        foo12: (x) => number; //error
+        ~~~~~
+!!! error TS2411: Property 'foo12' of type '(x: any) => number' is not assignable to 'string' index type 'number'.
+        foo13: <T>(x: T) => T; // error
+        ~~~~~
+!!! error TS2411: Property 'foo13' of type '<T>(x: T) => T' is not assignable to 'string' index type 'number'.
+        foo14: typeof f; // error
+        ~~~~~
+!!! error TS2411: Property 'foo14' of type 'typeof f' is not assignable to 'string' index type 'number'.
+        foo15: typeof c; // error
+        ~~~~~
+!!! error TS2411: Property 'foo15' of type 'typeof c' is not assignable to 'string' index type 'number'.
+        foo16: T; // error
+        ~~~~~
+!!! error TS2411: Property 'foo16' of type 'T' is not assignable to 'string' index type 'number'.
+        foo17: Object; // error
+        ~~~~~
+!!! error TS2411: Property 'foo17' of type 'Object' is not assignable to 'string' index type 'number'.
+        foo18: {}; // error
+        ~~~~~
+!!! error TS2411: Property 'foo18' of type '{}' is not assignable to 'string' index type 'number'.
     }