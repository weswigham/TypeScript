=== tests/cases/compiler/omitTypeHelperModifiers01.ts ===
type A = {
>A : A

    a: number;
>a : number

    b?: string;
>b : string | undefined

    readonly c: boolean;
>c : boolean

    d: unknown;
>d : unknown

};

type B = Omit<A, 'a'>;
>B : Omit<A, "a", "b" | "c" | "d">

function f(x: B) {
<<<<<<< HEAD
>f : (x: Omit<A, "a", "b" | "c" | "d">) => void
>x : Omit<A, "a", "b" | "c" | "d">
=======
>f : (x: B) => void
>x : Pick<A, "b" | "c" | "d">
>>>>>>> d1f87d18

    const b = x.b;
>b : string | undefined
>x.b : string | undefined
>x : Omit<A, "a", "b" | "c" | "d">
>b : string | undefined

    x.b = "hello";
>x.b = "hello" : "hello"
>x.b : string | undefined
>x : Omit<A, "a", "b" | "c" | "d">
>b : string | undefined
>"hello" : "hello"

    x.b = undefined;
>x.b = undefined : undefined
>x.b : string | undefined
>x : Omit<A, "a", "b" | "c" | "d">
>b : string | undefined
>undefined : undefined

    const c = x.c;
>c : boolean
>x.c : boolean
>x : Omit<A, "a", "b" | "c" | "d">
>c : boolean

    x.c = true;
>x.c = true : true
>x.c : any
>x : Omit<A, "a", "b" | "c" | "d">
>c : any
>true : true

    const d = x.d;
>d : unknown
>x.d : unknown
>x : Omit<A, "a", "b" | "c" | "d">
>d : unknown

    x.d = d;
>x.d = d : unknown
>x.d : unknown
>x : Omit<A, "a", "b" | "c" | "d">
>d : unknown
>d : unknown
}

<|MERGE_RESOLUTION|>--- conflicted
+++ resolved
@@ -1,77 +1,72 @@
-=== tests/cases/compiler/omitTypeHelperModifiers01.ts ===
-type A = {
->A : A
-
-    a: number;
->a : number
-
-    b?: string;
->b : string | undefined
-
-    readonly c: boolean;
->c : boolean
-
-    d: unknown;
->d : unknown
-
-};
-
-type B = Omit<A, 'a'>;
->B : Omit<A, "a", "b" | "c" | "d">
-
-function f(x: B) {
-<<<<<<< HEAD
->f : (x: Omit<A, "a", "b" | "c" | "d">) => void
->x : Omit<A, "a", "b" | "c" | "d">
-=======
->f : (x: B) => void
->x : Pick<A, "b" | "c" | "d">
->>>>>>> d1f87d18
-
-    const b = x.b;
->b : string | undefined
->x.b : string | undefined
->x : Omit<A, "a", "b" | "c" | "d">
->b : string | undefined
-
-    x.b = "hello";
->x.b = "hello" : "hello"
->x.b : string | undefined
->x : Omit<A, "a", "b" | "c" | "d">
->b : string | undefined
->"hello" : "hello"
-
-    x.b = undefined;
->x.b = undefined : undefined
->x.b : string | undefined
->x : Omit<A, "a", "b" | "c" | "d">
->b : string | undefined
->undefined : undefined
-
-    const c = x.c;
->c : boolean
->x.c : boolean
->x : Omit<A, "a", "b" | "c" | "d">
->c : boolean
-
-    x.c = true;
->x.c = true : true
->x.c : any
->x : Omit<A, "a", "b" | "c" | "d">
->c : any
->true : true
-
-    const d = x.d;
->d : unknown
->x.d : unknown
->x : Omit<A, "a", "b" | "c" | "d">
->d : unknown
-
-    x.d = d;
->x.d = d : unknown
->x.d : unknown
->x : Omit<A, "a", "b" | "c" | "d">
->d : unknown
->d : unknown
-}
-
+=== tests/cases/compiler/omitTypeHelperModifiers01.ts ===
+type A = {
+>A : A
+
+    a: number;
+>a : number
+
+    b?: string;
+>b : string | undefined
+
+    readonly c: boolean;
+>c : boolean
+
+    d: unknown;
+>d : unknown
+
+};
+
+type B = Omit<A, 'a'>;
+>B : Omit<A, "a">
+
+function f(x: B) {
+>f : (x: B) => void
+>x : Omit<A, "a">
+
+    const b = x.b;
+>b : string | undefined
+>x.b : string | undefined
+>x : Omit<A, "a">
+>b : string | undefined
+
+    x.b = "hello";
+>x.b = "hello" : "hello"
+>x.b : string | undefined
+>x : Omit<A, "a">
+>b : string | undefined
+>"hello" : "hello"
+
+    x.b = undefined;
+>x.b = undefined : undefined
+>x.b : string | undefined
+>x : Omit<A, "a">
+>b : string | undefined
+>undefined : undefined
+
+    const c = x.c;
+>c : boolean
+>x.c : boolean
+>x : Omit<A, "a">
+>c : boolean
+
+    x.c = true;
+>x.c = true : true
+>x.c : any
+>x : Omit<A, "a">
+>c : any
+>true : true
+
+    const d = x.d;
+>d : unknown
+>x.d : unknown
+>x : Omit<A, "a">
+>d : unknown
+
+    x.d = d;
+>x.d = d : unknown
+>x.d : unknown
+>x : Omit<A, "a">
+>d : unknown
+>d : unknown
+}
+