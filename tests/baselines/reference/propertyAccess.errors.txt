--- conflicted
+++ resolved
@@ -1,184 +1,182 @@
-tests/cases/conformance/expressions/propertyAccess/propertyAccess.ts(11,55): error TS2322: Type '{ 3: string; three: string; }' is not assignable to type '{ [n: number]: string; }'.
-  Object literal may only specify known properties, and ''three'' does not exist in type '{ [n: number]: string; }'.
-tests/cases/conformance/expressions/propertyAccess/propertyAccess.ts(45,14): error TS2339: Property 'qqq' does not exist on type '{ 10: string; x: string; y: number; z: { n: string; m: number; o: () => boolean; }; 'literal property': number; }'.
-tests/cases/conformance/expressions/propertyAccess/propertyAccess.ts(80,19): error TS2538: Type '{ name: string; }' cannot be used as an index type.
-tests/cases/conformance/expressions/propertyAccess/propertyAccess.ts(117,18): error TS2538: Type '{ name: string; }' cannot be used as an index type.
-tests/cases/conformance/expressions/propertyAccess/propertyAccess.ts(125,5): error TS2403: Subsequent variable declarations must have the same type.  Variable 'ww' must be of type 'A & B', but here has type 'B'.
-tests/cases/conformance/expressions/propertyAccess/propertyAccess.ts(129,5): error TS2403: Subsequent variable declarations must have the same type.  Variable 'xx' must be of type 'A & B', but here has type 'B'.
-tests/cases/conformance/expressions/propertyAccess/propertyAccess.ts(140,22): error TS2538: Type '{ name: string; }' cannot be used as an index type.
-tests/cases/conformance/expressions/propertyAccess/propertyAccess.ts(149,5): error TS2403: Subsequent variable declarations must have the same type.  Variable 'x3' must be of type 'A | (A & B)', but here has type 'A'.
-
-
-==== tests/cases/conformance/expressions/propertyAccess/propertyAccess.ts (8 errors) ====
-    class A {
-        a: number;
-    }
-    class B extends A {
-        b: number;
-    }
-    enum Compass {
-        North, South, East, West
-    }
-    
-    var numIndex: { [n: number]: string } = { 3: 'three', 'three': 'three' };
-                                                          ~~~~~~~~~~~~~~~~
-!!! error TS2322: Type '{ 3: string; three: string; }' is not assignable to type '{ [n: number]: string; }'.
-!!! error TS2322:   Object literal may only specify known properties, and ''three'' does not exist in type '{ [n: number]: string; }'.
-    var strIndex: { [n: string]: Compass } = { 'N': Compass.North, 'E': Compass.East };
-    var bothIndex:
-        {
-            [n: string]: A;
-            [m: number]: B;
-        };
-    
-    function noIndex() { }
-    
-    var obj = {
-        10: 'ten',
-        x: 'hello',
-        y: 32,
-        z: { n: 'world', m: 15, o: () => false },
-        'literal property': 100
-    };
-    var anyVar: any = {};
-    var stringOrNumber: string | number;
-    var someObject: { name: string };
-    
-    // Assign to a property access
-    obj.y = 4;
-    
-    // Property access on value of type 'any'
-    anyVar.x = anyVar.y = obj.x = anyVar.z;
-    
-    // Dotted property access of property that exists
-    var aa = obj.x;
-    
-    // Dotted property access of property that exists on value's apparent type
-    var bb = obj.hasOwnProperty;
-    
-    // Dotted property access of property that doesn't exist on value's apparent type
-    var cc = obj.qqq; // error
-                 ~~~
-!!! error TS2339: Property 'qqq' does not exist on type '{ 10: string; x: string; y: number; z: { n: string; m: number; o: () => boolean; }; 'literal property': number; }'.
-    
-    // Bracket notation property access using string literal value on type with property of that literal name
-    var dd = obj['literal property'];
-    var dd: number;
-    
-    // Bracket notation property access using string literal value on type without property of that literal name
-    var ee = obj['wa wa wa wa wa'];
-    var ee: any;
-    
-    // Bracket notation property access using numeric string literal value on type with property of that literal name
-    var ff = obj['10'];
-    var ff: string;
-    
-    // Bracket notation property access using numeric string literal value on type without property of that literal name
-    var gg = obj['1'];
-    var gg: any;
-    
-    // Bracket notation property access using numeric value on type with numeric index signature
-    var hh = numIndex[3.0];
-    var hh: string;
-    
-    // Bracket notation property access using enum value on type with numeric index signature
-    var ii = numIndex[Compass.South];
-    var ii: string;
-    
-    // Bracket notation property access using value of type 'any' on type with numeric index signature
-    var jj = numIndex[anyVar];
-    var jj: string;
-    
-    // Bracket notation property access using string value on type with numeric index signature
-    var kk = numIndex['what'];
-    var kk: any;
-    
-    // Bracket notation property access using value of other type on type with numeric index signature and no string index signature
-    var ll = numIndex[someObject]; // Error
-                      ~~~~~~~~~~
-!!! error TS2538: Type '{ name: string; }' cannot be used as an index type.
-    
-    // Bracket notation property access using string value on type with string index signature and no numeric index signature
-    var mm = strIndex['N'];
-    var mm: Compass;
-    var mm2 = strIndex['zzz'];
-    var mm2: Compass;
-    
-    // Bracket notation property access using numeric value on type with string index signature and no numeric index signature
-    var nn = strIndex[10];
-    var nn: Compass;
-    
-    // Bracket notation property access using enum value on type with string index signature and no numeric index signature
-    var oo = strIndex[Compass.East];
-    var oo: Compass;
-    
-    // Bracket notation property access using value of type 'any' on type with string index signature and no numeric index signature
-    var pp = strIndex[<any>null];
-    var pp: Compass;
-    
-    // Bracket notation property access using numeric value on type with no index signatures
-    var qq = noIndex[123];
-    var qq: any;
-    
-    // Bracket notation property access using string value on type with no index signatures
-    var rr = noIndex['zzzz'];
-    var rr: any;
-    
-    // Bracket notation property access using enum value on type with no index signatures
-    var ss = noIndex[Compass.South];
-    var ss: any;
-    
-    // Bracket notation property access using value of type 'any' on type with no index signatures
-    var tt = noIndex[<any>null];
-    var tt: any;
-    
-    // Bracket notation property access using values of other types on type with no index signatures
-    var uu = noIndex[someObject]; // Error
-                     ~~~~~~~~~~
-!!! error TS2538: Type '{ name: string; }' cannot be used as an index type.
-    
-    // Bracket notation property access using numeric value on type with numeric index signature and string index signature
-    var vv = noIndex[32];
-    var vv: any;
-    
-    // Bracket notation property access using enum value on type with numeric index signature and string index signature
-    var ww = bothIndex[Compass.East];
-    var ww: B;
-        ~~
-!!! error TS2403: Subsequent variable declarations must have the same type.  Variable 'ww' must be of type 'A & B', but here has type 'B'.
-    
-    // Bracket notation property access using value of type 'any' on type with numeric index signature and string index signature
-    var xx = bothIndex[<any>null];
-    var xx: B;
-        ~~
-!!! error TS2403: Subsequent variable declarations must have the same type.  Variable 'xx' must be of type 'A & B', but here has type 'B'.
-    
-    // Bracket notation property access using string value on type with numeric index signature and string index signature
-    var yy = bothIndex['foo'];
-    var yy: A;
-    
-    // Bracket notation property access using numeric string value on type with numeric index signature and string index signature
-    var zz = bothIndex['1.0'];
-    var zz: A;
-    
-    // Bracket notation property access using value of other type on type with numeric index signature and no string index signature and string index signature
-    var zzzz = bothIndex[someObject]; // Error
-                         ~~~~~~~~~~
-!!! error TS2538: Type '{ name: string; }' cannot be used as an index type.
-    
-    var x1 = numIndex[stringOrNumber];
-    var x1: any;
-    
-    var x2 = strIndex[stringOrNumber];
-    var x2: Compass;
-    
-    var x3 = bothIndex[stringOrNumber];
-    var x3: A;
-        ~~
-<<<<<<< HEAD
-!!! error TS2403: Subsequent variable declarations must have the same type.  Variable 'x3' must be of type 'A | (A & B)', but here has type 'A'.
-=======
-!!! error TS2403: Subsequent variable declarations must have the same type.  Variable 'x3' must be of type 'A | B', but here has type 'A'.
-!!! related TS6203 tests/cases/conformance/expressions/propertyAccess/propertyAccess.ts:148:5: 'x3' was also declared here.
->>>>>>> 6c6315db
+tests/cases/conformance/expressions/propertyAccess/propertyAccess.ts(11,55): error TS2322: Type '{ 3: string; three: string; }' is not assignable to type '{ [n: number]: string; }'.
+  Object literal may only specify known properties, and ''three'' does not exist in type '{ [n: number]: string; }'.
+tests/cases/conformance/expressions/propertyAccess/propertyAccess.ts(45,14): error TS2339: Property 'qqq' does not exist on type '{ 10: string; x: string; y: number; z: { n: string; m: number; o: () => boolean; }; 'literal property': number; }'.
+tests/cases/conformance/expressions/propertyAccess/propertyAccess.ts(80,19): error TS2538: Type '{ name: string; }' cannot be used as an index type.
+tests/cases/conformance/expressions/propertyAccess/propertyAccess.ts(117,18): error TS2538: Type '{ name: string; }' cannot be used as an index type.
+tests/cases/conformance/expressions/propertyAccess/propertyAccess.ts(125,5): error TS2403: Subsequent variable declarations must have the same type.  Variable 'ww' must be of type 'A & B', but here has type 'B'.
+tests/cases/conformance/expressions/propertyAccess/propertyAccess.ts(129,5): error TS2403: Subsequent variable declarations must have the same type.  Variable 'xx' must be of type 'A & B', but here has type 'B'.
+tests/cases/conformance/expressions/propertyAccess/propertyAccess.ts(140,22): error TS2538: Type '{ name: string; }' cannot be used as an index type.
+tests/cases/conformance/expressions/propertyAccess/propertyAccess.ts(149,5): error TS2403: Subsequent variable declarations must have the same type.  Variable 'x3' must be of type 'A | (A & B)', but here has type 'A'.
+
+
+==== tests/cases/conformance/expressions/propertyAccess/propertyAccess.ts (8 errors) ====
+    class A {
+        a: number;
+    }
+    class B extends A {
+        b: number;
+    }
+    enum Compass {
+        North, South, East, West
+    }
+    
+    var numIndex: { [n: number]: string } = { 3: 'three', 'three': 'three' };
+                                                          ~~~~~~~~~~~~~~~~
+!!! error TS2322: Type '{ 3: string; three: string; }' is not assignable to type '{ [n: number]: string; }'.
+!!! error TS2322:   Object literal may only specify known properties, and ''three'' does not exist in type '{ [n: number]: string; }'.
+    var strIndex: { [n: string]: Compass } = { 'N': Compass.North, 'E': Compass.East };
+    var bothIndex:
+        {
+            [n: string]: A;
+            [m: number]: B;
+        };
+    
+    function noIndex() { }
+    
+    var obj = {
+        10: 'ten',
+        x: 'hello',
+        y: 32,
+        z: { n: 'world', m: 15, o: () => false },
+        'literal property': 100
+    };
+    var anyVar: any = {};
+    var stringOrNumber: string | number;
+    var someObject: { name: string };
+    
+    // Assign to a property access
+    obj.y = 4;
+    
+    // Property access on value of type 'any'
+    anyVar.x = anyVar.y = obj.x = anyVar.z;
+    
+    // Dotted property access of property that exists
+    var aa = obj.x;
+    
+    // Dotted property access of property that exists on value's apparent type
+    var bb = obj.hasOwnProperty;
+    
+    // Dotted property access of property that doesn't exist on value's apparent type
+    var cc = obj.qqq; // error
+                 ~~~
+!!! error TS2339: Property 'qqq' does not exist on type '{ 10: string; x: string; y: number; z: { n: string; m: number; o: () => boolean; }; 'literal property': number; }'.
+    
+    // Bracket notation property access using string literal value on type with property of that literal name
+    var dd = obj['literal property'];
+    var dd: number;
+    
+    // Bracket notation property access using string literal value on type without property of that literal name
+    var ee = obj['wa wa wa wa wa'];
+    var ee: any;
+    
+    // Bracket notation property access using numeric string literal value on type with property of that literal name
+    var ff = obj['10'];
+    var ff: string;
+    
+    // Bracket notation property access using numeric string literal value on type without property of that literal name
+    var gg = obj['1'];
+    var gg: any;
+    
+    // Bracket notation property access using numeric value on type with numeric index signature
+    var hh = numIndex[3.0];
+    var hh: string;
+    
+    // Bracket notation property access using enum value on type with numeric index signature
+    var ii = numIndex[Compass.South];
+    var ii: string;
+    
+    // Bracket notation property access using value of type 'any' on type with numeric index signature
+    var jj = numIndex[anyVar];
+    var jj: string;
+    
+    // Bracket notation property access using string value on type with numeric index signature
+    var kk = numIndex['what'];
+    var kk: any;
+    
+    // Bracket notation property access using value of other type on type with numeric index signature and no string index signature
+    var ll = numIndex[someObject]; // Error
+                      ~~~~~~~~~~
+!!! error TS2538: Type '{ name: string; }' cannot be used as an index type.
+    
+    // Bracket notation property access using string value on type with string index signature and no numeric index signature
+    var mm = strIndex['N'];
+    var mm: Compass;
+    var mm2 = strIndex['zzz'];
+    var mm2: Compass;
+    
+    // Bracket notation property access using numeric value on type with string index signature and no numeric index signature
+    var nn = strIndex[10];
+    var nn: Compass;
+    
+    // Bracket notation property access using enum value on type with string index signature and no numeric index signature
+    var oo = strIndex[Compass.East];
+    var oo: Compass;
+    
+    // Bracket notation property access using value of type 'any' on type with string index signature and no numeric index signature
+    var pp = strIndex[<any>null];
+    var pp: Compass;
+    
+    // Bracket notation property access using numeric value on type with no index signatures
+    var qq = noIndex[123];
+    var qq: any;
+    
+    // Bracket notation property access using string value on type with no index signatures
+    var rr = noIndex['zzzz'];
+    var rr: any;
+    
+    // Bracket notation property access using enum value on type with no index signatures
+    var ss = noIndex[Compass.South];
+    var ss: any;
+    
+    // Bracket notation property access using value of type 'any' on type with no index signatures
+    var tt = noIndex[<any>null];
+    var tt: any;
+    
+    // Bracket notation property access using values of other types on type with no index signatures
+    var uu = noIndex[someObject]; // Error
+                     ~~~~~~~~~~
+!!! error TS2538: Type '{ name: string; }' cannot be used as an index type.
+    
+    // Bracket notation property access using numeric value on type with numeric index signature and string index signature
+    var vv = noIndex[32];
+    var vv: any;
+    
+    // Bracket notation property access using enum value on type with numeric index signature and string index signature
+    var ww = bothIndex[Compass.East];
+    var ww: B;
+        ~~
+!!! error TS2403: Subsequent variable declarations must have the same type.  Variable 'ww' must be of type 'A & B', but here has type 'B'.
+!!! related TS6203 tests/cases/conformance/expressions/propertyAccess/propertyAccess.ts:124:5: 'ww' was also declared here.
+    
+    // Bracket notation property access using value of type 'any' on type with numeric index signature and string index signature
+    var xx = bothIndex[<any>null];
+    var xx: B;
+        ~~
+!!! error TS2403: Subsequent variable declarations must have the same type.  Variable 'xx' must be of type 'A & B', but here has type 'B'.
+!!! related TS6203 tests/cases/conformance/expressions/propertyAccess/propertyAccess.ts:128:5: 'xx' was also declared here.
+    
+    // Bracket notation property access using string value on type with numeric index signature and string index signature
+    var yy = bothIndex['foo'];
+    var yy: A;
+    
+    // Bracket notation property access using numeric string value on type with numeric index signature and string index signature
+    var zz = bothIndex['1.0'];
+    var zz: A;
+    
+    // Bracket notation property access using value of other type on type with numeric index signature and no string index signature and string index signature
+    var zzzz = bothIndex[someObject]; // Error
+                         ~~~~~~~~~~
+!!! error TS2538: Type '{ name: string; }' cannot be used as an index type.
+    
+    var x1 = numIndex[stringOrNumber];
+    var x1: any;
+    
+    var x2 = strIndex[stringOrNumber];
+    var x2: Compass;
+    
+    var x3 = bothIndex[stringOrNumber];
+    var x3: A;
+        ~~
+!!! error TS2403: Subsequent variable declarations must have the same type.  Variable 'x3' must be of type 'A | (A & B)', but here has type 'A'.
+!!! related TS6203 tests/cases/conformance/expressions/propertyAccess/propertyAccess.ts:148:5: 'x3' was also declared here.
     