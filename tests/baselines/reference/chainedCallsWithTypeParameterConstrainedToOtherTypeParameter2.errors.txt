tests/cases/compiler/chainedCallsWithTypeParameterConstrainedToOtherTypeParameter2.ts(7,49): error TS2322: Type 'T' is not assignable to type 'S'.
<<<<<<< HEAD
tests/cases/compiler/chainedCallsWithTypeParameterConstrainedToOtherTypeParameter2.ts(10,35): error TS2322: Type 'T' is not assignable to type 'S'.
tests/cases/compiler/chainedCallsWithTypeParameterConstrainedToOtherTypeParameter2.ts(32,9): error TS2322: Type '""' is not assignable to type 'number'.
tests/cases/compiler/chainedCallsWithTypeParameterConstrainedToOtherTypeParameter2.ts(36,9): error TS2322: Type '""' is not assignable to type 'number'.
tests/cases/compiler/chainedCallsWithTypeParameterConstrainedToOtherTypeParameter2.ts(37,9): error TS2322: Type '""' is not assignable to type 'number'.
=======
  'S' could be instantiated with an arbitrary type which could be unrelated to 'T'.
tests/cases/compiler/chainedCallsWithTypeParameterConstrainedToOtherTypeParameter2.ts(10,35): error TS2322: Type 'T' is not assignable to type 'S'.
  'S' could be instantiated with an arbitrary type which could be unrelated to 'T'.
tests/cases/compiler/chainedCallsWithTypeParameterConstrainedToOtherTypeParameter2.ts(32,9): error TS2322: Type 'string' is not assignable to type 'number'.
tests/cases/compiler/chainedCallsWithTypeParameterConstrainedToOtherTypeParameter2.ts(36,9): error TS2322: Type 'string' is not assignable to type 'number'.
tests/cases/compiler/chainedCallsWithTypeParameterConstrainedToOtherTypeParameter2.ts(37,9): error TS2322: Type 'string' is not assignable to type 'number'.
>>>>>>> d1f87d18


==== tests/cases/compiler/chainedCallsWithTypeParameterConstrainedToOtherTypeParameter2.ts (5 errors) ====
    class Chain<T> {
        constructor(public value: T) { }
        then<S extends T>(cb: (x: T) => S): Chain<S> {
            var t: T;
            var s: S;
            // Ok to go down the chain, but error to climb up the chain
            (new Chain(t)).then(tt => s).then(ss => t);
                                                    ~
!!! error TS2322: Type 'T' is not assignable to type 'S'.
<<<<<<< HEAD
=======
!!! error TS2322:   'S' could be instantiated with an arbitrary type which could be unrelated to 'T'.
>>>>>>> d1f87d18
!!! related TS6502 tests/cases/compiler/chainedCallsWithTypeParameterConstrainedToOtherTypeParameter2.ts:3:27: The expected type comes from the return type of this signature.
    
            // But error to try to climb up the chain
            (new Chain(s)).then(ss => t);
                                      ~
!!! error TS2322: Type 'T' is not assignable to type 'S'.
<<<<<<< HEAD
=======
!!! error TS2322:   'S' could be instantiated with an arbitrary type which could be unrelated to 'T'.
>>>>>>> d1f87d18
!!! related TS6502 tests/cases/compiler/chainedCallsWithTypeParameterConstrainedToOtherTypeParameter2.ts:3:27: The expected type comes from the return type of this signature.
    
            // Staying at T or S should be fine
            (new Chain(t)).then(tt => t).then(tt => t).then(tt => t);
            (new Chain(s)).then(ss => s).then(ss => s).then(ss => s);
    
            return null;
        }
    }
    
    // Similar to above, but T is now constrained. Verify that the constraint is maintained across invocations
    interface I {
        x: number;
    }
    class Chain2<T extends I> {
        constructor(public value: T) { }
        then<S extends T>(cb: (x: T) => S): Chain2<S> {
            var i: I;
            var t: T;
            var s: S;
            // Ok to go down the chain, check the constraint at the end.
            // Should get an error that we are assigning a string to a number
            (new Chain2(i)).then(ii => t).then(tt => s).value.x = "";
            ~~~~~~~~~~~~~~~~~~~~~~~~~~~~~~~~~~~~~~~~~~~~~~~~~~~
!!! error TS2322: Type 'string' is not assignable to type 'number'.
    
            // Staying at T or S should keep the constraint.
            // Get an error when we assign a string to a number in both cases
            (new Chain2(i)).then(ii => t).then(tt => t).then(tt => t).then(tt => t).value.x = "";
            ~~~~~~~~~~~~~~~~~~~~~~~~~~~~~~~~~~~~~~~~~~~~~~~~~~~~~~~~~~~~~~~~~~~~~~~~~~~~~~~
!!! error TS2322: Type 'string' is not assignable to type 'number'.
            (new Chain2(i)).then(ii => s).then(ss => s).then(ss => s).then(ss => s).value.x = "";
            ~~~~~~~~~~~~~~~~~~~~~~~~~~~~~~~~~~~~~~~~~~~~~~~~~~~~~~~~~~~~~~~~~~~~~~~~~~~~~~~
!!! error TS2322: Type 'string' is not assignable to type 'number'.
    
            return null;
        }
    }<|MERGE_RESOLUTION|>--- conflicted
+++ resolved
@@ -1,78 +1,65 @@
-tests/cases/compiler/chainedCallsWithTypeParameterConstrainedToOtherTypeParameter2.ts(7,49): error TS2322: Type 'T' is not assignable to type 'S'.
-<<<<<<< HEAD
-tests/cases/compiler/chainedCallsWithTypeParameterConstrainedToOtherTypeParameter2.ts(10,35): error TS2322: Type 'T' is not assignable to type 'S'.
-tests/cases/compiler/chainedCallsWithTypeParameterConstrainedToOtherTypeParameter2.ts(32,9): error TS2322: Type '""' is not assignable to type 'number'.
-tests/cases/compiler/chainedCallsWithTypeParameterConstrainedToOtherTypeParameter2.ts(36,9): error TS2322: Type '""' is not assignable to type 'number'.
-tests/cases/compiler/chainedCallsWithTypeParameterConstrainedToOtherTypeParameter2.ts(37,9): error TS2322: Type '""' is not assignable to type 'number'.
-=======
-  'S' could be instantiated with an arbitrary type which could be unrelated to 'T'.
-tests/cases/compiler/chainedCallsWithTypeParameterConstrainedToOtherTypeParameter2.ts(10,35): error TS2322: Type 'T' is not assignable to type 'S'.
-  'S' could be instantiated with an arbitrary type which could be unrelated to 'T'.
-tests/cases/compiler/chainedCallsWithTypeParameterConstrainedToOtherTypeParameter2.ts(32,9): error TS2322: Type 'string' is not assignable to type 'number'.
-tests/cases/compiler/chainedCallsWithTypeParameterConstrainedToOtherTypeParameter2.ts(36,9): error TS2322: Type 'string' is not assignable to type 'number'.
-tests/cases/compiler/chainedCallsWithTypeParameterConstrainedToOtherTypeParameter2.ts(37,9): error TS2322: Type 'string' is not assignable to type 'number'.
->>>>>>> d1f87d18
-
-
-==== tests/cases/compiler/chainedCallsWithTypeParameterConstrainedToOtherTypeParameter2.ts (5 errors) ====
-    class Chain<T> {
-        constructor(public value: T) { }
-        then<S extends T>(cb: (x: T) => S): Chain<S> {
-            var t: T;
-            var s: S;
-            // Ok to go down the chain, but error to climb up the chain
-            (new Chain(t)).then(tt => s).then(ss => t);
-                                                    ~
-!!! error TS2322: Type 'T' is not assignable to type 'S'.
-<<<<<<< HEAD
-=======
-!!! error TS2322:   'S' could be instantiated with an arbitrary type which could be unrelated to 'T'.
->>>>>>> d1f87d18
-!!! related TS6502 tests/cases/compiler/chainedCallsWithTypeParameterConstrainedToOtherTypeParameter2.ts:3:27: The expected type comes from the return type of this signature.
-    
-            // But error to try to climb up the chain
-            (new Chain(s)).then(ss => t);
-                                      ~
-!!! error TS2322: Type 'T' is not assignable to type 'S'.
-<<<<<<< HEAD
-=======
-!!! error TS2322:   'S' could be instantiated with an arbitrary type which could be unrelated to 'T'.
->>>>>>> d1f87d18
-!!! related TS6502 tests/cases/compiler/chainedCallsWithTypeParameterConstrainedToOtherTypeParameter2.ts:3:27: The expected type comes from the return type of this signature.
-    
-            // Staying at T or S should be fine
-            (new Chain(t)).then(tt => t).then(tt => t).then(tt => t);
-            (new Chain(s)).then(ss => s).then(ss => s).then(ss => s);
-    
-            return null;
-        }
-    }
-    
-    // Similar to above, but T is now constrained. Verify that the constraint is maintained across invocations
-    interface I {
-        x: number;
-    }
-    class Chain2<T extends I> {
-        constructor(public value: T) { }
-        then<S extends T>(cb: (x: T) => S): Chain2<S> {
-            var i: I;
-            var t: T;
-            var s: S;
-            // Ok to go down the chain, check the constraint at the end.
-            // Should get an error that we are assigning a string to a number
-            (new Chain2(i)).then(ii => t).then(tt => s).value.x = "";
-            ~~~~~~~~~~~~~~~~~~~~~~~~~~~~~~~~~~~~~~~~~~~~~~~~~~~
-!!! error TS2322: Type 'string' is not assignable to type 'number'.
-    
-            // Staying at T or S should keep the constraint.
-            // Get an error when we assign a string to a number in both cases
-            (new Chain2(i)).then(ii => t).then(tt => t).then(tt => t).then(tt => t).value.x = "";
-            ~~~~~~~~~~~~~~~~~~~~~~~~~~~~~~~~~~~~~~~~~~~~~~~~~~~~~~~~~~~~~~~~~~~~~~~~~~~~~~~
-!!! error TS2322: Type 'string' is not assignable to type 'number'.
-            (new Chain2(i)).then(ii => s).then(ss => s).then(ss => s).then(ss => s).value.x = "";
-            ~~~~~~~~~~~~~~~~~~~~~~~~~~~~~~~~~~~~~~~~~~~~~~~~~~~~~~~~~~~~~~~~~~~~~~~~~~~~~~~
-!!! error TS2322: Type 'string' is not assignable to type 'number'.
-    
-            return null;
-        }
+tests/cases/compiler/chainedCallsWithTypeParameterConstrainedToOtherTypeParameter2.ts(7,49): error TS2322: Type 'T' is not assignable to type 'S'.
+  'S' could be instantiated with an arbitrary type which could be unrelated to 'T'.
+tests/cases/compiler/chainedCallsWithTypeParameterConstrainedToOtherTypeParameter2.ts(10,35): error TS2322: Type 'T' is not assignable to type 'S'.
+  'S' could be instantiated with an arbitrary type which could be unrelated to 'T'.
+tests/cases/compiler/chainedCallsWithTypeParameterConstrainedToOtherTypeParameter2.ts(32,9): error TS2322: Type 'string' is not assignable to type 'number'.
+tests/cases/compiler/chainedCallsWithTypeParameterConstrainedToOtherTypeParameter2.ts(36,9): error TS2322: Type 'string' is not assignable to type 'number'.
+tests/cases/compiler/chainedCallsWithTypeParameterConstrainedToOtherTypeParameter2.ts(37,9): error TS2322: Type 'string' is not assignable to type 'number'.
+
+
+==== tests/cases/compiler/chainedCallsWithTypeParameterConstrainedToOtherTypeParameter2.ts (5 errors) ====
+    class Chain<T> {
+        constructor(public value: T) { }
+        then<S extends T>(cb: (x: T) => S): Chain<S> {
+            var t: T;
+            var s: S;
+            // Ok to go down the chain, but error to climb up the chain
+            (new Chain(t)).then(tt => s).then(ss => t);
+                                                    ~
+!!! error TS2322: Type 'T' is not assignable to type 'S'.
+!!! error TS2322:   'S' could be instantiated with an arbitrary type which could be unrelated to 'T'.
+!!! related TS6502 tests/cases/compiler/chainedCallsWithTypeParameterConstrainedToOtherTypeParameter2.ts:3:27: The expected type comes from the return type of this signature.
+    
+            // But error to try to climb up the chain
+            (new Chain(s)).then(ss => t);
+                                      ~
+!!! error TS2322: Type 'T' is not assignable to type 'S'.
+!!! error TS2322:   'S' could be instantiated with an arbitrary type which could be unrelated to 'T'.
+!!! related TS6502 tests/cases/compiler/chainedCallsWithTypeParameterConstrainedToOtherTypeParameter2.ts:3:27: The expected type comes from the return type of this signature.
+    
+            // Staying at T or S should be fine
+            (new Chain(t)).then(tt => t).then(tt => t).then(tt => t);
+            (new Chain(s)).then(ss => s).then(ss => s).then(ss => s);
+    
+            return null;
+        }
+    }
+    
+    // Similar to above, but T is now constrained. Verify that the constraint is maintained across invocations
+    interface I {
+        x: number;
+    }
+    class Chain2<T extends I> {
+        constructor(public value: T) { }
+        then<S extends T>(cb: (x: T) => S): Chain2<S> {
+            var i: I;
+            var t: T;
+            var s: S;
+            // Ok to go down the chain, check the constraint at the end.
+            // Should get an error that we are assigning a string to a number
+            (new Chain2(i)).then(ii => t).then(tt => s).value.x = "";
+            ~~~~~~~~~~~~~~~~~~~~~~~~~~~~~~~~~~~~~~~~~~~~~~~~~~~
+!!! error TS2322: Type 'string' is not assignable to type 'number'.
+    
+            // Staying at T or S should keep the constraint.
+            // Get an error when we assign a string to a number in both cases
+            (new Chain2(i)).then(ii => t).then(tt => t).then(tt => t).then(tt => t).value.x = "";
+            ~~~~~~~~~~~~~~~~~~~~~~~~~~~~~~~~~~~~~~~~~~~~~~~~~~~~~~~~~~~~~~~~~~~~~~~~~~~~~~~
+!!! error TS2322: Type 'string' is not assignable to type 'number'.
+            (new Chain2(i)).then(ii => s).then(ss => s).then(ss => s).then(ss => s).value.x = "";
+            ~~~~~~~~~~~~~~~~~~~~~~~~~~~~~~~~~~~~~~~~~~~~~~~~~~~~~~~~~~~~~~~~~~~~~~~~~~~~~~~
+!!! error TS2322: Type 'string' is not assignable to type 'number'.
+    
+            return null;
+        }
     }