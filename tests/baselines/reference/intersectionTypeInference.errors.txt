tests/cases/conformance/types/intersection/intersectionTypeInference.ts(5,5): error TS2322: Type 'T' is not assignable to type 'T & U'.
  Type 'T' is not assignable to type 'U'.
<<<<<<< HEAD
tests/cases/conformance/types/intersection/intersectionTypeInference.ts(6,5): error TS2322: Type 'U' is not assignable to type 'T & U'.
  Type 'U' is not assignable to type 'T'.
=======
    'U' could be instantiated with an arbitrary type which could be unrelated to 'T'.
tests/cases/conformance/types/intersection/intersectionTypeInference.ts(6,5): error TS2322: Type 'U' is not assignable to type 'T & U'.
  Type 'U' is not assignable to type 'T'.
    'T' could be instantiated with an arbitrary type which could be unrelated to 'U'.
>>>>>>> d1f87d18


==== tests/cases/conformance/types/intersection/intersectionTypeInference.ts (2 errors) ====
    function extend<T, U>(obj1: T, obj2: U): T & U {
        var result: T & U;
        obj1 = result;
        obj2 = result;
        result = obj1;  // Error
        ~~~~~~
!!! error TS2322: Type 'T' is not assignable to type 'T & U'.
!!! error TS2322:   Type 'T' is not assignable to type 'U'.
<<<<<<< HEAD
=======
!!! error TS2322:     'U' could be instantiated with an arbitrary type which could be unrelated to 'T'.
>>>>>>> d1f87d18
        result = obj2;  // Error
        ~~~~~~
!!! error TS2322: Type 'U' is not assignable to type 'T & U'.
!!! error TS2322:   Type 'U' is not assignable to type 'T'.
<<<<<<< HEAD
=======
!!! error TS2322:     'T' could be instantiated with an arbitrary type which could be unrelated to 'U'.
>>>>>>> d1f87d18
        return result;
    }
    
    var x = extend({ a: "hello" }, { b: 42 });
    var s = x.a;
    var n = x.b;
    
    interface A<T> {
        a: T;
    }
    
    interface B<U> {
        b: U;
    }
    
    function foo<T, U>(obj: A<T> & B<U>): T | U {
        return undefined;
    }
    
    var z = foo({ a: "hello", b: 42 });
    var z: string | number;
    <|MERGE_RESOLUTION|>--- conflicted
+++ resolved
@@ -1,56 +1,45 @@
-tests/cases/conformance/types/intersection/intersectionTypeInference.ts(5,5): error TS2322: Type 'T' is not assignable to type 'T & U'.
-  Type 'T' is not assignable to type 'U'.
-<<<<<<< HEAD
-tests/cases/conformance/types/intersection/intersectionTypeInference.ts(6,5): error TS2322: Type 'U' is not assignable to type 'T & U'.
-  Type 'U' is not assignable to type 'T'.
-=======
-    'U' could be instantiated with an arbitrary type which could be unrelated to 'T'.
-tests/cases/conformance/types/intersection/intersectionTypeInference.ts(6,5): error TS2322: Type 'U' is not assignable to type 'T & U'.
-  Type 'U' is not assignable to type 'T'.
-    'T' could be instantiated with an arbitrary type which could be unrelated to 'U'.
->>>>>>> d1f87d18
-
-
-==== tests/cases/conformance/types/intersection/intersectionTypeInference.ts (2 errors) ====
-    function extend<T, U>(obj1: T, obj2: U): T & U {
-        var result: T & U;
-        obj1 = result;
-        obj2 = result;
-        result = obj1;  // Error
-        ~~~~~~
-!!! error TS2322: Type 'T' is not assignable to type 'T & U'.
-!!! error TS2322:   Type 'T' is not assignable to type 'U'.
-<<<<<<< HEAD
-=======
-!!! error TS2322:     'U' could be instantiated with an arbitrary type which could be unrelated to 'T'.
->>>>>>> d1f87d18
-        result = obj2;  // Error
-        ~~~~~~
-!!! error TS2322: Type 'U' is not assignable to type 'T & U'.
-!!! error TS2322:   Type 'U' is not assignable to type 'T'.
-<<<<<<< HEAD
-=======
-!!! error TS2322:     'T' could be instantiated with an arbitrary type which could be unrelated to 'U'.
->>>>>>> d1f87d18
-        return result;
-    }
-    
-    var x = extend({ a: "hello" }, { b: 42 });
-    var s = x.a;
-    var n = x.b;
-    
-    interface A<T> {
-        a: T;
-    }
-    
-    interface B<U> {
-        b: U;
-    }
-    
-    function foo<T, U>(obj: A<T> & B<U>): T | U {
-        return undefined;
-    }
-    
-    var z = foo({ a: "hello", b: 42 });
-    var z: string | number;
+tests/cases/conformance/types/intersection/intersectionTypeInference.ts(5,5): error TS2322: Type 'T' is not assignable to type 'T & U'.
+  Type 'T' is not assignable to type 'U'.
+    'U' could be instantiated with an arbitrary type which could be unrelated to 'T'.
+tests/cases/conformance/types/intersection/intersectionTypeInference.ts(6,5): error TS2322: Type 'U' is not assignable to type 'T & U'.
+  Type 'U' is not assignable to type 'T'.
+    'T' could be instantiated with an arbitrary type which could be unrelated to 'U'.
+
+
+==== tests/cases/conformance/types/intersection/intersectionTypeInference.ts (2 errors) ====
+    function extend<T, U>(obj1: T, obj2: U): T & U {
+        var result: T & U;
+        obj1 = result;
+        obj2 = result;
+        result = obj1;  // Error
+        ~~~~~~
+!!! error TS2322: Type 'T' is not assignable to type 'T & U'.
+!!! error TS2322:   Type 'T' is not assignable to type 'U'.
+!!! error TS2322:     'U' could be instantiated with an arbitrary type which could be unrelated to 'T'.
+        result = obj2;  // Error
+        ~~~~~~
+!!! error TS2322: Type 'U' is not assignable to type 'T & U'.
+!!! error TS2322:   Type 'U' is not assignable to type 'T'.
+!!! error TS2322:     'T' could be instantiated with an arbitrary type which could be unrelated to 'U'.
+        return result;
+    }
+    
+    var x = extend({ a: "hello" }, { b: 42 });
+    var s = x.a;
+    var n = x.b;
+    
+    interface A<T> {
+        a: T;
+    }
+    
+    interface B<U> {
+        b: U;
+    }
+    
+    function foo<T, U>(obj: A<T> & B<U>): T | U {
+        return undefined;
+    }
+    
+    var z = foo({ a: "hello", b: 42 });
+    var z: string | number;
     