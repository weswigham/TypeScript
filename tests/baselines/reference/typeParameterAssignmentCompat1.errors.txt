tests/cases/compiler/typeParameterAssignmentCompat1.ts(8,5): error TS2322: Type 'Foo<U>' is not assignable to type 'Foo<T>'.
  Type 'U' is not assignable to type 'T'.
<<<<<<< HEAD
=======
    'T' could be instantiated with an arbitrary type which could be unrelated to 'U'.
>>>>>>> d1f87d18
tests/cases/compiler/typeParameterAssignmentCompat1.ts(9,5): error TS2322: Type 'Foo<T>' is not assignable to type 'Foo<U>'.
tests/cases/compiler/typeParameterAssignmentCompat1.ts(16,9): error TS2322: Type 'Foo<U>' is not assignable to type 'Foo<T>'.
tests/cases/compiler/typeParameterAssignmentCompat1.ts(17,9): error TS2322: Type 'Foo<T>' is not assignable to type 'Foo<U>'.


==== tests/cases/compiler/typeParameterAssignmentCompat1.ts (4 errors) ====
    interface Foo<T> {
        frobble(value: T): T;
    }
    
    function f<T, U>(): Foo<U> {
        var x: Foo<T>;
        var y: Foo<U>;
        x = y; // should be an error
        ~
!!! error TS2322: Type 'Foo<U>' is not assignable to type 'Foo<T>'.
!!! error TS2322:   Type 'U' is not assignable to type 'T'.
<<<<<<< HEAD
=======
!!! error TS2322:     'T' could be instantiated with an arbitrary type which could be unrelated to 'U'.
>>>>>>> d1f87d18
        return x;
        ~~~~~~~~~
!!! error TS2322: Type 'Foo<T>' is not assignable to type 'Foo<U>'.
    }
    
    class C<T> {
        f<U>(): Foo<U> {
            var x: Foo<T>;
            var y: Foo<U>;
            x = y; // should be an error
            ~
!!! error TS2322: Type 'Foo<U>' is not assignable to type 'Foo<T>'.
            return x;
            ~~~~~~~~~
!!! error TS2322: Type 'Foo<T>' is not assignable to type 'Foo<U>'.
        }
    }<|MERGE_RESOLUTION|>--- conflicted
+++ resolved
@@ -1,44 +1,38 @@
-tests/cases/compiler/typeParameterAssignmentCompat1.ts(8,5): error TS2322: Type 'Foo<U>' is not assignable to type 'Foo<T>'.
-  Type 'U' is not assignable to type 'T'.
-<<<<<<< HEAD
-=======
-    'T' could be instantiated with an arbitrary type which could be unrelated to 'U'.
->>>>>>> d1f87d18
-tests/cases/compiler/typeParameterAssignmentCompat1.ts(9,5): error TS2322: Type 'Foo<T>' is not assignable to type 'Foo<U>'.
-tests/cases/compiler/typeParameterAssignmentCompat1.ts(16,9): error TS2322: Type 'Foo<U>' is not assignable to type 'Foo<T>'.
-tests/cases/compiler/typeParameterAssignmentCompat1.ts(17,9): error TS2322: Type 'Foo<T>' is not assignable to type 'Foo<U>'.
-
-
-==== tests/cases/compiler/typeParameterAssignmentCompat1.ts (4 errors) ====
-    interface Foo<T> {
-        frobble(value: T): T;
-    }
-    
-    function f<T, U>(): Foo<U> {
-        var x: Foo<T>;
-        var y: Foo<U>;
-        x = y; // should be an error
-        ~
-!!! error TS2322: Type 'Foo<U>' is not assignable to type 'Foo<T>'.
-!!! error TS2322:   Type 'U' is not assignable to type 'T'.
-<<<<<<< HEAD
-=======
-!!! error TS2322:     'T' could be instantiated with an arbitrary type which could be unrelated to 'U'.
->>>>>>> d1f87d18
-        return x;
-        ~~~~~~~~~
-!!! error TS2322: Type 'Foo<T>' is not assignable to type 'Foo<U>'.
-    }
-    
-    class C<T> {
-        f<U>(): Foo<U> {
-            var x: Foo<T>;
-            var y: Foo<U>;
-            x = y; // should be an error
-            ~
-!!! error TS2322: Type 'Foo<U>' is not assignable to type 'Foo<T>'.
-            return x;
-            ~~~~~~~~~
-!!! error TS2322: Type 'Foo<T>' is not assignable to type 'Foo<U>'.
-        }
+tests/cases/compiler/typeParameterAssignmentCompat1.ts(8,5): error TS2322: Type 'Foo<U>' is not assignable to type 'Foo<T>'.
+  Type 'U' is not assignable to type 'T'.
+    'T' could be instantiated with an arbitrary type which could be unrelated to 'U'.
+tests/cases/compiler/typeParameterAssignmentCompat1.ts(9,5): error TS2322: Type 'Foo<T>' is not assignable to type 'Foo<U>'.
+tests/cases/compiler/typeParameterAssignmentCompat1.ts(16,9): error TS2322: Type 'Foo<U>' is not assignable to type 'Foo<T>'.
+tests/cases/compiler/typeParameterAssignmentCompat1.ts(17,9): error TS2322: Type 'Foo<T>' is not assignable to type 'Foo<U>'.
+
+
+==== tests/cases/compiler/typeParameterAssignmentCompat1.ts (4 errors) ====
+    interface Foo<T> {
+        frobble(value: T): T;
+    }
+    
+    function f<T, U>(): Foo<U> {
+        var x: Foo<T>;
+        var y: Foo<U>;
+        x = y; // should be an error
+        ~
+!!! error TS2322: Type 'Foo<U>' is not assignable to type 'Foo<T>'.
+!!! error TS2322:   Type 'U' is not assignable to type 'T'.
+!!! error TS2322:     'T' could be instantiated with an arbitrary type which could be unrelated to 'U'.
+        return x;
+        ~~~~~~~~~
+!!! error TS2322: Type 'Foo<T>' is not assignable to type 'Foo<U>'.
+    }
+    
+    class C<T> {
+        f<U>(): Foo<U> {
+            var x: Foo<T>;
+            var y: Foo<U>;
+            x = y; // should be an error
+            ~
+!!! error TS2322: Type 'Foo<U>' is not assignable to type 'Foo<T>'.
+            return x;
+            ~~~~~~~~~
+!!! error TS2322: Type 'Foo<T>' is not assignable to type 'Foo<U>'.
+        }
     }