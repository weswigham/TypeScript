tests/cases/conformance/types/typeRelationships/assignmentCompatibility/typeParameterAssignability2.ts(5,5): error TS2322: Type 'T' is not assignable to type 'U'.
<<<<<<< HEAD
tests/cases/conformance/types/typeRelationships/assignmentCompatibility/typeParameterAssignability2.ts(9,5): error TS2322: Type 'U' is not assignable to type 'T'.
tests/cases/conformance/types/typeRelationships/assignmentCompatibility/typeParameterAssignability2.ts(14,5): error TS2322: Type 'U' is not assignable to type 'T'.
  Type 'V' is not assignable to type 'T'.
tests/cases/conformance/types/typeRelationships/assignmentCompatibility/typeParameterAssignability2.ts(17,5): error TS2322: Type 'V' is not assignable to type 'T'.
tests/cases/conformance/types/typeRelationships/assignmentCompatibility/typeParameterAssignability2.ts(20,5): error TS2322: Type 'V' is not assignable to type 'U'.
=======
  'U' could be instantiated with an arbitrary type which could be unrelated to 'T'.
tests/cases/conformance/types/typeRelationships/assignmentCompatibility/typeParameterAssignability2.ts(9,5): error TS2322: Type 'U' is not assignable to type 'T'.
  'T' could be instantiated with an arbitrary type which could be unrelated to 'U'.
tests/cases/conformance/types/typeRelationships/assignmentCompatibility/typeParameterAssignability2.ts(14,5): error TS2322: Type 'U' is not assignable to type 'T'.
  'T' could be instantiated with an arbitrary type which could be unrelated to 'U'.
    Type 'V' is not assignable to type 'T'.
      'T' could be instantiated with an arbitrary type which could be unrelated to 'V'.
tests/cases/conformance/types/typeRelationships/assignmentCompatibility/typeParameterAssignability2.ts(17,5): error TS2322: Type 'V' is not assignable to type 'T'.
  'T' could be instantiated with an arbitrary type which could be unrelated to 'V'.
tests/cases/conformance/types/typeRelationships/assignmentCompatibility/typeParameterAssignability2.ts(20,5): error TS2322: Type 'V' is not assignable to type 'U'.
  'U' could be instantiated with an arbitrary type which could be unrelated to 'V'.
>>>>>>> d1f87d18
tests/cases/conformance/types/typeRelationships/assignmentCompatibility/typeParameterAssignability2.ts(25,5): error TS2322: Type 'U' is not assignable to type 'T'.
  'U' is assignable to the constraint of type 'T', but 'T' could be instantiated with a different subtype of constraint 'Date'.
    Type 'V' is not assignable to type 'T'.
      'V' is assignable to the constraint of type 'T', but 'T' could be instantiated with a different subtype of constraint 'Date'.
        Type 'Date' is not assignable to type 'T'.
          'Date' is assignable to the constraint of type 'T', but 'T' could be instantiated with a different subtype of constraint 'Date'.
tests/cases/conformance/types/typeRelationships/assignmentCompatibility/typeParameterAssignability2.ts(26,5): error TS2322: Type 'V' is not assignable to type 'T'.
  'V' is assignable to the constraint of type 'T', but 'T' could be instantiated with a different subtype of constraint 'Date'.
tests/cases/conformance/types/typeRelationships/assignmentCompatibility/typeParameterAssignability2.ts(27,5): error TS2322: Type 'Date' is not assignable to type 'T'.
  'Date' is assignable to the constraint of type 'T', but 'T' could be instantiated with a different subtype of constraint 'Date'.
tests/cases/conformance/types/typeRelationships/assignmentCompatibility/typeParameterAssignability2.ts(30,5): error TS2322: Type 'V' is not assignable to type 'U'.
  'V' is assignable to the constraint of type 'U', but 'U' could be instantiated with a different subtype of constraint 'Date'.
    Type 'Date' is not assignable to type 'U'.
      'Date' is assignable to the constraint of type 'U', but 'U' could be instantiated with a different subtype of constraint 'Date'.
tests/cases/conformance/types/typeRelationships/assignmentCompatibility/typeParameterAssignability2.ts(31,5): error TS2322: Type 'Date' is not assignable to type 'U'.
  'Date' is assignable to the constraint of type 'U', but 'U' could be instantiated with a different subtype of constraint 'Date'.
tests/cases/conformance/types/typeRelationships/assignmentCompatibility/typeParameterAssignability2.ts(35,5): error TS2322: Type 'Date' is not assignable to type 'V'.
  'Date' is assignable to the constraint of type 'V', but 'V' could be instantiated with a different subtype of constraint 'Date'.
tests/cases/conformance/types/typeRelationships/assignmentCompatibility/typeParameterAssignability2.ts(45,5): error TS2322: Type 'U' is not assignable to type 'T'.
  'U' is assignable to the constraint of type 'T', but 'T' could be instantiated with a different subtype of constraint 'Date'.
    Type 'V' is not assignable to type 'T'.
      'V' is assignable to the constraint of type 'T', but 'T' could be instantiated with a different subtype of constraint 'Date'.
        Type 'Date' is not assignable to type 'T'.
          'Date' is assignable to the constraint of type 'T', but 'T' could be instantiated with a different subtype of constraint 'Date'.
tests/cases/conformance/types/typeRelationships/assignmentCompatibility/typeParameterAssignability2.ts(46,5): error TS2322: Type 'V' is not assignable to type 'T'.
  'V' is assignable to the constraint of type 'T', but 'T' could be instantiated with a different subtype of constraint 'Date'.
tests/cases/conformance/types/typeRelationships/assignmentCompatibility/typeParameterAssignability2.ts(47,5): error TS2322: Type 'Date' is not assignable to type 'T'.
  'Date' is assignable to the constraint of type 'T', but 'T' could be instantiated with a different subtype of constraint 'Date'.
tests/cases/conformance/types/typeRelationships/assignmentCompatibility/typeParameterAssignability2.ts(50,5): error TS2322: Type 'V' is not assignable to type 'U'.
  'V' is assignable to the constraint of type 'U', but 'U' could be instantiated with a different subtype of constraint 'Date'.
    Type 'Date' is not assignable to type 'U'.
      'Date' is assignable to the constraint of type 'U', but 'U' could be instantiated with a different subtype of constraint 'Date'.
tests/cases/conformance/types/typeRelationships/assignmentCompatibility/typeParameterAssignability2.ts(51,5): error TS2322: Type 'Date' is not assignable to type 'U'.
  'Date' is assignable to the constraint of type 'U', but 'U' could be instantiated with a different subtype of constraint 'Date'.
tests/cases/conformance/types/typeRelationships/assignmentCompatibility/typeParameterAssignability2.ts(55,5): error TS2322: Type 'Date' is not assignable to type 'V'.
  'Date' is assignable to the constraint of type 'V', but 'V' could be instantiated with a different subtype of constraint 'Date'.
tests/cases/conformance/types/typeRelationships/assignmentCompatibility/typeParameterAssignability2.ts(64,5): error TS2322: Type 'U' is not assignable to type 'T'.
<<<<<<< HEAD
tests/cases/conformance/types/typeRelationships/assignmentCompatibility/typeParameterAssignability2.ts(65,5): error TS2322: Type 'V' is not assignable to type 'T'.
tests/cases/conformance/types/typeRelationships/assignmentCompatibility/typeParameterAssignability2.ts(68,5): error TS2322: Type 'V' is not assignable to type 'U'.
tests/cases/conformance/types/typeRelationships/assignmentCompatibility/typeParameterAssignability2.ts(70,5): error TS2322: Type 'T' is not assignable to type 'V'.
  Type 'U' is not assignable to type 'V'.
tests/cases/conformance/types/typeRelationships/assignmentCompatibility/typeParameterAssignability2.ts(71,5): error TS2322: Type 'U' is not assignable to type 'V'.
=======
  'T' could be instantiated with an arbitrary type which could be unrelated to 'U'.
tests/cases/conformance/types/typeRelationships/assignmentCompatibility/typeParameterAssignability2.ts(65,5): error TS2322: Type 'V' is not assignable to type 'T'.
  'T' could be instantiated with an arbitrary type which could be unrelated to 'V'.
tests/cases/conformance/types/typeRelationships/assignmentCompatibility/typeParameterAssignability2.ts(68,5): error TS2322: Type 'V' is not assignable to type 'U'.
  'U' could be instantiated with an arbitrary type which could be unrelated to 'V'.
tests/cases/conformance/types/typeRelationships/assignmentCompatibility/typeParameterAssignability2.ts(70,5): error TS2322: Type 'T' is not assignable to type 'V'.
  'V' could be instantiated with an arbitrary type which could be unrelated to 'T'.
    Type 'U' is not assignable to type 'V'.
      'V' could be instantiated with an arbitrary type which could be unrelated to 'U'.
tests/cases/conformance/types/typeRelationships/assignmentCompatibility/typeParameterAssignability2.ts(71,5): error TS2322: Type 'U' is not assignable to type 'V'.
  'V' could be instantiated with an arbitrary type which could be unrelated to 'U'.
>>>>>>> d1f87d18


==== tests/cases/conformance/types/typeRelationships/assignmentCompatibility/typeParameterAssignability2.ts (22 errors) ====
    // type parameters are not assignable to one another unless directly or indirectly constrained to one another
    
    function foo<T, U extends T>(t: T, u: U) {
        t = u; // error
        u = t; // ok
        ~
!!! error TS2322: Type 'T' is not assignable to type 'U'.
<<<<<<< HEAD
=======
!!! error TS2322:   'U' could be instantiated with an arbitrary type which could be unrelated to 'T'.
>>>>>>> d1f87d18
    }
    
    function foo2<T extends U, U>(t: T, u: U) {
        t = u; // error
        ~
!!! error TS2322: Type 'U' is not assignable to type 'T'.
<<<<<<< HEAD
=======
!!! error TS2322:   'T' could be instantiated with an arbitrary type which could be unrelated to 'U'.
>>>>>>> d1f87d18
        u = t; // ok
    }
    
    function foo3<T extends U, U extends V, V>(t: T, u: U, v: V) {
        t = u; // error
        ~
!!! error TS2322: Type 'U' is not assignable to type 'T'.
<<<<<<< HEAD
!!! error TS2322:   Type 'V' is not assignable to type 'T'.
=======
!!! error TS2322:   'T' could be instantiated with an arbitrary type which could be unrelated to 'U'.
!!! error TS2322:     Type 'V' is not assignable to type 'T'.
!!! error TS2322:       'T' could be instantiated with an arbitrary type which could be unrelated to 'V'.
>>>>>>> d1f87d18
        u = t;
    
        t = v; // error
        ~
!!! error TS2322: Type 'V' is not assignable to type 'T'.
<<<<<<< HEAD
=======
!!! error TS2322:   'T' could be instantiated with an arbitrary type which could be unrelated to 'V'.
>>>>>>> d1f87d18
        v = t; // ok
    
        u = v; // error
        ~
!!! error TS2322: Type 'V' is not assignable to type 'U'.
<<<<<<< HEAD
=======
!!! error TS2322:   'U' could be instantiated with an arbitrary type which could be unrelated to 'V'.
>>>>>>> d1f87d18
        v = u; // ok
    }
    
    function foo4<T extends U, U extends V, V extends Date>(t: T, u: U, v: V) {
        t = u; // error
        ~
!!! error TS2322: Type 'U' is not assignable to type 'T'.
!!! error TS2322:   'U' is assignable to the constraint of type 'T', but 'T' could be instantiated with a different subtype of constraint 'Date'.
!!! error TS2322:     Type 'V' is not assignable to type 'T'.
!!! error TS2322:       'V' is assignable to the constraint of type 'T', but 'T' could be instantiated with a different subtype of constraint 'Date'.
!!! error TS2322:         Type 'Date' is not assignable to type 'T'.
!!! error TS2322:           'Date' is assignable to the constraint of type 'T', but 'T' could be instantiated with a different subtype of constraint 'Date'.
        t = v; // error
        ~
!!! error TS2322: Type 'V' is not assignable to type 'T'.
!!! error TS2322:   'V' is assignable to the constraint of type 'T', but 'T' could be instantiated with a different subtype of constraint 'Date'.
        t = new Date(); // error
        ~
!!! error TS2322: Type 'Date' is not assignable to type 'T'.
!!! error TS2322:   'Date' is assignable to the constraint of type 'T', but 'T' could be instantiated with a different subtype of constraint 'Date'.
    
        u = t;
        u = v; // error
        ~
!!! error TS2322: Type 'V' is not assignable to type 'U'.
!!! error TS2322:   'V' is assignable to the constraint of type 'U', but 'U' could be instantiated with a different subtype of constraint 'Date'.
!!! error TS2322:     Type 'Date' is not assignable to type 'U'.
!!! error TS2322:       'Date' is assignable to the constraint of type 'U', but 'U' could be instantiated with a different subtype of constraint 'Date'.
        u = new Date(); // error
        ~
!!! error TS2322: Type 'Date' is not assignable to type 'U'.
!!! error TS2322:   'Date' is assignable to the constraint of type 'U', but 'U' could be instantiated with a different subtype of constraint 'Date'.
    
        v = t;
        v = u;
        v = new Date(); // ok
        ~
!!! error TS2322: Type 'Date' is not assignable to type 'V'.
!!! error TS2322:   'Date' is assignable to the constraint of type 'V', but 'V' could be instantiated with a different subtype of constraint 'Date'.
    
        var d: Date;
        d = t; // ok
        d = u; // ok
        d = v; // ok
    }
    
    // same as foo4 with different type parameter ordering
    function foo5<V extends Date, U extends V, T extends U>(t: T, u: U, v: V) {
        t = u; // error
        ~
!!! error TS2322: Type 'U' is not assignable to type 'T'.
!!! error TS2322:   'U' is assignable to the constraint of type 'T', but 'T' could be instantiated with a different subtype of constraint 'Date'.
!!! error TS2322:     Type 'V' is not assignable to type 'T'.
!!! error TS2322:       'V' is assignable to the constraint of type 'T', but 'T' could be instantiated with a different subtype of constraint 'Date'.
!!! error TS2322:         Type 'Date' is not assignable to type 'T'.
!!! error TS2322:           'Date' is assignable to the constraint of type 'T', but 'T' could be instantiated with a different subtype of constraint 'Date'.
        t = v; // error
        ~
!!! error TS2322: Type 'V' is not assignable to type 'T'.
!!! error TS2322:   'V' is assignable to the constraint of type 'T', but 'T' could be instantiated with a different subtype of constraint 'Date'.
        t = new Date(); // error
        ~
!!! error TS2322: Type 'Date' is not assignable to type 'T'.
!!! error TS2322:   'Date' is assignable to the constraint of type 'T', but 'T' could be instantiated with a different subtype of constraint 'Date'.
    
        u = t;
        u = v; // error
        ~
!!! error TS2322: Type 'V' is not assignable to type 'U'.
!!! error TS2322:   'V' is assignable to the constraint of type 'U', but 'U' could be instantiated with a different subtype of constraint 'Date'.
!!! error TS2322:     Type 'Date' is not assignable to type 'U'.
!!! error TS2322:       'Date' is assignable to the constraint of type 'U', but 'U' could be instantiated with a different subtype of constraint 'Date'.
        u = new Date(); // error
        ~
!!! error TS2322: Type 'Date' is not assignable to type 'U'.
!!! error TS2322:   'Date' is assignable to the constraint of type 'U', but 'U' could be instantiated with a different subtype of constraint 'Date'.
    
        v = t;
        v = u;
        v = new Date(); // ok
        ~
!!! error TS2322: Type 'Date' is not assignable to type 'V'.
!!! error TS2322:   'Date' is assignable to the constraint of type 'V', but 'V' could be instantiated with a different subtype of constraint 'Date'.
    
        var d: Date;
        d = t; // ok
        d = u; // ok
        d = v; // ok
    }
    
    function foo6<T extends U, U, V>(t: T, u: U, v: V) {
        t = u; // error
        ~
!!! error TS2322: Type 'U' is not assignable to type 'T'.
<<<<<<< HEAD
        t = v; // error
        ~
!!! error TS2322: Type 'V' is not assignable to type 'T'.
=======
!!! error TS2322:   'T' could be instantiated with an arbitrary type which could be unrelated to 'U'.
        t = v; // error
        ~
!!! error TS2322: Type 'V' is not assignable to type 'T'.
!!! error TS2322:   'T' could be instantiated with an arbitrary type which could be unrelated to 'V'.
>>>>>>> d1f87d18
    
        u = t; // ok
        u = v; // error
        ~
!!! error TS2322: Type 'V' is not assignable to type 'U'.
<<<<<<< HEAD
=======
!!! error TS2322:   'U' could be instantiated with an arbitrary type which could be unrelated to 'V'.
>>>>>>> d1f87d18
    
        v = t; // error
        ~
!!! error TS2322: Type 'T' is not assignable to type 'V'.
<<<<<<< HEAD
!!! error TS2322:   Type 'U' is not assignable to type 'V'.
        v = u; // error
        ~
!!! error TS2322: Type 'U' is not assignable to type 'V'.
=======
!!! error TS2322:   'V' could be instantiated with an arbitrary type which could be unrelated to 'T'.
!!! error TS2322:     Type 'U' is not assignable to type 'V'.
!!! error TS2322:       'V' could be instantiated with an arbitrary type which could be unrelated to 'U'.
        v = u; // error
        ~
!!! error TS2322: Type 'U' is not assignable to type 'V'.
!!! error TS2322:   'V' could be instantiated with an arbitrary type which could be unrelated to 'U'.
>>>>>>> d1f87d18
    }<|MERGE_RESOLUTION|>--- conflicted
+++ resolved
@@ -1,265 +1,217 @@
-tests/cases/conformance/types/typeRelationships/assignmentCompatibility/typeParameterAssignability2.ts(5,5): error TS2322: Type 'T' is not assignable to type 'U'.
-<<<<<<< HEAD
-tests/cases/conformance/types/typeRelationships/assignmentCompatibility/typeParameterAssignability2.ts(9,5): error TS2322: Type 'U' is not assignable to type 'T'.
-tests/cases/conformance/types/typeRelationships/assignmentCompatibility/typeParameterAssignability2.ts(14,5): error TS2322: Type 'U' is not assignable to type 'T'.
-  Type 'V' is not assignable to type 'T'.
-tests/cases/conformance/types/typeRelationships/assignmentCompatibility/typeParameterAssignability2.ts(17,5): error TS2322: Type 'V' is not assignable to type 'T'.
-tests/cases/conformance/types/typeRelationships/assignmentCompatibility/typeParameterAssignability2.ts(20,5): error TS2322: Type 'V' is not assignable to type 'U'.
-=======
-  'U' could be instantiated with an arbitrary type which could be unrelated to 'T'.
-tests/cases/conformance/types/typeRelationships/assignmentCompatibility/typeParameterAssignability2.ts(9,5): error TS2322: Type 'U' is not assignable to type 'T'.
-  'T' could be instantiated with an arbitrary type which could be unrelated to 'U'.
-tests/cases/conformance/types/typeRelationships/assignmentCompatibility/typeParameterAssignability2.ts(14,5): error TS2322: Type 'U' is not assignable to type 'T'.
-  'T' could be instantiated with an arbitrary type which could be unrelated to 'U'.
-    Type 'V' is not assignable to type 'T'.
-      'T' could be instantiated with an arbitrary type which could be unrelated to 'V'.
-tests/cases/conformance/types/typeRelationships/assignmentCompatibility/typeParameterAssignability2.ts(17,5): error TS2322: Type 'V' is not assignable to type 'T'.
-  'T' could be instantiated with an arbitrary type which could be unrelated to 'V'.
-tests/cases/conformance/types/typeRelationships/assignmentCompatibility/typeParameterAssignability2.ts(20,5): error TS2322: Type 'V' is not assignable to type 'U'.
-  'U' could be instantiated with an arbitrary type which could be unrelated to 'V'.
->>>>>>> d1f87d18
-tests/cases/conformance/types/typeRelationships/assignmentCompatibility/typeParameterAssignability2.ts(25,5): error TS2322: Type 'U' is not assignable to type 'T'.
-  'U' is assignable to the constraint of type 'T', but 'T' could be instantiated with a different subtype of constraint 'Date'.
-    Type 'V' is not assignable to type 'T'.
-      'V' is assignable to the constraint of type 'T', but 'T' could be instantiated with a different subtype of constraint 'Date'.
-        Type 'Date' is not assignable to type 'T'.
-          'Date' is assignable to the constraint of type 'T', but 'T' could be instantiated with a different subtype of constraint 'Date'.
-tests/cases/conformance/types/typeRelationships/assignmentCompatibility/typeParameterAssignability2.ts(26,5): error TS2322: Type 'V' is not assignable to type 'T'.
-  'V' is assignable to the constraint of type 'T', but 'T' could be instantiated with a different subtype of constraint 'Date'.
-tests/cases/conformance/types/typeRelationships/assignmentCompatibility/typeParameterAssignability2.ts(27,5): error TS2322: Type 'Date' is not assignable to type 'T'.
-  'Date' is assignable to the constraint of type 'T', but 'T' could be instantiated with a different subtype of constraint 'Date'.
-tests/cases/conformance/types/typeRelationships/assignmentCompatibility/typeParameterAssignability2.ts(30,5): error TS2322: Type 'V' is not assignable to type 'U'.
-  'V' is assignable to the constraint of type 'U', but 'U' could be instantiated with a different subtype of constraint 'Date'.
-    Type 'Date' is not assignable to type 'U'.
-      'Date' is assignable to the constraint of type 'U', but 'U' could be instantiated with a different subtype of constraint 'Date'.
-tests/cases/conformance/types/typeRelationships/assignmentCompatibility/typeParameterAssignability2.ts(31,5): error TS2322: Type 'Date' is not assignable to type 'U'.
-  'Date' is assignable to the constraint of type 'U', but 'U' could be instantiated with a different subtype of constraint 'Date'.
-tests/cases/conformance/types/typeRelationships/assignmentCompatibility/typeParameterAssignability2.ts(35,5): error TS2322: Type 'Date' is not assignable to type 'V'.
-  'Date' is assignable to the constraint of type 'V', but 'V' could be instantiated with a different subtype of constraint 'Date'.
-tests/cases/conformance/types/typeRelationships/assignmentCompatibility/typeParameterAssignability2.ts(45,5): error TS2322: Type 'U' is not assignable to type 'T'.
-  'U' is assignable to the constraint of type 'T', but 'T' could be instantiated with a different subtype of constraint 'Date'.
-    Type 'V' is not assignable to type 'T'.
-      'V' is assignable to the constraint of type 'T', but 'T' could be instantiated with a different subtype of constraint 'Date'.
-        Type 'Date' is not assignable to type 'T'.
-          'Date' is assignable to the constraint of type 'T', but 'T' could be instantiated with a different subtype of constraint 'Date'.
-tests/cases/conformance/types/typeRelationships/assignmentCompatibility/typeParameterAssignability2.ts(46,5): error TS2322: Type 'V' is not assignable to type 'T'.
-  'V' is assignable to the constraint of type 'T', but 'T' could be instantiated with a different subtype of constraint 'Date'.
-tests/cases/conformance/types/typeRelationships/assignmentCompatibility/typeParameterAssignability2.ts(47,5): error TS2322: Type 'Date' is not assignable to type 'T'.
-  'Date' is assignable to the constraint of type 'T', but 'T' could be instantiated with a different subtype of constraint 'Date'.
-tests/cases/conformance/types/typeRelationships/assignmentCompatibility/typeParameterAssignability2.ts(50,5): error TS2322: Type 'V' is not assignable to type 'U'.
-  'V' is assignable to the constraint of type 'U', but 'U' could be instantiated with a different subtype of constraint 'Date'.
-    Type 'Date' is not assignable to type 'U'.
-      'Date' is assignable to the constraint of type 'U', but 'U' could be instantiated with a different subtype of constraint 'Date'.
-tests/cases/conformance/types/typeRelationships/assignmentCompatibility/typeParameterAssignability2.ts(51,5): error TS2322: Type 'Date' is not assignable to type 'U'.
-  'Date' is assignable to the constraint of type 'U', but 'U' could be instantiated with a different subtype of constraint 'Date'.
-tests/cases/conformance/types/typeRelationships/assignmentCompatibility/typeParameterAssignability2.ts(55,5): error TS2322: Type 'Date' is not assignable to type 'V'.
-  'Date' is assignable to the constraint of type 'V', but 'V' could be instantiated with a different subtype of constraint 'Date'.
-tests/cases/conformance/types/typeRelationships/assignmentCompatibility/typeParameterAssignability2.ts(64,5): error TS2322: Type 'U' is not assignable to type 'T'.
-<<<<<<< HEAD
-tests/cases/conformance/types/typeRelationships/assignmentCompatibility/typeParameterAssignability2.ts(65,5): error TS2322: Type 'V' is not assignable to type 'T'.
-tests/cases/conformance/types/typeRelationships/assignmentCompatibility/typeParameterAssignability2.ts(68,5): error TS2322: Type 'V' is not assignable to type 'U'.
-tests/cases/conformance/types/typeRelationships/assignmentCompatibility/typeParameterAssignability2.ts(70,5): error TS2322: Type 'T' is not assignable to type 'V'.
-  Type 'U' is not assignable to type 'V'.
-tests/cases/conformance/types/typeRelationships/assignmentCompatibility/typeParameterAssignability2.ts(71,5): error TS2322: Type 'U' is not assignable to type 'V'.
-=======
-  'T' could be instantiated with an arbitrary type which could be unrelated to 'U'.
-tests/cases/conformance/types/typeRelationships/assignmentCompatibility/typeParameterAssignability2.ts(65,5): error TS2322: Type 'V' is not assignable to type 'T'.
-  'T' could be instantiated with an arbitrary type which could be unrelated to 'V'.
-tests/cases/conformance/types/typeRelationships/assignmentCompatibility/typeParameterAssignability2.ts(68,5): error TS2322: Type 'V' is not assignable to type 'U'.
-  'U' could be instantiated with an arbitrary type which could be unrelated to 'V'.
-tests/cases/conformance/types/typeRelationships/assignmentCompatibility/typeParameterAssignability2.ts(70,5): error TS2322: Type 'T' is not assignable to type 'V'.
-  'V' could be instantiated with an arbitrary type which could be unrelated to 'T'.
-    Type 'U' is not assignable to type 'V'.
-      'V' could be instantiated with an arbitrary type which could be unrelated to 'U'.
-tests/cases/conformance/types/typeRelationships/assignmentCompatibility/typeParameterAssignability2.ts(71,5): error TS2322: Type 'U' is not assignable to type 'V'.
-  'V' could be instantiated with an arbitrary type which could be unrelated to 'U'.
->>>>>>> d1f87d18
-
-
-==== tests/cases/conformance/types/typeRelationships/assignmentCompatibility/typeParameterAssignability2.ts (22 errors) ====
-    // type parameters are not assignable to one another unless directly or indirectly constrained to one another
-    
-    function foo<T, U extends T>(t: T, u: U) {
-        t = u; // error
-        u = t; // ok
-        ~
-!!! error TS2322: Type 'T' is not assignable to type 'U'.
-<<<<<<< HEAD
-=======
-!!! error TS2322:   'U' could be instantiated with an arbitrary type which could be unrelated to 'T'.
->>>>>>> d1f87d18
-    }
-    
-    function foo2<T extends U, U>(t: T, u: U) {
-        t = u; // error
-        ~
-!!! error TS2322: Type 'U' is not assignable to type 'T'.
-<<<<<<< HEAD
-=======
-!!! error TS2322:   'T' could be instantiated with an arbitrary type which could be unrelated to 'U'.
->>>>>>> d1f87d18
-        u = t; // ok
-    }
-    
-    function foo3<T extends U, U extends V, V>(t: T, u: U, v: V) {
-        t = u; // error
-        ~
-!!! error TS2322: Type 'U' is not assignable to type 'T'.
-<<<<<<< HEAD
-!!! error TS2322:   Type 'V' is not assignable to type 'T'.
-=======
-!!! error TS2322:   'T' could be instantiated with an arbitrary type which could be unrelated to 'U'.
-!!! error TS2322:     Type 'V' is not assignable to type 'T'.
-!!! error TS2322:       'T' could be instantiated with an arbitrary type which could be unrelated to 'V'.
->>>>>>> d1f87d18
-        u = t;
-    
-        t = v; // error
-        ~
-!!! error TS2322: Type 'V' is not assignable to type 'T'.
-<<<<<<< HEAD
-=======
-!!! error TS2322:   'T' could be instantiated with an arbitrary type which could be unrelated to 'V'.
->>>>>>> d1f87d18
-        v = t; // ok
-    
-        u = v; // error
-        ~
-!!! error TS2322: Type 'V' is not assignable to type 'U'.
-<<<<<<< HEAD
-=======
-!!! error TS2322:   'U' could be instantiated with an arbitrary type which could be unrelated to 'V'.
->>>>>>> d1f87d18
-        v = u; // ok
-    }
-    
-    function foo4<T extends U, U extends V, V extends Date>(t: T, u: U, v: V) {
-        t = u; // error
-        ~
-!!! error TS2322: Type 'U' is not assignable to type 'T'.
-!!! error TS2322:   'U' is assignable to the constraint of type 'T', but 'T' could be instantiated with a different subtype of constraint 'Date'.
-!!! error TS2322:     Type 'V' is not assignable to type 'T'.
-!!! error TS2322:       'V' is assignable to the constraint of type 'T', but 'T' could be instantiated with a different subtype of constraint 'Date'.
-!!! error TS2322:         Type 'Date' is not assignable to type 'T'.
-!!! error TS2322:           'Date' is assignable to the constraint of type 'T', but 'T' could be instantiated with a different subtype of constraint 'Date'.
-        t = v; // error
-        ~
-!!! error TS2322: Type 'V' is not assignable to type 'T'.
-!!! error TS2322:   'V' is assignable to the constraint of type 'T', but 'T' could be instantiated with a different subtype of constraint 'Date'.
-        t = new Date(); // error
-        ~
-!!! error TS2322: Type 'Date' is not assignable to type 'T'.
-!!! error TS2322:   'Date' is assignable to the constraint of type 'T', but 'T' could be instantiated with a different subtype of constraint 'Date'.
-    
-        u = t;
-        u = v; // error
-        ~
-!!! error TS2322: Type 'V' is not assignable to type 'U'.
-!!! error TS2322:   'V' is assignable to the constraint of type 'U', but 'U' could be instantiated with a different subtype of constraint 'Date'.
-!!! error TS2322:     Type 'Date' is not assignable to type 'U'.
-!!! error TS2322:       'Date' is assignable to the constraint of type 'U', but 'U' could be instantiated with a different subtype of constraint 'Date'.
-        u = new Date(); // error
-        ~
-!!! error TS2322: Type 'Date' is not assignable to type 'U'.
-!!! error TS2322:   'Date' is assignable to the constraint of type 'U', but 'U' could be instantiated with a different subtype of constraint 'Date'.
-    
-        v = t;
-        v = u;
-        v = new Date(); // ok
-        ~
-!!! error TS2322: Type 'Date' is not assignable to type 'V'.
-!!! error TS2322:   'Date' is assignable to the constraint of type 'V', but 'V' could be instantiated with a different subtype of constraint 'Date'.
-    
-        var d: Date;
-        d = t; // ok
-        d = u; // ok
-        d = v; // ok
-    }
-    
-    // same as foo4 with different type parameter ordering
-    function foo5<V extends Date, U extends V, T extends U>(t: T, u: U, v: V) {
-        t = u; // error
-        ~
-!!! error TS2322: Type 'U' is not assignable to type 'T'.
-!!! error TS2322:   'U' is assignable to the constraint of type 'T', but 'T' could be instantiated with a different subtype of constraint 'Date'.
-!!! error TS2322:     Type 'V' is not assignable to type 'T'.
-!!! error TS2322:       'V' is assignable to the constraint of type 'T', but 'T' could be instantiated with a different subtype of constraint 'Date'.
-!!! error TS2322:         Type 'Date' is not assignable to type 'T'.
-!!! error TS2322:           'Date' is assignable to the constraint of type 'T', but 'T' could be instantiated with a different subtype of constraint 'Date'.
-        t = v; // error
-        ~
-!!! error TS2322: Type 'V' is not assignable to type 'T'.
-!!! error TS2322:   'V' is assignable to the constraint of type 'T', but 'T' could be instantiated with a different subtype of constraint 'Date'.
-        t = new Date(); // error
-        ~
-!!! error TS2322: Type 'Date' is not assignable to type 'T'.
-!!! error TS2322:   'Date' is assignable to the constraint of type 'T', but 'T' could be instantiated with a different subtype of constraint 'Date'.
-    
-        u = t;
-        u = v; // error
-        ~
-!!! error TS2322: Type 'V' is not assignable to type 'U'.
-!!! error TS2322:   'V' is assignable to the constraint of type 'U', but 'U' could be instantiated with a different subtype of constraint 'Date'.
-!!! error TS2322:     Type 'Date' is not assignable to type 'U'.
-!!! error TS2322:       'Date' is assignable to the constraint of type 'U', but 'U' could be instantiated with a different subtype of constraint 'Date'.
-        u = new Date(); // error
-        ~
-!!! error TS2322: Type 'Date' is not assignable to type 'U'.
-!!! error TS2322:   'Date' is assignable to the constraint of type 'U', but 'U' could be instantiated with a different subtype of constraint 'Date'.
-    
-        v = t;
-        v = u;
-        v = new Date(); // ok
-        ~
-!!! error TS2322: Type 'Date' is not assignable to type 'V'.
-!!! error TS2322:   'Date' is assignable to the constraint of type 'V', but 'V' could be instantiated with a different subtype of constraint 'Date'.
-    
-        var d: Date;
-        d = t; // ok
-        d = u; // ok
-        d = v; // ok
-    }
-    
-    function foo6<T extends U, U, V>(t: T, u: U, v: V) {
-        t = u; // error
-        ~
-!!! error TS2322: Type 'U' is not assignable to type 'T'.
-<<<<<<< HEAD
-        t = v; // error
-        ~
-!!! error TS2322: Type 'V' is not assignable to type 'T'.
-=======
-!!! error TS2322:   'T' could be instantiated with an arbitrary type which could be unrelated to 'U'.
-        t = v; // error
-        ~
-!!! error TS2322: Type 'V' is not assignable to type 'T'.
-!!! error TS2322:   'T' could be instantiated with an arbitrary type which could be unrelated to 'V'.
->>>>>>> d1f87d18
-    
-        u = t; // ok
-        u = v; // error
-        ~
-!!! error TS2322: Type 'V' is not assignable to type 'U'.
-<<<<<<< HEAD
-=======
-!!! error TS2322:   'U' could be instantiated with an arbitrary type which could be unrelated to 'V'.
->>>>>>> d1f87d18
-    
-        v = t; // error
-        ~
-!!! error TS2322: Type 'T' is not assignable to type 'V'.
-<<<<<<< HEAD
-!!! error TS2322:   Type 'U' is not assignable to type 'V'.
-        v = u; // error
-        ~
-!!! error TS2322: Type 'U' is not assignable to type 'V'.
-=======
-!!! error TS2322:   'V' could be instantiated with an arbitrary type which could be unrelated to 'T'.
-!!! error TS2322:     Type 'U' is not assignable to type 'V'.
-!!! error TS2322:       'V' could be instantiated with an arbitrary type which could be unrelated to 'U'.
-        v = u; // error
-        ~
-!!! error TS2322: Type 'U' is not assignable to type 'V'.
-!!! error TS2322:   'V' could be instantiated with an arbitrary type which could be unrelated to 'U'.
->>>>>>> d1f87d18
+tests/cases/conformance/types/typeRelationships/assignmentCompatibility/typeParameterAssignability2.ts(5,5): error TS2322: Type 'T' is not assignable to type 'U'.
+  'U' could be instantiated with an arbitrary type which could be unrelated to 'T'.
+tests/cases/conformance/types/typeRelationships/assignmentCompatibility/typeParameterAssignability2.ts(9,5): error TS2322: Type 'U' is not assignable to type 'T'.
+  'T' could be instantiated with an arbitrary type which could be unrelated to 'U'.
+tests/cases/conformance/types/typeRelationships/assignmentCompatibility/typeParameterAssignability2.ts(14,5): error TS2322: Type 'U' is not assignable to type 'T'.
+  'T' could be instantiated with an arbitrary type which could be unrelated to 'U'.
+    Type 'V' is not assignable to type 'T'.
+      'T' could be instantiated with an arbitrary type which could be unrelated to 'V'.
+tests/cases/conformance/types/typeRelationships/assignmentCompatibility/typeParameterAssignability2.ts(17,5): error TS2322: Type 'V' is not assignable to type 'T'.
+  'T' could be instantiated with an arbitrary type which could be unrelated to 'V'.
+tests/cases/conformance/types/typeRelationships/assignmentCompatibility/typeParameterAssignability2.ts(20,5): error TS2322: Type 'V' is not assignable to type 'U'.
+  'U' could be instantiated with an arbitrary type which could be unrelated to 'V'.
+tests/cases/conformance/types/typeRelationships/assignmentCompatibility/typeParameterAssignability2.ts(25,5): error TS2322: Type 'U' is not assignable to type 'T'.
+  'U' is assignable to the constraint of type 'T', but 'T' could be instantiated with a different subtype of constraint 'Date'.
+    Type 'V' is not assignable to type 'T'.
+      'V' is assignable to the constraint of type 'T', but 'T' could be instantiated with a different subtype of constraint 'Date'.
+        Type 'Date' is not assignable to type 'T'.
+          'Date' is assignable to the constraint of type 'T', but 'T' could be instantiated with a different subtype of constraint 'Date'.
+tests/cases/conformance/types/typeRelationships/assignmentCompatibility/typeParameterAssignability2.ts(26,5): error TS2322: Type 'V' is not assignable to type 'T'.
+  'V' is assignable to the constraint of type 'T', but 'T' could be instantiated with a different subtype of constraint 'Date'.
+tests/cases/conformance/types/typeRelationships/assignmentCompatibility/typeParameterAssignability2.ts(27,5): error TS2322: Type 'Date' is not assignable to type 'T'.
+  'Date' is assignable to the constraint of type 'T', but 'T' could be instantiated with a different subtype of constraint 'Date'.
+tests/cases/conformance/types/typeRelationships/assignmentCompatibility/typeParameterAssignability2.ts(30,5): error TS2322: Type 'V' is not assignable to type 'U'.
+  'V' is assignable to the constraint of type 'U', but 'U' could be instantiated with a different subtype of constraint 'Date'.
+    Type 'Date' is not assignable to type 'U'.
+      'Date' is assignable to the constraint of type 'U', but 'U' could be instantiated with a different subtype of constraint 'Date'.
+tests/cases/conformance/types/typeRelationships/assignmentCompatibility/typeParameterAssignability2.ts(31,5): error TS2322: Type 'Date' is not assignable to type 'U'.
+  'Date' is assignable to the constraint of type 'U', but 'U' could be instantiated with a different subtype of constraint 'Date'.
+tests/cases/conformance/types/typeRelationships/assignmentCompatibility/typeParameterAssignability2.ts(35,5): error TS2322: Type 'Date' is not assignable to type 'V'.
+  'Date' is assignable to the constraint of type 'V', but 'V' could be instantiated with a different subtype of constraint 'Date'.
+tests/cases/conformance/types/typeRelationships/assignmentCompatibility/typeParameterAssignability2.ts(45,5): error TS2322: Type 'U' is not assignable to type 'T'.
+  'U' is assignable to the constraint of type 'T', but 'T' could be instantiated with a different subtype of constraint 'Date'.
+    Type 'V' is not assignable to type 'T'.
+      'V' is assignable to the constraint of type 'T', but 'T' could be instantiated with a different subtype of constraint 'Date'.
+        Type 'Date' is not assignable to type 'T'.
+          'Date' is assignable to the constraint of type 'T', but 'T' could be instantiated with a different subtype of constraint 'Date'.
+tests/cases/conformance/types/typeRelationships/assignmentCompatibility/typeParameterAssignability2.ts(46,5): error TS2322: Type 'V' is not assignable to type 'T'.
+  'V' is assignable to the constraint of type 'T', but 'T' could be instantiated with a different subtype of constraint 'Date'.
+tests/cases/conformance/types/typeRelationships/assignmentCompatibility/typeParameterAssignability2.ts(47,5): error TS2322: Type 'Date' is not assignable to type 'T'.
+  'Date' is assignable to the constraint of type 'T', but 'T' could be instantiated with a different subtype of constraint 'Date'.
+tests/cases/conformance/types/typeRelationships/assignmentCompatibility/typeParameterAssignability2.ts(50,5): error TS2322: Type 'V' is not assignable to type 'U'.
+  'V' is assignable to the constraint of type 'U', but 'U' could be instantiated with a different subtype of constraint 'Date'.
+    Type 'Date' is not assignable to type 'U'.
+      'Date' is assignable to the constraint of type 'U', but 'U' could be instantiated with a different subtype of constraint 'Date'.
+tests/cases/conformance/types/typeRelationships/assignmentCompatibility/typeParameterAssignability2.ts(51,5): error TS2322: Type 'Date' is not assignable to type 'U'.
+  'Date' is assignable to the constraint of type 'U', but 'U' could be instantiated with a different subtype of constraint 'Date'.
+tests/cases/conformance/types/typeRelationships/assignmentCompatibility/typeParameterAssignability2.ts(55,5): error TS2322: Type 'Date' is not assignable to type 'V'.
+  'Date' is assignable to the constraint of type 'V', but 'V' could be instantiated with a different subtype of constraint 'Date'.
+tests/cases/conformance/types/typeRelationships/assignmentCompatibility/typeParameterAssignability2.ts(64,5): error TS2322: Type 'U' is not assignable to type 'T'.
+  'T' could be instantiated with an arbitrary type which could be unrelated to 'U'.
+tests/cases/conformance/types/typeRelationships/assignmentCompatibility/typeParameterAssignability2.ts(65,5): error TS2322: Type 'V' is not assignable to type 'T'.
+  'T' could be instantiated with an arbitrary type which could be unrelated to 'V'.
+tests/cases/conformance/types/typeRelationships/assignmentCompatibility/typeParameterAssignability2.ts(68,5): error TS2322: Type 'V' is not assignable to type 'U'.
+  'U' could be instantiated with an arbitrary type which could be unrelated to 'V'.
+tests/cases/conformance/types/typeRelationships/assignmentCompatibility/typeParameterAssignability2.ts(70,5): error TS2322: Type 'T' is not assignable to type 'V'.
+  'V' could be instantiated with an arbitrary type which could be unrelated to 'T'.
+    Type 'U' is not assignable to type 'V'.
+      'V' could be instantiated with an arbitrary type which could be unrelated to 'U'.
+tests/cases/conformance/types/typeRelationships/assignmentCompatibility/typeParameterAssignability2.ts(71,5): error TS2322: Type 'U' is not assignable to type 'V'.
+  'V' could be instantiated with an arbitrary type which could be unrelated to 'U'.
+
+
+==== tests/cases/conformance/types/typeRelationships/assignmentCompatibility/typeParameterAssignability2.ts (22 errors) ====
+    // type parameters are not assignable to one another unless directly or indirectly constrained to one another
+    
+    function foo<T, U extends T>(t: T, u: U) {
+        t = u; // error
+        u = t; // ok
+        ~
+!!! error TS2322: Type 'T' is not assignable to type 'U'.
+!!! error TS2322:   'U' could be instantiated with an arbitrary type which could be unrelated to 'T'.
+    }
+    
+    function foo2<T extends U, U>(t: T, u: U) {
+        t = u; // error
+        ~
+!!! error TS2322: Type 'U' is not assignable to type 'T'.
+!!! error TS2322:   'T' could be instantiated with an arbitrary type which could be unrelated to 'U'.
+        u = t; // ok
+    }
+    
+    function foo3<T extends U, U extends V, V>(t: T, u: U, v: V) {
+        t = u; // error
+        ~
+!!! error TS2322: Type 'U' is not assignable to type 'T'.
+!!! error TS2322:   'T' could be instantiated with an arbitrary type which could be unrelated to 'U'.
+!!! error TS2322:     Type 'V' is not assignable to type 'T'.
+!!! error TS2322:       'T' could be instantiated with an arbitrary type which could be unrelated to 'V'.
+        u = t;
+    
+        t = v; // error
+        ~
+!!! error TS2322: Type 'V' is not assignable to type 'T'.
+!!! error TS2322:   'T' could be instantiated with an arbitrary type which could be unrelated to 'V'.
+        v = t; // ok
+    
+        u = v; // error
+        ~
+!!! error TS2322: Type 'V' is not assignable to type 'U'.
+!!! error TS2322:   'U' could be instantiated with an arbitrary type which could be unrelated to 'V'.
+        v = u; // ok
+    }
+    
+    function foo4<T extends U, U extends V, V extends Date>(t: T, u: U, v: V) {
+        t = u; // error
+        ~
+!!! error TS2322: Type 'U' is not assignable to type 'T'.
+!!! error TS2322:   'U' is assignable to the constraint of type 'T', but 'T' could be instantiated with a different subtype of constraint 'Date'.
+!!! error TS2322:     Type 'V' is not assignable to type 'T'.
+!!! error TS2322:       'V' is assignable to the constraint of type 'T', but 'T' could be instantiated with a different subtype of constraint 'Date'.
+!!! error TS2322:         Type 'Date' is not assignable to type 'T'.
+!!! error TS2322:           'Date' is assignable to the constraint of type 'T', but 'T' could be instantiated with a different subtype of constraint 'Date'.
+        t = v; // error
+        ~
+!!! error TS2322: Type 'V' is not assignable to type 'T'.
+!!! error TS2322:   'V' is assignable to the constraint of type 'T', but 'T' could be instantiated with a different subtype of constraint 'Date'.
+        t = new Date(); // error
+        ~
+!!! error TS2322: Type 'Date' is not assignable to type 'T'.
+!!! error TS2322:   'Date' is assignable to the constraint of type 'T', but 'T' could be instantiated with a different subtype of constraint 'Date'.
+    
+        u = t;
+        u = v; // error
+        ~
+!!! error TS2322: Type 'V' is not assignable to type 'U'.
+!!! error TS2322:   'V' is assignable to the constraint of type 'U', but 'U' could be instantiated with a different subtype of constraint 'Date'.
+!!! error TS2322:     Type 'Date' is not assignable to type 'U'.
+!!! error TS2322:       'Date' is assignable to the constraint of type 'U', but 'U' could be instantiated with a different subtype of constraint 'Date'.
+        u = new Date(); // error
+        ~
+!!! error TS2322: Type 'Date' is not assignable to type 'U'.
+!!! error TS2322:   'Date' is assignable to the constraint of type 'U', but 'U' could be instantiated with a different subtype of constraint 'Date'.
+    
+        v = t;
+        v = u;
+        v = new Date(); // ok
+        ~
+!!! error TS2322: Type 'Date' is not assignable to type 'V'.
+!!! error TS2322:   'Date' is assignable to the constraint of type 'V', but 'V' could be instantiated with a different subtype of constraint 'Date'.
+    
+        var d: Date;
+        d = t; // ok
+        d = u; // ok
+        d = v; // ok
+    }
+    
+    // same as foo4 with different type parameter ordering
+    function foo5<V extends Date, U extends V, T extends U>(t: T, u: U, v: V) {
+        t = u; // error
+        ~
+!!! error TS2322: Type 'U' is not assignable to type 'T'.
+!!! error TS2322:   'U' is assignable to the constraint of type 'T', but 'T' could be instantiated with a different subtype of constraint 'Date'.
+!!! error TS2322:     Type 'V' is not assignable to type 'T'.
+!!! error TS2322:       'V' is assignable to the constraint of type 'T', but 'T' could be instantiated with a different subtype of constraint 'Date'.
+!!! error TS2322:         Type 'Date' is not assignable to type 'T'.
+!!! error TS2322:           'Date' is assignable to the constraint of type 'T', but 'T' could be instantiated with a different subtype of constraint 'Date'.
+        t = v; // error
+        ~
+!!! error TS2322: Type 'V' is not assignable to type 'T'.
+!!! error TS2322:   'V' is assignable to the constraint of type 'T', but 'T' could be instantiated with a different subtype of constraint 'Date'.
+        t = new Date(); // error
+        ~
+!!! error TS2322: Type 'Date' is not assignable to type 'T'.
+!!! error TS2322:   'Date' is assignable to the constraint of type 'T', but 'T' could be instantiated with a different subtype of constraint 'Date'.
+    
+        u = t;
+        u = v; // error
+        ~
+!!! error TS2322: Type 'V' is not assignable to type 'U'.
+!!! error TS2322:   'V' is assignable to the constraint of type 'U', but 'U' could be instantiated with a different subtype of constraint 'Date'.
+!!! error TS2322:     Type 'Date' is not assignable to type 'U'.
+!!! error TS2322:       'Date' is assignable to the constraint of type 'U', but 'U' could be instantiated with a different subtype of constraint 'Date'.
+        u = new Date(); // error
+        ~
+!!! error TS2322: Type 'Date' is not assignable to type 'U'.
+!!! error TS2322:   'Date' is assignable to the constraint of type 'U', but 'U' could be instantiated with a different subtype of constraint 'Date'.
+    
+        v = t;
+        v = u;
+        v = new Date(); // ok
+        ~
+!!! error TS2322: Type 'Date' is not assignable to type 'V'.
+!!! error TS2322:   'Date' is assignable to the constraint of type 'V', but 'V' could be instantiated with a different subtype of constraint 'Date'.
+    
+        var d: Date;
+        d = t; // ok
+        d = u; // ok
+        d = v; // ok
+    }
+    
+    function foo6<T extends U, U, V>(t: T, u: U, v: V) {
+        t = u; // error
+        ~
+!!! error TS2322: Type 'U' is not assignable to type 'T'.
+!!! error TS2322:   'T' could be instantiated with an arbitrary type which could be unrelated to 'U'.
+        t = v; // error
+        ~
+!!! error TS2322: Type 'V' is not assignable to type 'T'.
+!!! error TS2322:   'T' could be instantiated with an arbitrary type which could be unrelated to 'V'.
+    
+        u = t; // ok
+        u = v; // error
+        ~
+!!! error TS2322: Type 'V' is not assignable to type 'U'.
+!!! error TS2322:   'U' could be instantiated with an arbitrary type which could be unrelated to 'V'.
+    
+        v = t; // error
+        ~
+!!! error TS2322: Type 'T' is not assignable to type 'V'.
+!!! error TS2322:   'V' could be instantiated with an arbitrary type which could be unrelated to 'T'.
+!!! error TS2322:     Type 'U' is not assignable to type 'V'.
+!!! error TS2322:       'V' could be instantiated with an arbitrary type which could be unrelated to 'U'.
+        v = u; // error
+        ~
+!!! error TS2322: Type 'U' is not assignable to type 'V'.
+!!! error TS2322:   'V' could be instantiated with an arbitrary type which could be unrelated to 'U'.
     }