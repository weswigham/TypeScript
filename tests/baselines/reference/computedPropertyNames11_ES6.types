--- conflicted
+++ resolved
@@ -1,81 +1,76 @@
-=== tests/cases/conformance/es6/computedProperties/computedPropertyNames11_ES6.ts ===
-var s: string;
->s : string
-
-var n: number;
->n : number
-
-var a: any;
->a : any
-
-var v = {
-<<<<<<< HEAD
->v : { [x: string | number]: any; [""]: any; readonly [0]: number; [`hello bye`]: any; }
->{    get [s]() { return 0; },    set [n](v) { },    get [s + s]() { return 0; },    set [s + n](v) { },    get [+s]() { return 0; },    set [""](v) { },    get [0]() { return 0; },    set [a](v) { },    get [<any>true]() { return 0; },    set [`hello bye`](v) { },    get [`hello ${a} bye`]() { return 0; }} : { [x: string | number]: any; [""]: any; readonly [0]: number; [`hello bye`]: any; }
-=======
->v : { [x: string]: any; [x: number]: any; "": any; readonly 0: number; "hello bye": any; }
->{    get [s]() { return 0; },    set [n](v) { },    get [s + s]() { return 0; },    set [s + n](v) { },    get [+s]() { return 0; },    set [""](v) { },    get [0]() { return 0; },    set [a](v) { },    get [<any>true]() { return 0; },    set [`hello bye`](v) { },    get [`hello ${a} bye`]() { return 0; }} : { [x: string]: any; [x: number]: any; "": any; readonly 0: number; "hello bye": any; }
->>>>>>> 6c6315db
-
-    get [s]() { return 0; },
->[s] : number
->s : string
->0 : 0
-
-    set [n](v) { },
->[n] : any
->n : number
->v : any
-
-    get [s + s]() { return 0; },
->[s + s] : number
->s + s : string
->s : string
->s : string
->0 : 0
-
-    set [s + n](v) { },
->[s + n] : any
->s + n : string
->s : string
->n : number
->v : any
-
-    get [+s]() { return 0; },
->[+s] : number
->+s : number
->s : string
->0 : 0
-
-    set [""](v) { },
->[""] : any
->"" : ""
->v : any
-
-    get [0]() { return 0; },
->[0] : number
->0 : 0
->0 : 0
-
-    set [a](v) { },
->[a] : any
->a : any
->v : any
-
-    get [<any>true]() { return 0; },
->[<any>true] : number
-><any>true : any
->true : true
->0 : 0
-
-    set [`hello bye`](v) { },
->[`hello bye`] : any
->`hello bye` : "hello bye"
->v : any
-
-    get [`hello ${a} bye`]() { return 0; }
->[`hello ${a} bye`] : number
->`hello ${a} bye` : string
->a : any
->0 : 0
-}
+=== tests/cases/conformance/es6/computedProperties/computedPropertyNames11_ES6.ts ===
+var s: string;
+>s : string
+
+var n: number;
+>n : number
+
+var a: any;
+>a : any
+
+var v = {
+>v : { [x: string | number]: any; "": any; readonly 0: number; "hello bye": any; }
+>{    get [s]() { return 0; },    set [n](v) { },    get [s + s]() { return 0; },    set [s + n](v) { },    get [+s]() { return 0; },    set [""](v) { },    get [0]() { return 0; },    set [a](v) { },    get [<any>true]() { return 0; },    set [`hello bye`](v) { },    get [`hello ${a} bye`]() { return 0; }} : { [x: string | number]: any; "": any; readonly 0: number; "hello bye": any; }
+
+    get [s]() { return 0; },
+>[s] : number
+>s : string
+>0 : 0
+
+    set [n](v) { },
+>[n] : any
+>n : number
+>v : any
+
+    get [s + s]() { return 0; },
+>[s + s] : number
+>s + s : string
+>s : string
+>s : string
+>0 : 0
+
+    set [s + n](v) { },
+>[s + n] : any
+>s + n : string
+>s : string
+>n : number
+>v : any
+
+    get [+s]() { return 0; },
+>[+s] : number
+>+s : number
+>s : string
+>0 : 0
+
+    set [""](v) { },
+>[""] : any
+>"" : ""
+>v : any
+
+    get [0]() { return 0; },
+>[0] : number
+>0 : 0
+>0 : 0
+
+    set [a](v) { },
+>[a] : any
+>a : any
+>v : any
+
+    get [<any>true]() { return 0; },
+>[<any>true] : number
+><any>true : any
+>true : true
+>0 : 0
+
+    set [`hello bye`](v) { },
+>[`hello bye`] : any
+>`hello bye` : "hello bye"
+>v : any
+
+    get [`hello ${a} bye`]() { return 0; }
+>[`hello ${a} bye`] : number
+>`hello ${a} bye` : string
+>a : any
+>0 : 0
+}