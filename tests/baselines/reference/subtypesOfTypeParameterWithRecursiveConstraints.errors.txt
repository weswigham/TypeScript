tests/cases/conformance/types/typeRelationships/subtypesAndSuperTypes/subtypesOfTypeParameterWithRecursiveConstraints.ts(68,9): error TS2411: Property 'foo' of type 'U' is not assignable to 'string' index type 'T'.
tests/cases/conformance/types/typeRelationships/subtypesAndSuperTypes/subtypesOfTypeParameterWithRecursiveConstraints.ts(68,9): error TS2416: Property 'foo' in type 'D2<T, U, V>' is not assignable to the same property in base type 'Base<T>'.
  Type 'U' is not assignable to type 'T'.
<<<<<<< HEAD
    Type 'Foo<T>' is not assignable to type 'T'.
tests/cases/conformance/types/typeRelationships/subtypesAndSuperTypes/subtypesOfTypeParameterWithRecursiveConstraints.ts(73,9): error TS2411: Property 'foo' of type 'V' is not assignable to 'string' index type 'T'.
tests/cases/conformance/types/typeRelationships/subtypesAndSuperTypes/subtypesOfTypeParameterWithRecursiveConstraints.ts(73,9): error TS2416: Property 'foo' in type 'D3<T, U, V>' is not assignable to the same property in base type 'Base<T>'.
  Type 'V' is not assignable to type 'T'.
    Type 'Foo<V>' is not assignable to type 'T'.
tests/cases/conformance/types/typeRelationships/subtypesAndSuperTypes/subtypesOfTypeParameterWithRecursiveConstraints.ts(78,9): error TS2411: Property 'foo' of type 'T' is not assignable to 'string' index type 'U'.
tests/cases/conformance/types/typeRelationships/subtypesAndSuperTypes/subtypesOfTypeParameterWithRecursiveConstraints.ts(78,9): error TS2416: Property 'foo' in type 'D4<T, U, V>' is not assignable to the same property in base type 'Base<U>'.
  Type 'T' is not assignable to type 'U'.
    Type 'Foo<U>' is not assignable to type 'U'.
tests/cases/conformance/types/typeRelationships/subtypesAndSuperTypes/subtypesOfTypeParameterWithRecursiveConstraints.ts(88,9): error TS2411: Property 'foo' of type 'V' is not assignable to 'string' index type 'U'.
tests/cases/conformance/types/typeRelationships/subtypesAndSuperTypes/subtypesOfTypeParameterWithRecursiveConstraints.ts(88,9): error TS2416: Property 'foo' in type 'D6<T, U, V>' is not assignable to the same property in base type 'Base<U>'.
  Type 'V' is not assignable to type 'U'.
    Type 'Foo<V>' is not assignable to type 'U'.
tests/cases/conformance/types/typeRelationships/subtypesAndSuperTypes/subtypesOfTypeParameterWithRecursiveConstraints.ts(93,9): error TS2411: Property 'foo' of type 'T' is not assignable to 'string' index type 'V'.
tests/cases/conformance/types/typeRelationships/subtypesAndSuperTypes/subtypesOfTypeParameterWithRecursiveConstraints.ts(93,9): error TS2416: Property 'foo' in type 'D7<T, U, V>' is not assignable to the same property in base type 'Base<V>'.
  Type 'T' is not assignable to type 'V'.
    Type 'Foo<U>' is not assignable to type 'V'.
tests/cases/conformance/types/typeRelationships/subtypesAndSuperTypes/subtypesOfTypeParameterWithRecursiveConstraints.ts(98,9): error TS2411: Property 'foo' of type 'U' is not assignable to 'string' index type 'V'.
=======
    'T' could be instantiated with an arbitrary type which could be unrelated to 'U'.
      Type 'Foo<T>' is not assignable to type 'T'.
        'T' could be instantiated with an arbitrary type which could be unrelated to 'Foo<T>'.
tests/cases/conformance/types/typeRelationships/subtypesAndSuperTypes/subtypesOfTypeParameterWithRecursiveConstraints.ts(73,9): error TS2411: Property 'foo' of type 'V' is not assignable to string index type 'T'.
tests/cases/conformance/types/typeRelationships/subtypesAndSuperTypes/subtypesOfTypeParameterWithRecursiveConstraints.ts(73,9): error TS2416: Property 'foo' in type 'D3<T, U, V>' is not assignable to the same property in base type 'Base<T>'.
  Type 'V' is not assignable to type 'T'.
    'T' could be instantiated with an arbitrary type which could be unrelated to 'V'.
      Type 'Foo<V>' is not assignable to type 'T'.
        'T' could be instantiated with an arbitrary type which could be unrelated to 'Foo<V>'.
tests/cases/conformance/types/typeRelationships/subtypesAndSuperTypes/subtypesOfTypeParameterWithRecursiveConstraints.ts(78,9): error TS2411: Property 'foo' of type 'T' is not assignable to string index type 'U'.
tests/cases/conformance/types/typeRelationships/subtypesAndSuperTypes/subtypesOfTypeParameterWithRecursiveConstraints.ts(78,9): error TS2416: Property 'foo' in type 'D4<T, U, V>' is not assignable to the same property in base type 'Base<U>'.
  Type 'T' is not assignable to type 'U'.
    'U' could be instantiated with an arbitrary type which could be unrelated to 'T'.
      Type 'Foo<U>' is not assignable to type 'U'.
        'U' could be instantiated with an arbitrary type which could be unrelated to 'Foo<U>'.
tests/cases/conformance/types/typeRelationships/subtypesAndSuperTypes/subtypesOfTypeParameterWithRecursiveConstraints.ts(88,9): error TS2411: Property 'foo' of type 'V' is not assignable to string index type 'U'.
tests/cases/conformance/types/typeRelationships/subtypesAndSuperTypes/subtypesOfTypeParameterWithRecursiveConstraints.ts(88,9): error TS2416: Property 'foo' in type 'D6<T, U, V>' is not assignable to the same property in base type 'Base<U>'.
  Type 'V' is not assignable to type 'U'.
    'U' could be instantiated with an arbitrary type which could be unrelated to 'V'.
      Type 'Foo<V>' is not assignable to type 'U'.
        'U' could be instantiated with an arbitrary type which could be unrelated to 'Foo<V>'.
tests/cases/conformance/types/typeRelationships/subtypesAndSuperTypes/subtypesOfTypeParameterWithRecursiveConstraints.ts(93,9): error TS2411: Property 'foo' of type 'T' is not assignable to string index type 'V'.
tests/cases/conformance/types/typeRelationships/subtypesAndSuperTypes/subtypesOfTypeParameterWithRecursiveConstraints.ts(93,9): error TS2416: Property 'foo' in type 'D7<T, U, V>' is not assignable to the same property in base type 'Base<V>'.
  Type 'T' is not assignable to type 'V'.
    'V' could be instantiated with an arbitrary type which could be unrelated to 'T'.
      Type 'Foo<U>' is not assignable to type 'V'.
        'V' could be instantiated with an arbitrary type which could be unrelated to 'Foo<U>'.
tests/cases/conformance/types/typeRelationships/subtypesAndSuperTypes/subtypesOfTypeParameterWithRecursiveConstraints.ts(98,9): error TS2411: Property 'foo' of type 'U' is not assignable to string index type 'V'.
>>>>>>> 6c6315db
tests/cases/conformance/types/typeRelationships/subtypesAndSuperTypes/subtypesOfTypeParameterWithRecursiveConstraints.ts(98,9): error TS2416: Property 'foo' in type 'D8<T, U, V>' is not assignable to the same property in base type 'Base<V>'.
  Type 'U' is not assignable to type 'V'.
    'V' could be instantiated with an arbitrary type which could be unrelated to 'U'.
      Type 'Foo<T>' is not assignable to type 'V'.
        'V' could be instantiated with an arbitrary type which could be unrelated to 'Foo<T>'.
tests/cases/conformance/types/typeRelationships/subtypesAndSuperTypes/subtypesOfTypeParameterWithRecursiveConstraints.ts(115,9): error TS2416: Property 'foo' in type 'D1<T, U, V>' is not assignable to the same property in base type 'Base2<T>'.
  Type 'T' is not assignable to type 'Foo<T>'.
    Type 'Foo<U>' is not assignable to type 'Foo<T>'.
      Type 'U' is not assignable to type 'T'.
<<<<<<< HEAD
        Type 'Foo<T>' is not assignable to type 'T'.
tests/cases/conformance/types/typeRelationships/subtypesAndSuperTypes/subtypesOfTypeParameterWithRecursiveConstraints.ts(120,9): error TS2411: Property 'foo' of type 'U' is not assignable to 'string' index type 'T'.
tests/cases/conformance/types/typeRelationships/subtypesAndSuperTypes/subtypesOfTypeParameterWithRecursiveConstraints.ts(125,9): error TS2411: Property 'foo' of type 'V' is not assignable to 'string' index type 'T'.
=======
        'T' could be instantiated with an arbitrary type which could be unrelated to 'U'.
          Type 'Foo<T>' is not assignable to type 'T'.
            'T' could be instantiated with an arbitrary type which could be unrelated to 'Foo<T>'.
tests/cases/conformance/types/typeRelationships/subtypesAndSuperTypes/subtypesOfTypeParameterWithRecursiveConstraints.ts(120,9): error TS2411: Property 'foo' of type 'U' is not assignable to string index type 'T'.
tests/cases/conformance/types/typeRelationships/subtypesAndSuperTypes/subtypesOfTypeParameterWithRecursiveConstraints.ts(125,9): error TS2411: Property 'foo' of type 'V' is not assignable to string index type 'T'.
>>>>>>> 6c6315db
tests/cases/conformance/types/typeRelationships/subtypesAndSuperTypes/subtypesOfTypeParameterWithRecursiveConstraints.ts(125,9): error TS2416: Property 'foo' in type 'D3<T, U, V>' is not assignable to the same property in base type 'Base2<T>'.
  Type 'V' is not assignable to type 'Foo<T>'.
    Type 'Foo<V>' is not assignable to type 'Foo<T>'.
      Type 'V' is not assignable to type 'T'.
<<<<<<< HEAD
        Type 'Foo<V>' is not assignable to type 'T'.
tests/cases/conformance/types/typeRelationships/subtypesAndSuperTypes/subtypesOfTypeParameterWithRecursiveConstraints.ts(130,9): error TS2411: Property 'foo' of type 'T' is not assignable to 'string' index type 'U'.
=======
        'T' could be instantiated with an arbitrary type which could be unrelated to 'V'.
          Type 'Foo<V>' is not assignable to type 'T'.
            'T' could be instantiated with an arbitrary type which could be unrelated to 'Foo<V>'.
tests/cases/conformance/types/typeRelationships/subtypesAndSuperTypes/subtypesOfTypeParameterWithRecursiveConstraints.ts(130,9): error TS2411: Property 'foo' of type 'T' is not assignable to string index type 'U'.
>>>>>>> 6c6315db
tests/cases/conformance/types/typeRelationships/subtypesAndSuperTypes/subtypesOfTypeParameterWithRecursiveConstraints.ts(135,9): error TS2416: Property 'foo' in type 'D5<T, U, V>' is not assignable to the same property in base type 'Base2<U>'.
  Type 'U' is not assignable to type 'Foo<U>'.
    Type 'Foo<T>' is not assignable to type 'Foo<U>'.
      Type 'T' is not assignable to type 'U'.
<<<<<<< HEAD
        Type 'Foo<U>' is not assignable to type 'U'.
tests/cases/conformance/types/typeRelationships/subtypesAndSuperTypes/subtypesOfTypeParameterWithRecursiveConstraints.ts(140,9): error TS2411: Property 'foo' of type 'V' is not assignable to 'string' index type 'U'.
=======
        'U' could be instantiated with an arbitrary type which could be unrelated to 'T'.
          Type 'Foo<U>' is not assignable to type 'U'.
            'U' could be instantiated with an arbitrary type which could be unrelated to 'Foo<U>'.
tests/cases/conformance/types/typeRelationships/subtypesAndSuperTypes/subtypesOfTypeParameterWithRecursiveConstraints.ts(140,9): error TS2411: Property 'foo' of type 'V' is not assignable to string index type 'U'.
>>>>>>> 6c6315db
tests/cases/conformance/types/typeRelationships/subtypesAndSuperTypes/subtypesOfTypeParameterWithRecursiveConstraints.ts(140,9): error TS2416: Property 'foo' in type 'D6<T, U, V>' is not assignable to the same property in base type 'Base2<U>'.
  Type 'V' is not assignable to type 'Foo<U>'.
    Type 'Foo<V>' is not assignable to type 'Foo<U>'.
      Type 'V' is not assignable to type 'U'.
<<<<<<< HEAD
        Type 'Foo<V>' is not assignable to type 'U'.
tests/cases/conformance/types/typeRelationships/subtypesAndSuperTypes/subtypesOfTypeParameterWithRecursiveConstraints.ts(145,9): error TS2411: Property 'foo' of type 'T' is not assignable to 'string' index type 'V'.
=======
        'U' could be instantiated with an arbitrary type which could be unrelated to 'V'.
          Type 'Foo<V>' is not assignable to type 'U'.
            'U' could be instantiated with an arbitrary type which could be unrelated to 'Foo<V>'.
tests/cases/conformance/types/typeRelationships/subtypesAndSuperTypes/subtypesOfTypeParameterWithRecursiveConstraints.ts(145,9): error TS2411: Property 'foo' of type 'T' is not assignable to string index type 'V'.
>>>>>>> 6c6315db
tests/cases/conformance/types/typeRelationships/subtypesAndSuperTypes/subtypesOfTypeParameterWithRecursiveConstraints.ts(145,9): error TS2416: Property 'foo' in type 'D7<T, U, V>' is not assignable to the same property in base type 'Base2<V>'.
  Type 'T' is not assignable to type 'Foo<V>'.
    Type 'Foo<U>' is not assignable to type 'Foo<V>'.
      Type 'U' is not assignable to type 'V'.
<<<<<<< HEAD
        Type 'Foo<T>' is not assignable to type 'V'.
tests/cases/conformance/types/typeRelationships/subtypesAndSuperTypes/subtypesOfTypeParameterWithRecursiveConstraints.ts(150,9): error TS2411: Property 'foo' of type 'U' is not assignable to 'string' index type 'V'.
=======
        'V' could be instantiated with an arbitrary type which could be unrelated to 'U'.
          Type 'Foo<T>' is not assignable to type 'V'.
            'V' could be instantiated with an arbitrary type which could be unrelated to 'Foo<T>'.
tests/cases/conformance/types/typeRelationships/subtypesAndSuperTypes/subtypesOfTypeParameterWithRecursiveConstraints.ts(150,9): error TS2411: Property 'foo' of type 'U' is not assignable to string index type 'V'.
>>>>>>> 6c6315db
tests/cases/conformance/types/typeRelationships/subtypesAndSuperTypes/subtypesOfTypeParameterWithRecursiveConstraints.ts(150,9): error TS2416: Property 'foo' in type 'D8<T, U, V>' is not assignable to the same property in base type 'Base2<V>'.
  Type 'U' is not assignable to type 'Foo<V>'.
    Type 'Foo<T>' is not assignable to type 'Foo<V>'.
      Type 'T' is not assignable to type 'V'.
        'V' could be instantiated with an arbitrary type which could be unrelated to 'T'.
          Type 'Foo<U>' is not assignable to type 'V'.
            'V' could be instantiated with an arbitrary type which could be unrelated to 'Foo<U>'.


==== tests/cases/conformance/types/typeRelationships/subtypesAndSuperTypes/subtypesOfTypeParameterWithRecursiveConstraints.ts (24 errors) ====
    // checking whether other types are subtypes of type parameters with constraints
    
    class Foo<T> { foo: T; }
    function f<T extends Foo<U>, U extends Foo<T>, V extends Foo<V>>(t: T, u: U, v: V) {
        // ok
        var r1 = true ? t : u;
        var r1 = true ? u : t;
    
        // ok
        var r2 = true ? t : v;
        var r2 = true ? v : t;
    
        // ok
        var r3 = true ? v : u;
        var r3 = true ? u : v;
    
        // ok
        var r4 = true ? t : new Foo<T>();
        var r4 = true ? new Foo<T>() : t;
    
        // ok
        var r5 = true ? u : new Foo<T>();
        var r5 = true ? new Foo<T>() : u;
    
        // ok
        var r6 = true ? v : new Foo<T>();
        var r6 = true ? new Foo<T>() : v;
    
    
        // ok
        var r7 = true ? t : new Foo<U>();
        var r7 = true ? new Foo<U>() : t;
    
        // ok
        var r8 = true ? u : new Foo<U>();
        var r8 = true ? new Foo<U>() : u;
    
        // ok
        var r9 = true ? v : new Foo<U>();
        var r9 = true ? new Foo<U>() : v;
    
    
        // ok
        var r10 = true ? t : new Foo<V>();
        var r10 = true ? new Foo<V>() : t;
    
        // ok
        var r11 = true ? u : new Foo<V>();
        var r11 = true ? new Foo<V>() : u;
    
        // ok
        var r12 = true ? v : new Foo<V>();
        var r12 = true ? new Foo<V>() : v;
    }
    
    module M1 {
        class Base<T> {
            foo: T;
        }
    
        class D1<T extends Foo<U>, U extends Foo<T>, V extends Foo<V>> extends Base<T> {
            [x: string]: T;
            foo: T
        }
    
        class D2<T extends Foo<U>, U extends Foo<T>, V extends Foo<V>> extends Base<T> {
            [x: string]: T;
            foo: U
            ~~~
!!! error TS2411: Property 'foo' of type 'U' is not assignable to 'string' index type 'T'.
            ~~~
!!! error TS2416: Property 'foo' in type 'D2<T, U, V>' is not assignable to the same property in base type 'Base<T>'.
!!! error TS2416:   Type 'U' is not assignable to type 'T'.
!!! error TS2416:     'T' could be instantiated with an arbitrary type which could be unrelated to 'U'.
!!! error TS2416:       Type 'Foo<T>' is not assignable to type 'T'.
!!! error TS2416:         'T' could be instantiated with an arbitrary type which could be unrelated to 'Foo<T>'.
        }
    
        class D3<T extends Foo<U>, U extends Foo<T>, V extends Foo<V>> extends Base<T> {
            [x: string]: T;
            foo: V
            ~~~
!!! error TS2411: Property 'foo' of type 'V' is not assignable to 'string' index type 'T'.
            ~~~
!!! error TS2416: Property 'foo' in type 'D3<T, U, V>' is not assignable to the same property in base type 'Base<T>'.
!!! error TS2416:   Type 'V' is not assignable to type 'T'.
!!! error TS2416:     'T' could be instantiated with an arbitrary type which could be unrelated to 'V'.
!!! error TS2416:       Type 'Foo<V>' is not assignable to type 'T'.
!!! error TS2416:         'T' could be instantiated with an arbitrary type which could be unrelated to 'Foo<V>'.
        }
    
        class D4<T extends Foo<U>, U extends Foo<T>, V extends Foo<V>> extends Base<U> {
            [x: string]: U;
            foo: T
            ~~~
!!! error TS2411: Property 'foo' of type 'T' is not assignable to 'string' index type 'U'.
            ~~~
!!! error TS2416: Property 'foo' in type 'D4<T, U, V>' is not assignable to the same property in base type 'Base<U>'.
!!! error TS2416:   Type 'T' is not assignable to type 'U'.
!!! error TS2416:     'U' could be instantiated with an arbitrary type which could be unrelated to 'T'.
!!! error TS2416:       Type 'Foo<U>' is not assignable to type 'U'.
!!! error TS2416:         'U' could be instantiated with an arbitrary type which could be unrelated to 'Foo<U>'.
        }
    
        class D5<T extends Foo<U>, U extends Foo<T>, V extends Foo<V>> extends Base<U> {
            [x: string]: U;
            foo: U
        }
    
        class D6<T extends Foo<U>, U extends Foo<T>, V extends Foo<V>> extends Base<U> {
            [x: string]: U;
            foo: V
            ~~~
!!! error TS2411: Property 'foo' of type 'V' is not assignable to 'string' index type 'U'.
            ~~~
!!! error TS2416: Property 'foo' in type 'D6<T, U, V>' is not assignable to the same property in base type 'Base<U>'.
!!! error TS2416:   Type 'V' is not assignable to type 'U'.
!!! error TS2416:     'U' could be instantiated with an arbitrary type which could be unrelated to 'V'.
!!! error TS2416:       Type 'Foo<V>' is not assignable to type 'U'.
!!! error TS2416:         'U' could be instantiated with an arbitrary type which could be unrelated to 'Foo<V>'.
        }
    
        class D7<T extends Foo<U>, U extends Foo<T>, V extends Foo<V>> extends Base<V> {
            [x: string]: V;
            foo: T
            ~~~
!!! error TS2411: Property 'foo' of type 'T' is not assignable to 'string' index type 'V'.
            ~~~
!!! error TS2416: Property 'foo' in type 'D7<T, U, V>' is not assignable to the same property in base type 'Base<V>'.
!!! error TS2416:   Type 'T' is not assignable to type 'V'.
!!! error TS2416:     'V' could be instantiated with an arbitrary type which could be unrelated to 'T'.
!!! error TS2416:       Type 'Foo<U>' is not assignable to type 'V'.
!!! error TS2416:         'V' could be instantiated with an arbitrary type which could be unrelated to 'Foo<U>'.
        }
    
        class D8<T extends Foo<U>, U extends Foo<T>, V extends Foo<V>> extends Base<V> {
            [x: string]: V;
            foo: U
            ~~~
!!! error TS2411: Property 'foo' of type 'U' is not assignable to 'string' index type 'V'.
            ~~~
!!! error TS2416: Property 'foo' in type 'D8<T, U, V>' is not assignable to the same property in base type 'Base<V>'.
!!! error TS2416:   Type 'U' is not assignable to type 'V'.
!!! error TS2416:     'V' could be instantiated with an arbitrary type which could be unrelated to 'U'.
!!! error TS2416:       Type 'Foo<T>' is not assignable to type 'V'.
!!! error TS2416:         'V' could be instantiated with an arbitrary type which could be unrelated to 'Foo<T>'.
        }
    
        class D9<T extends Foo<U>, U extends Foo<T>, V extends Foo<V>> extends Base<V> {
            [x: string]: V;
            foo: V
        }
    }
    
    
    module M2 {
        class Base2<T> {
            foo: Foo<T>;
        }
    
        class D1<T extends Foo<U>, U extends Foo<T>, V extends Foo<V>> extends Base2<T> {
            [x: string]: T;
            foo: T
            ~~~
!!! error TS2416: Property 'foo' in type 'D1<T, U, V>' is not assignable to the same property in base type 'Base2<T>'.
!!! error TS2416:   Type 'T' is not assignable to type 'Foo<T>'.
!!! error TS2416:     Type 'Foo<U>' is not assignable to type 'Foo<T>'.
!!! error TS2416:       Type 'U' is not assignable to type 'T'.
!!! error TS2416:         'T' could be instantiated with an arbitrary type which could be unrelated to 'U'.
!!! error TS2416:           Type 'Foo<T>' is not assignable to type 'T'.
!!! error TS2416:             'T' could be instantiated with an arbitrary type which could be unrelated to 'Foo<T>'.
        }
    
        class D2<T extends Foo<U>, U extends Foo<T>, V extends Foo<V>> extends Base2<T> {
            [x: string]: T;
            foo: U
            ~~~
!!! error TS2411: Property 'foo' of type 'U' is not assignable to 'string' index type 'T'.
        }
    
        class D3<T extends Foo<U>, U extends Foo<T>, V extends Foo<V>> extends Base2<T> {
            [x: string]: T;
            foo: V
            ~~~
!!! error TS2411: Property 'foo' of type 'V' is not assignable to 'string' index type 'T'.
            ~~~
!!! error TS2416: Property 'foo' in type 'D3<T, U, V>' is not assignable to the same property in base type 'Base2<T>'.
!!! error TS2416:   Type 'V' is not assignable to type 'Foo<T>'.
!!! error TS2416:     Type 'Foo<V>' is not assignable to type 'Foo<T>'.
!!! error TS2416:       Type 'V' is not assignable to type 'T'.
!!! error TS2416:         'T' could be instantiated with an arbitrary type which could be unrelated to 'V'.
!!! error TS2416:           Type 'Foo<V>' is not assignable to type 'T'.
!!! error TS2416:             'T' could be instantiated with an arbitrary type which could be unrelated to 'Foo<V>'.
        }
    
        class D4<T extends Foo<U>, U extends Foo<T>, V extends Foo<V>> extends Base2<U> {
            [x: string]: U;
            foo: T
            ~~~
!!! error TS2411: Property 'foo' of type 'T' is not assignable to 'string' index type 'U'.
        }
    
        class D5<T extends Foo<U>, U extends Foo<T>, V extends Foo<V>> extends Base2<U> {
            [x: string]: U;
            foo: U
            ~~~
!!! error TS2416: Property 'foo' in type 'D5<T, U, V>' is not assignable to the same property in base type 'Base2<U>'.
!!! error TS2416:   Type 'U' is not assignable to type 'Foo<U>'.
!!! error TS2416:     Type 'Foo<T>' is not assignable to type 'Foo<U>'.
!!! error TS2416:       Type 'T' is not assignable to type 'U'.
!!! error TS2416:         'U' could be instantiated with an arbitrary type which could be unrelated to 'T'.
!!! error TS2416:           Type 'Foo<U>' is not assignable to type 'U'.
!!! error TS2416:             'U' could be instantiated with an arbitrary type which could be unrelated to 'Foo<U>'.
        }
    
        class D6<T extends Foo<U>, U extends Foo<T>, V extends Foo<V>> extends Base2<U> {
            [x: string]: U;
            foo: V
            ~~~
!!! error TS2411: Property 'foo' of type 'V' is not assignable to 'string' index type 'U'.
            ~~~
!!! error TS2416: Property 'foo' in type 'D6<T, U, V>' is not assignable to the same property in base type 'Base2<U>'.
!!! error TS2416:   Type 'V' is not assignable to type 'Foo<U>'.
!!! error TS2416:     Type 'Foo<V>' is not assignable to type 'Foo<U>'.
!!! error TS2416:       Type 'V' is not assignable to type 'U'.
!!! error TS2416:         'U' could be instantiated with an arbitrary type which could be unrelated to 'V'.
!!! error TS2416:           Type 'Foo<V>' is not assignable to type 'U'.
!!! error TS2416:             'U' could be instantiated with an arbitrary type which could be unrelated to 'Foo<V>'.
        }
    
        class D7<T extends Foo<U>, U extends Foo<T>, V extends Foo<V>> extends Base2<V> {
            [x: string]: V;
            foo: T
            ~~~
!!! error TS2411: Property 'foo' of type 'T' is not assignable to 'string' index type 'V'.
            ~~~
!!! error TS2416: Property 'foo' in type 'D7<T, U, V>' is not assignable to the same property in base type 'Base2<V>'.
!!! error TS2416:   Type 'T' is not assignable to type 'Foo<V>'.
!!! error TS2416:     Type 'Foo<U>' is not assignable to type 'Foo<V>'.
!!! error TS2416:       Type 'U' is not assignable to type 'V'.
!!! error TS2416:         'V' could be instantiated with an arbitrary type which could be unrelated to 'U'.
!!! error TS2416:           Type 'Foo<T>' is not assignable to type 'V'.
!!! error TS2416:             'V' could be instantiated with an arbitrary type which could be unrelated to 'Foo<T>'.
        }
    
        class D8<T extends Foo<U>, U extends Foo<T>, V extends Foo<V>> extends Base2<V> {
            [x: string]: V;
            foo: U
            ~~~
!!! error TS2411: Property 'foo' of type 'U' is not assignable to 'string' index type 'V'.
            ~~~
!!! error TS2416: Property 'foo' in type 'D8<T, U, V>' is not assignable to the same property in base type 'Base2<V>'.
!!! error TS2416:   Type 'U' is not assignable to type 'Foo<V>'.
!!! error TS2416:     Type 'Foo<T>' is not assignable to type 'Foo<V>'.
!!! error TS2416:       Type 'T' is not assignable to type 'V'.
!!! error TS2416:         'V' could be instantiated with an arbitrary type which could be unrelated to 'T'.
!!! error TS2416:           Type 'Foo<U>' is not assignable to type 'V'.
!!! error TS2416:             'V' could be instantiated with an arbitrary type which could be unrelated to 'Foo<U>'.
        }
    
        class D9<T extends Foo<U>, U extends Foo<T>, V extends Foo<V>> extends Base2<V> {
            [x: string]: V;
            foo: V
        }
    }<|MERGE_RESOLUTION|>--- conflicted
+++ resolved
@@ -1,399 +1,352 @@
-tests/cases/conformance/types/typeRelationships/subtypesAndSuperTypes/subtypesOfTypeParameterWithRecursiveConstraints.ts(68,9): error TS2411: Property 'foo' of type 'U' is not assignable to 'string' index type 'T'.
-tests/cases/conformance/types/typeRelationships/subtypesAndSuperTypes/subtypesOfTypeParameterWithRecursiveConstraints.ts(68,9): error TS2416: Property 'foo' in type 'D2<T, U, V>' is not assignable to the same property in base type 'Base<T>'.
-  Type 'U' is not assignable to type 'T'.
-<<<<<<< HEAD
-    Type 'Foo<T>' is not assignable to type 'T'.
-tests/cases/conformance/types/typeRelationships/subtypesAndSuperTypes/subtypesOfTypeParameterWithRecursiveConstraints.ts(73,9): error TS2411: Property 'foo' of type 'V' is not assignable to 'string' index type 'T'.
-tests/cases/conformance/types/typeRelationships/subtypesAndSuperTypes/subtypesOfTypeParameterWithRecursiveConstraints.ts(73,9): error TS2416: Property 'foo' in type 'D3<T, U, V>' is not assignable to the same property in base type 'Base<T>'.
-  Type 'V' is not assignable to type 'T'.
-    Type 'Foo<V>' is not assignable to type 'T'.
-tests/cases/conformance/types/typeRelationships/subtypesAndSuperTypes/subtypesOfTypeParameterWithRecursiveConstraints.ts(78,9): error TS2411: Property 'foo' of type 'T' is not assignable to 'string' index type 'U'.
-tests/cases/conformance/types/typeRelationships/subtypesAndSuperTypes/subtypesOfTypeParameterWithRecursiveConstraints.ts(78,9): error TS2416: Property 'foo' in type 'D4<T, U, V>' is not assignable to the same property in base type 'Base<U>'.
-  Type 'T' is not assignable to type 'U'.
-    Type 'Foo<U>' is not assignable to type 'U'.
-tests/cases/conformance/types/typeRelationships/subtypesAndSuperTypes/subtypesOfTypeParameterWithRecursiveConstraints.ts(88,9): error TS2411: Property 'foo' of type 'V' is not assignable to 'string' index type 'U'.
-tests/cases/conformance/types/typeRelationships/subtypesAndSuperTypes/subtypesOfTypeParameterWithRecursiveConstraints.ts(88,9): error TS2416: Property 'foo' in type 'D6<T, U, V>' is not assignable to the same property in base type 'Base<U>'.
-  Type 'V' is not assignable to type 'U'.
-    Type 'Foo<V>' is not assignable to type 'U'.
-tests/cases/conformance/types/typeRelationships/subtypesAndSuperTypes/subtypesOfTypeParameterWithRecursiveConstraints.ts(93,9): error TS2411: Property 'foo' of type 'T' is not assignable to 'string' index type 'V'.
-tests/cases/conformance/types/typeRelationships/subtypesAndSuperTypes/subtypesOfTypeParameterWithRecursiveConstraints.ts(93,9): error TS2416: Property 'foo' in type 'D7<T, U, V>' is not assignable to the same property in base type 'Base<V>'.
-  Type 'T' is not assignable to type 'V'.
-    Type 'Foo<U>' is not assignable to type 'V'.
-tests/cases/conformance/types/typeRelationships/subtypesAndSuperTypes/subtypesOfTypeParameterWithRecursiveConstraints.ts(98,9): error TS2411: Property 'foo' of type 'U' is not assignable to 'string' index type 'V'.
-=======
-    'T' could be instantiated with an arbitrary type which could be unrelated to 'U'.
-      Type 'Foo<T>' is not assignable to type 'T'.
-        'T' could be instantiated with an arbitrary type which could be unrelated to 'Foo<T>'.
-tests/cases/conformance/types/typeRelationships/subtypesAndSuperTypes/subtypesOfTypeParameterWithRecursiveConstraints.ts(73,9): error TS2411: Property 'foo' of type 'V' is not assignable to string index type 'T'.
-tests/cases/conformance/types/typeRelationships/subtypesAndSuperTypes/subtypesOfTypeParameterWithRecursiveConstraints.ts(73,9): error TS2416: Property 'foo' in type 'D3<T, U, V>' is not assignable to the same property in base type 'Base<T>'.
-  Type 'V' is not assignable to type 'T'.
-    'T' could be instantiated with an arbitrary type which could be unrelated to 'V'.
-      Type 'Foo<V>' is not assignable to type 'T'.
-        'T' could be instantiated with an arbitrary type which could be unrelated to 'Foo<V>'.
-tests/cases/conformance/types/typeRelationships/subtypesAndSuperTypes/subtypesOfTypeParameterWithRecursiveConstraints.ts(78,9): error TS2411: Property 'foo' of type 'T' is not assignable to string index type 'U'.
-tests/cases/conformance/types/typeRelationships/subtypesAndSuperTypes/subtypesOfTypeParameterWithRecursiveConstraints.ts(78,9): error TS2416: Property 'foo' in type 'D4<T, U, V>' is not assignable to the same property in base type 'Base<U>'.
-  Type 'T' is not assignable to type 'U'.
-    'U' could be instantiated with an arbitrary type which could be unrelated to 'T'.
-      Type 'Foo<U>' is not assignable to type 'U'.
-        'U' could be instantiated with an arbitrary type which could be unrelated to 'Foo<U>'.
-tests/cases/conformance/types/typeRelationships/subtypesAndSuperTypes/subtypesOfTypeParameterWithRecursiveConstraints.ts(88,9): error TS2411: Property 'foo' of type 'V' is not assignable to string index type 'U'.
-tests/cases/conformance/types/typeRelationships/subtypesAndSuperTypes/subtypesOfTypeParameterWithRecursiveConstraints.ts(88,9): error TS2416: Property 'foo' in type 'D6<T, U, V>' is not assignable to the same property in base type 'Base<U>'.
-  Type 'V' is not assignable to type 'U'.
-    'U' could be instantiated with an arbitrary type which could be unrelated to 'V'.
-      Type 'Foo<V>' is not assignable to type 'U'.
-        'U' could be instantiated with an arbitrary type which could be unrelated to 'Foo<V>'.
-tests/cases/conformance/types/typeRelationships/subtypesAndSuperTypes/subtypesOfTypeParameterWithRecursiveConstraints.ts(93,9): error TS2411: Property 'foo' of type 'T' is not assignable to string index type 'V'.
-tests/cases/conformance/types/typeRelationships/subtypesAndSuperTypes/subtypesOfTypeParameterWithRecursiveConstraints.ts(93,9): error TS2416: Property 'foo' in type 'D7<T, U, V>' is not assignable to the same property in base type 'Base<V>'.
-  Type 'T' is not assignable to type 'V'.
-    'V' could be instantiated with an arbitrary type which could be unrelated to 'T'.
-      Type 'Foo<U>' is not assignable to type 'V'.
-        'V' could be instantiated with an arbitrary type which could be unrelated to 'Foo<U>'.
-tests/cases/conformance/types/typeRelationships/subtypesAndSuperTypes/subtypesOfTypeParameterWithRecursiveConstraints.ts(98,9): error TS2411: Property 'foo' of type 'U' is not assignable to string index type 'V'.
->>>>>>> 6c6315db
-tests/cases/conformance/types/typeRelationships/subtypesAndSuperTypes/subtypesOfTypeParameterWithRecursiveConstraints.ts(98,9): error TS2416: Property 'foo' in type 'D8<T, U, V>' is not assignable to the same property in base type 'Base<V>'.
-  Type 'U' is not assignable to type 'V'.
-    'V' could be instantiated with an arbitrary type which could be unrelated to 'U'.
-      Type 'Foo<T>' is not assignable to type 'V'.
-        'V' could be instantiated with an arbitrary type which could be unrelated to 'Foo<T>'.
-tests/cases/conformance/types/typeRelationships/subtypesAndSuperTypes/subtypesOfTypeParameterWithRecursiveConstraints.ts(115,9): error TS2416: Property 'foo' in type 'D1<T, U, V>' is not assignable to the same property in base type 'Base2<T>'.
-  Type 'T' is not assignable to type 'Foo<T>'.
-    Type 'Foo<U>' is not assignable to type 'Foo<T>'.
-      Type 'U' is not assignable to type 'T'.
-<<<<<<< HEAD
-        Type 'Foo<T>' is not assignable to type 'T'.
-tests/cases/conformance/types/typeRelationships/subtypesAndSuperTypes/subtypesOfTypeParameterWithRecursiveConstraints.ts(120,9): error TS2411: Property 'foo' of type 'U' is not assignable to 'string' index type 'T'.
-tests/cases/conformance/types/typeRelationships/subtypesAndSuperTypes/subtypesOfTypeParameterWithRecursiveConstraints.ts(125,9): error TS2411: Property 'foo' of type 'V' is not assignable to 'string' index type 'T'.
-=======
-        'T' could be instantiated with an arbitrary type which could be unrelated to 'U'.
-          Type 'Foo<T>' is not assignable to type 'T'.
-            'T' could be instantiated with an arbitrary type which could be unrelated to 'Foo<T>'.
-tests/cases/conformance/types/typeRelationships/subtypesAndSuperTypes/subtypesOfTypeParameterWithRecursiveConstraints.ts(120,9): error TS2411: Property 'foo' of type 'U' is not assignable to string index type 'T'.
-tests/cases/conformance/types/typeRelationships/subtypesAndSuperTypes/subtypesOfTypeParameterWithRecursiveConstraints.ts(125,9): error TS2411: Property 'foo' of type 'V' is not assignable to string index type 'T'.
->>>>>>> 6c6315db
-tests/cases/conformance/types/typeRelationships/subtypesAndSuperTypes/subtypesOfTypeParameterWithRecursiveConstraints.ts(125,9): error TS2416: Property 'foo' in type 'D3<T, U, V>' is not assignable to the same property in base type 'Base2<T>'.
-  Type 'V' is not assignable to type 'Foo<T>'.
-    Type 'Foo<V>' is not assignable to type 'Foo<T>'.
-      Type 'V' is not assignable to type 'T'.
-<<<<<<< HEAD
-        Type 'Foo<V>' is not assignable to type 'T'.
-tests/cases/conformance/types/typeRelationships/subtypesAndSuperTypes/subtypesOfTypeParameterWithRecursiveConstraints.ts(130,9): error TS2411: Property 'foo' of type 'T' is not assignable to 'string' index type 'U'.
-=======
-        'T' could be instantiated with an arbitrary type which could be unrelated to 'V'.
-          Type 'Foo<V>' is not assignable to type 'T'.
-            'T' could be instantiated with an arbitrary type which could be unrelated to 'Foo<V>'.
-tests/cases/conformance/types/typeRelationships/subtypesAndSuperTypes/subtypesOfTypeParameterWithRecursiveConstraints.ts(130,9): error TS2411: Property 'foo' of type 'T' is not assignable to string index type 'U'.
->>>>>>> 6c6315db
-tests/cases/conformance/types/typeRelationships/subtypesAndSuperTypes/subtypesOfTypeParameterWithRecursiveConstraints.ts(135,9): error TS2416: Property 'foo' in type 'D5<T, U, V>' is not assignable to the same property in base type 'Base2<U>'.
-  Type 'U' is not assignable to type 'Foo<U>'.
-    Type 'Foo<T>' is not assignable to type 'Foo<U>'.
-      Type 'T' is not assignable to type 'U'.
-<<<<<<< HEAD
-        Type 'Foo<U>' is not assignable to type 'U'.
-tests/cases/conformance/types/typeRelationships/subtypesAndSuperTypes/subtypesOfTypeParameterWithRecursiveConstraints.ts(140,9): error TS2411: Property 'foo' of type 'V' is not assignable to 'string' index type 'U'.
-=======
-        'U' could be instantiated with an arbitrary type which could be unrelated to 'T'.
-          Type 'Foo<U>' is not assignable to type 'U'.
-            'U' could be instantiated with an arbitrary type which could be unrelated to 'Foo<U>'.
-tests/cases/conformance/types/typeRelationships/subtypesAndSuperTypes/subtypesOfTypeParameterWithRecursiveConstraints.ts(140,9): error TS2411: Property 'foo' of type 'V' is not assignable to string index type 'U'.
->>>>>>> 6c6315db
-tests/cases/conformance/types/typeRelationships/subtypesAndSuperTypes/subtypesOfTypeParameterWithRecursiveConstraints.ts(140,9): error TS2416: Property 'foo' in type 'D6<T, U, V>' is not assignable to the same property in base type 'Base2<U>'.
-  Type 'V' is not assignable to type 'Foo<U>'.
-    Type 'Foo<V>' is not assignable to type 'Foo<U>'.
-      Type 'V' is not assignable to type 'U'.
-<<<<<<< HEAD
-        Type 'Foo<V>' is not assignable to type 'U'.
-tests/cases/conformance/types/typeRelationships/subtypesAndSuperTypes/subtypesOfTypeParameterWithRecursiveConstraints.ts(145,9): error TS2411: Property 'foo' of type 'T' is not assignable to 'string' index type 'V'.
-=======
-        'U' could be instantiated with an arbitrary type which could be unrelated to 'V'.
-          Type 'Foo<V>' is not assignable to type 'U'.
-            'U' could be instantiated with an arbitrary type which could be unrelated to 'Foo<V>'.
-tests/cases/conformance/types/typeRelationships/subtypesAndSuperTypes/subtypesOfTypeParameterWithRecursiveConstraints.ts(145,9): error TS2411: Property 'foo' of type 'T' is not assignable to string index type 'V'.
->>>>>>> 6c6315db
-tests/cases/conformance/types/typeRelationships/subtypesAndSuperTypes/subtypesOfTypeParameterWithRecursiveConstraints.ts(145,9): error TS2416: Property 'foo' in type 'D7<T, U, V>' is not assignable to the same property in base type 'Base2<V>'.
-  Type 'T' is not assignable to type 'Foo<V>'.
-    Type 'Foo<U>' is not assignable to type 'Foo<V>'.
-      Type 'U' is not assignable to type 'V'.
-<<<<<<< HEAD
-        Type 'Foo<T>' is not assignable to type 'V'.
-tests/cases/conformance/types/typeRelationships/subtypesAndSuperTypes/subtypesOfTypeParameterWithRecursiveConstraints.ts(150,9): error TS2411: Property 'foo' of type 'U' is not assignable to 'string' index type 'V'.
-=======
-        'V' could be instantiated with an arbitrary type which could be unrelated to 'U'.
-          Type 'Foo<T>' is not assignable to type 'V'.
-            'V' could be instantiated with an arbitrary type which could be unrelated to 'Foo<T>'.
-tests/cases/conformance/types/typeRelationships/subtypesAndSuperTypes/subtypesOfTypeParameterWithRecursiveConstraints.ts(150,9): error TS2411: Property 'foo' of type 'U' is not assignable to string index type 'V'.
->>>>>>> 6c6315db
-tests/cases/conformance/types/typeRelationships/subtypesAndSuperTypes/subtypesOfTypeParameterWithRecursiveConstraints.ts(150,9): error TS2416: Property 'foo' in type 'D8<T, U, V>' is not assignable to the same property in base type 'Base2<V>'.
-  Type 'U' is not assignable to type 'Foo<V>'.
-    Type 'Foo<T>' is not assignable to type 'Foo<V>'.
-      Type 'T' is not assignable to type 'V'.
-        'V' could be instantiated with an arbitrary type which could be unrelated to 'T'.
-          Type 'Foo<U>' is not assignable to type 'V'.
-            'V' could be instantiated with an arbitrary type which could be unrelated to 'Foo<U>'.
-
-
-==== tests/cases/conformance/types/typeRelationships/subtypesAndSuperTypes/subtypesOfTypeParameterWithRecursiveConstraints.ts (24 errors) ====
-    // checking whether other types are subtypes of type parameters with constraints
-    
-    class Foo<T> { foo: T; }
-    function f<T extends Foo<U>, U extends Foo<T>, V extends Foo<V>>(t: T, u: U, v: V) {
-        // ok
-        var r1 = true ? t : u;
-        var r1 = true ? u : t;
-    
-        // ok
-        var r2 = true ? t : v;
-        var r2 = true ? v : t;
-    
-        // ok
-        var r3 = true ? v : u;
-        var r3 = true ? u : v;
-    
-        // ok
-        var r4 = true ? t : new Foo<T>();
-        var r4 = true ? new Foo<T>() : t;
-    
-        // ok
-        var r5 = true ? u : new Foo<T>();
-        var r5 = true ? new Foo<T>() : u;
-    
-        // ok
-        var r6 = true ? v : new Foo<T>();
-        var r6 = true ? new Foo<T>() : v;
-    
-    
-        // ok
-        var r7 = true ? t : new Foo<U>();
-        var r7 = true ? new Foo<U>() : t;
-    
-        // ok
-        var r8 = true ? u : new Foo<U>();
-        var r8 = true ? new Foo<U>() : u;
-    
-        // ok
-        var r9 = true ? v : new Foo<U>();
-        var r9 = true ? new Foo<U>() : v;
-    
-    
-        // ok
-        var r10 = true ? t : new Foo<V>();
-        var r10 = true ? new Foo<V>() : t;
-    
-        // ok
-        var r11 = true ? u : new Foo<V>();
-        var r11 = true ? new Foo<V>() : u;
-    
-        // ok
-        var r12 = true ? v : new Foo<V>();
-        var r12 = true ? new Foo<V>() : v;
-    }
-    
-    module M1 {
-        class Base<T> {
-            foo: T;
-        }
-    
-        class D1<T extends Foo<U>, U extends Foo<T>, V extends Foo<V>> extends Base<T> {
-            [x: string]: T;
-            foo: T
-        }
-    
-        class D2<T extends Foo<U>, U extends Foo<T>, V extends Foo<V>> extends Base<T> {
-            [x: string]: T;
-            foo: U
-            ~~~
-!!! error TS2411: Property 'foo' of type 'U' is not assignable to 'string' index type 'T'.
-            ~~~
-!!! error TS2416: Property 'foo' in type 'D2<T, U, V>' is not assignable to the same property in base type 'Base<T>'.
-!!! error TS2416:   Type 'U' is not assignable to type 'T'.
-!!! error TS2416:     'T' could be instantiated with an arbitrary type which could be unrelated to 'U'.
-!!! error TS2416:       Type 'Foo<T>' is not assignable to type 'T'.
-!!! error TS2416:         'T' could be instantiated with an arbitrary type which could be unrelated to 'Foo<T>'.
-        }
-    
-        class D3<T extends Foo<U>, U extends Foo<T>, V extends Foo<V>> extends Base<T> {
-            [x: string]: T;
-            foo: V
-            ~~~
-!!! error TS2411: Property 'foo' of type 'V' is not assignable to 'string' index type 'T'.
-            ~~~
-!!! error TS2416: Property 'foo' in type 'D3<T, U, V>' is not assignable to the same property in base type 'Base<T>'.
-!!! error TS2416:   Type 'V' is not assignable to type 'T'.
-!!! error TS2416:     'T' could be instantiated with an arbitrary type which could be unrelated to 'V'.
-!!! error TS2416:       Type 'Foo<V>' is not assignable to type 'T'.
-!!! error TS2416:         'T' could be instantiated with an arbitrary type which could be unrelated to 'Foo<V>'.
-        }
-    
-        class D4<T extends Foo<U>, U extends Foo<T>, V extends Foo<V>> extends Base<U> {
-            [x: string]: U;
-            foo: T
-            ~~~
-!!! error TS2411: Property 'foo' of type 'T' is not assignable to 'string' index type 'U'.
-            ~~~
-!!! error TS2416: Property 'foo' in type 'D4<T, U, V>' is not assignable to the same property in base type 'Base<U>'.
-!!! error TS2416:   Type 'T' is not assignable to type 'U'.
-!!! error TS2416:     'U' could be instantiated with an arbitrary type which could be unrelated to 'T'.
-!!! error TS2416:       Type 'Foo<U>' is not assignable to type 'U'.
-!!! error TS2416:         'U' could be instantiated with an arbitrary type which could be unrelated to 'Foo<U>'.
-        }
-    
-        class D5<T extends Foo<U>, U extends Foo<T>, V extends Foo<V>> extends Base<U> {
-            [x: string]: U;
-            foo: U
-        }
-    
-        class D6<T extends Foo<U>, U extends Foo<T>, V extends Foo<V>> extends Base<U> {
-            [x: string]: U;
-            foo: V
-            ~~~
-!!! error TS2411: Property 'foo' of type 'V' is not assignable to 'string' index type 'U'.
-            ~~~
-!!! error TS2416: Property 'foo' in type 'D6<T, U, V>' is not assignable to the same property in base type 'Base<U>'.
-!!! error TS2416:   Type 'V' is not assignable to type 'U'.
-!!! error TS2416:     'U' could be instantiated with an arbitrary type which could be unrelated to 'V'.
-!!! error TS2416:       Type 'Foo<V>' is not assignable to type 'U'.
-!!! error TS2416:         'U' could be instantiated with an arbitrary type which could be unrelated to 'Foo<V>'.
-        }
-    
-        class D7<T extends Foo<U>, U extends Foo<T>, V extends Foo<V>> extends Base<V> {
-            [x: string]: V;
-            foo: T
-            ~~~
-!!! error TS2411: Property 'foo' of type 'T' is not assignable to 'string' index type 'V'.
-            ~~~
-!!! error TS2416: Property 'foo' in type 'D7<T, U, V>' is not assignable to the same property in base type 'Base<V>'.
-!!! error TS2416:   Type 'T' is not assignable to type 'V'.
-!!! error TS2416:     'V' could be instantiated with an arbitrary type which could be unrelated to 'T'.
-!!! error TS2416:       Type 'Foo<U>' is not assignable to type 'V'.
-!!! error TS2416:         'V' could be instantiated with an arbitrary type which could be unrelated to 'Foo<U>'.
-        }
-    
-        class D8<T extends Foo<U>, U extends Foo<T>, V extends Foo<V>> extends Base<V> {
-            [x: string]: V;
-            foo: U
-            ~~~
-!!! error TS2411: Property 'foo' of type 'U' is not assignable to 'string' index type 'V'.
-            ~~~
-!!! error TS2416: Property 'foo' in type 'D8<T, U, V>' is not assignable to the same property in base type 'Base<V>'.
-!!! error TS2416:   Type 'U' is not assignable to type 'V'.
-!!! error TS2416:     'V' could be instantiated with an arbitrary type which could be unrelated to 'U'.
-!!! error TS2416:       Type 'Foo<T>' is not assignable to type 'V'.
-!!! error TS2416:         'V' could be instantiated with an arbitrary type which could be unrelated to 'Foo<T>'.
-        }
-    
-        class D9<T extends Foo<U>, U extends Foo<T>, V extends Foo<V>> extends Base<V> {
-            [x: string]: V;
-            foo: V
-        }
-    }
-    
-    
-    module M2 {
-        class Base2<T> {
-            foo: Foo<T>;
-        }
-    
-        class D1<T extends Foo<U>, U extends Foo<T>, V extends Foo<V>> extends Base2<T> {
-            [x: string]: T;
-            foo: T
-            ~~~
-!!! error TS2416: Property 'foo' in type 'D1<T, U, V>' is not assignable to the same property in base type 'Base2<T>'.
-!!! error TS2416:   Type 'T' is not assignable to type 'Foo<T>'.
-!!! error TS2416:     Type 'Foo<U>' is not assignable to type 'Foo<T>'.
-!!! error TS2416:       Type 'U' is not assignable to type 'T'.
-!!! error TS2416:         'T' could be instantiated with an arbitrary type which could be unrelated to 'U'.
-!!! error TS2416:           Type 'Foo<T>' is not assignable to type 'T'.
-!!! error TS2416:             'T' could be instantiated with an arbitrary type which could be unrelated to 'Foo<T>'.
-        }
-    
-        class D2<T extends Foo<U>, U extends Foo<T>, V extends Foo<V>> extends Base2<T> {
-            [x: string]: T;
-            foo: U
-            ~~~
-!!! error TS2411: Property 'foo' of type 'U' is not assignable to 'string' index type 'T'.
-        }
-    
-        class D3<T extends Foo<U>, U extends Foo<T>, V extends Foo<V>> extends Base2<T> {
-            [x: string]: T;
-            foo: V
-            ~~~
-!!! error TS2411: Property 'foo' of type 'V' is not assignable to 'string' index type 'T'.
-            ~~~
-!!! error TS2416: Property 'foo' in type 'D3<T, U, V>' is not assignable to the same property in base type 'Base2<T>'.
-!!! error TS2416:   Type 'V' is not assignable to type 'Foo<T>'.
-!!! error TS2416:     Type 'Foo<V>' is not assignable to type 'Foo<T>'.
-!!! error TS2416:       Type 'V' is not assignable to type 'T'.
-!!! error TS2416:         'T' could be instantiated with an arbitrary type which could be unrelated to 'V'.
-!!! error TS2416:           Type 'Foo<V>' is not assignable to type 'T'.
-!!! error TS2416:             'T' could be instantiated with an arbitrary type which could be unrelated to 'Foo<V>'.
-        }
-    
-        class D4<T extends Foo<U>, U extends Foo<T>, V extends Foo<V>> extends Base2<U> {
-            [x: string]: U;
-            foo: T
-            ~~~
-!!! error TS2411: Property 'foo' of type 'T' is not assignable to 'string' index type 'U'.
-        }
-    
-        class D5<T extends Foo<U>, U extends Foo<T>, V extends Foo<V>> extends Base2<U> {
-            [x: string]: U;
-            foo: U
-            ~~~
-!!! error TS2416: Property 'foo' in type 'D5<T, U, V>' is not assignable to the same property in base type 'Base2<U>'.
-!!! error TS2416:   Type 'U' is not assignable to type 'Foo<U>'.
-!!! error TS2416:     Type 'Foo<T>' is not assignable to type 'Foo<U>'.
-!!! error TS2416:       Type 'T' is not assignable to type 'U'.
-!!! error TS2416:         'U' could be instantiated with an arbitrary type which could be unrelated to 'T'.
-!!! error TS2416:           Type 'Foo<U>' is not assignable to type 'U'.
-!!! error TS2416:             'U' could be instantiated with an arbitrary type which could be unrelated to 'Foo<U>'.
-        }
-    
-        class D6<T extends Foo<U>, U extends Foo<T>, V extends Foo<V>> extends Base2<U> {
-            [x: string]: U;
-            foo: V
-            ~~~
-!!! error TS2411: Property 'foo' of type 'V' is not assignable to 'string' index type 'U'.
-            ~~~
-!!! error TS2416: Property 'foo' in type 'D6<T, U, V>' is not assignable to the same property in base type 'Base2<U>'.
-!!! error TS2416:   Type 'V' is not assignable to type 'Foo<U>'.
-!!! error TS2416:     Type 'Foo<V>' is not assignable to type 'Foo<U>'.
-!!! error TS2416:       Type 'V' is not assignable to type 'U'.
-!!! error TS2416:         'U' could be instantiated with an arbitrary type which could be unrelated to 'V'.
-!!! error TS2416:           Type 'Foo<V>' is not assignable to type 'U'.
-!!! error TS2416:             'U' could be instantiated with an arbitrary type which could be unrelated to 'Foo<V>'.
-        }
-    
-        class D7<T extends Foo<U>, U extends Foo<T>, V extends Foo<V>> extends Base2<V> {
-            [x: string]: V;
-            foo: T
-            ~~~
-!!! error TS2411: Property 'foo' of type 'T' is not assignable to 'string' index type 'V'.
-            ~~~
-!!! error TS2416: Property 'foo' in type 'D7<T, U, V>' is not assignable to the same property in base type 'Base2<V>'.
-!!! error TS2416:   Type 'T' is not assignable to type 'Foo<V>'.
-!!! error TS2416:     Type 'Foo<U>' is not assignable to type 'Foo<V>'.
-!!! error TS2416:       Type 'U' is not assignable to type 'V'.
-!!! error TS2416:         'V' could be instantiated with an arbitrary type which could be unrelated to 'U'.
-!!! error TS2416:           Type 'Foo<T>' is not assignable to type 'V'.
-!!! error TS2416:             'V' could be instantiated with an arbitrary type which could be unrelated to 'Foo<T>'.
-        }
-    
-        class D8<T extends Foo<U>, U extends Foo<T>, V extends Foo<V>> extends Base2<V> {
-            [x: string]: V;
-            foo: U
-            ~~~
-!!! error TS2411: Property 'foo' of type 'U' is not assignable to 'string' index type 'V'.
-            ~~~
-!!! error TS2416: Property 'foo' in type 'D8<T, U, V>' is not assignable to the same property in base type 'Base2<V>'.
-!!! error TS2416:   Type 'U' is not assignable to type 'Foo<V>'.
-!!! error TS2416:     Type 'Foo<T>' is not assignable to type 'Foo<V>'.
-!!! error TS2416:       Type 'T' is not assignable to type 'V'.
-!!! error TS2416:         'V' could be instantiated with an arbitrary type which could be unrelated to 'T'.
-!!! error TS2416:           Type 'Foo<U>' is not assignable to type 'V'.
-!!! error TS2416:             'V' could be instantiated with an arbitrary type which could be unrelated to 'Foo<U>'.
-        }
-    
-        class D9<T extends Foo<U>, U extends Foo<T>, V extends Foo<V>> extends Base2<V> {
-            [x: string]: V;
-            foo: V
-        }
+tests/cases/conformance/types/typeRelationships/subtypesAndSuperTypes/subtypesOfTypeParameterWithRecursiveConstraints.ts(68,9): error TS2411: Property 'foo' of type 'U' is not assignable to 'string' index type 'T'.
+tests/cases/conformance/types/typeRelationships/subtypesAndSuperTypes/subtypesOfTypeParameterWithRecursiveConstraints.ts(68,9): error TS2416: Property 'foo' in type 'D2<T, U, V>' is not assignable to the same property in base type 'Base<T>'.
+  Type 'U' is not assignable to type 'T'.
+    'T' could be instantiated with an arbitrary type which could be unrelated to 'U'.
+      Type 'Foo<T>' is not assignable to type 'T'.
+        'T' could be instantiated with an arbitrary type which could be unrelated to 'Foo<T>'.
+tests/cases/conformance/types/typeRelationships/subtypesAndSuperTypes/subtypesOfTypeParameterWithRecursiveConstraints.ts(73,9): error TS2411: Property 'foo' of type 'V' is not assignable to 'string' index type 'T'.
+tests/cases/conformance/types/typeRelationships/subtypesAndSuperTypes/subtypesOfTypeParameterWithRecursiveConstraints.ts(73,9): error TS2416: Property 'foo' in type 'D3<T, U, V>' is not assignable to the same property in base type 'Base<T>'.
+  Type 'V' is not assignable to type 'T'.
+    'T' could be instantiated with an arbitrary type which could be unrelated to 'V'.
+      Type 'Foo<V>' is not assignable to type 'T'.
+        'T' could be instantiated with an arbitrary type which could be unrelated to 'Foo<V>'.
+tests/cases/conformance/types/typeRelationships/subtypesAndSuperTypes/subtypesOfTypeParameterWithRecursiveConstraints.ts(78,9): error TS2411: Property 'foo' of type 'T' is not assignable to 'string' index type 'U'.
+tests/cases/conformance/types/typeRelationships/subtypesAndSuperTypes/subtypesOfTypeParameterWithRecursiveConstraints.ts(78,9): error TS2416: Property 'foo' in type 'D4<T, U, V>' is not assignable to the same property in base type 'Base<U>'.
+  Type 'T' is not assignable to type 'U'.
+    'U' could be instantiated with an arbitrary type which could be unrelated to 'T'.
+      Type 'Foo<U>' is not assignable to type 'U'.
+        'U' could be instantiated with an arbitrary type which could be unrelated to 'Foo<U>'.
+tests/cases/conformance/types/typeRelationships/subtypesAndSuperTypes/subtypesOfTypeParameterWithRecursiveConstraints.ts(88,9): error TS2411: Property 'foo' of type 'V' is not assignable to 'string' index type 'U'.
+tests/cases/conformance/types/typeRelationships/subtypesAndSuperTypes/subtypesOfTypeParameterWithRecursiveConstraints.ts(88,9): error TS2416: Property 'foo' in type 'D6<T, U, V>' is not assignable to the same property in base type 'Base<U>'.
+  Type 'V' is not assignable to type 'U'.
+    'U' could be instantiated with an arbitrary type which could be unrelated to 'V'.
+      Type 'Foo<V>' is not assignable to type 'U'.
+        'U' could be instantiated with an arbitrary type which could be unrelated to 'Foo<V>'.
+tests/cases/conformance/types/typeRelationships/subtypesAndSuperTypes/subtypesOfTypeParameterWithRecursiveConstraints.ts(93,9): error TS2411: Property 'foo' of type 'T' is not assignable to 'string' index type 'V'.
+tests/cases/conformance/types/typeRelationships/subtypesAndSuperTypes/subtypesOfTypeParameterWithRecursiveConstraints.ts(93,9): error TS2416: Property 'foo' in type 'D7<T, U, V>' is not assignable to the same property in base type 'Base<V>'.
+  Type 'T' is not assignable to type 'V'.
+    'V' could be instantiated with an arbitrary type which could be unrelated to 'T'.
+      Type 'Foo<U>' is not assignable to type 'V'.
+        'V' could be instantiated with an arbitrary type which could be unrelated to 'Foo<U>'.
+tests/cases/conformance/types/typeRelationships/subtypesAndSuperTypes/subtypesOfTypeParameterWithRecursiveConstraints.ts(98,9): error TS2411: Property 'foo' of type 'U' is not assignable to 'string' index type 'V'.
+tests/cases/conformance/types/typeRelationships/subtypesAndSuperTypes/subtypesOfTypeParameterWithRecursiveConstraints.ts(98,9): error TS2416: Property 'foo' in type 'D8<T, U, V>' is not assignable to the same property in base type 'Base<V>'.
+  Type 'U' is not assignable to type 'V'.
+    'V' could be instantiated with an arbitrary type which could be unrelated to 'U'.
+      Type 'Foo<T>' is not assignable to type 'V'.
+        'V' could be instantiated with an arbitrary type which could be unrelated to 'Foo<T>'.
+tests/cases/conformance/types/typeRelationships/subtypesAndSuperTypes/subtypesOfTypeParameterWithRecursiveConstraints.ts(115,9): error TS2416: Property 'foo' in type 'D1<T, U, V>' is not assignable to the same property in base type 'Base2<T>'.
+  Type 'T' is not assignable to type 'Foo<T>'.
+    Type 'Foo<U>' is not assignable to type 'Foo<T>'.
+      Type 'U' is not assignable to type 'T'.
+        'T' could be instantiated with an arbitrary type which could be unrelated to 'U'.
+          Type 'Foo<T>' is not assignable to type 'T'.
+            'T' could be instantiated with an arbitrary type which could be unrelated to 'Foo<T>'.
+tests/cases/conformance/types/typeRelationships/subtypesAndSuperTypes/subtypesOfTypeParameterWithRecursiveConstraints.ts(120,9): error TS2411: Property 'foo' of type 'U' is not assignable to 'string' index type 'T'.
+tests/cases/conformance/types/typeRelationships/subtypesAndSuperTypes/subtypesOfTypeParameterWithRecursiveConstraints.ts(125,9): error TS2411: Property 'foo' of type 'V' is not assignable to 'string' index type 'T'.
+tests/cases/conformance/types/typeRelationships/subtypesAndSuperTypes/subtypesOfTypeParameterWithRecursiveConstraints.ts(125,9): error TS2416: Property 'foo' in type 'D3<T, U, V>' is not assignable to the same property in base type 'Base2<T>'.
+  Type 'V' is not assignable to type 'Foo<T>'.
+    Type 'Foo<V>' is not assignable to type 'Foo<T>'.
+      Type 'V' is not assignable to type 'T'.
+        'T' could be instantiated with an arbitrary type which could be unrelated to 'V'.
+          Type 'Foo<V>' is not assignable to type 'T'.
+            'T' could be instantiated with an arbitrary type which could be unrelated to 'Foo<V>'.
+tests/cases/conformance/types/typeRelationships/subtypesAndSuperTypes/subtypesOfTypeParameterWithRecursiveConstraints.ts(130,9): error TS2411: Property 'foo' of type 'T' is not assignable to 'string' index type 'U'.
+tests/cases/conformance/types/typeRelationships/subtypesAndSuperTypes/subtypesOfTypeParameterWithRecursiveConstraints.ts(135,9): error TS2416: Property 'foo' in type 'D5<T, U, V>' is not assignable to the same property in base type 'Base2<U>'.
+  Type 'U' is not assignable to type 'Foo<U>'.
+    Type 'Foo<T>' is not assignable to type 'Foo<U>'.
+      Type 'T' is not assignable to type 'U'.
+        'U' could be instantiated with an arbitrary type which could be unrelated to 'T'.
+          Type 'Foo<U>' is not assignable to type 'U'.
+            'U' could be instantiated with an arbitrary type which could be unrelated to 'Foo<U>'.
+tests/cases/conformance/types/typeRelationships/subtypesAndSuperTypes/subtypesOfTypeParameterWithRecursiveConstraints.ts(140,9): error TS2411: Property 'foo' of type 'V' is not assignable to 'string' index type 'U'.
+tests/cases/conformance/types/typeRelationships/subtypesAndSuperTypes/subtypesOfTypeParameterWithRecursiveConstraints.ts(140,9): error TS2416: Property 'foo' in type 'D6<T, U, V>' is not assignable to the same property in base type 'Base2<U>'.
+  Type 'V' is not assignable to type 'Foo<U>'.
+    Type 'Foo<V>' is not assignable to type 'Foo<U>'.
+      Type 'V' is not assignable to type 'U'.
+        'U' could be instantiated with an arbitrary type which could be unrelated to 'V'.
+          Type 'Foo<V>' is not assignable to type 'U'.
+            'U' could be instantiated with an arbitrary type which could be unrelated to 'Foo<V>'.
+tests/cases/conformance/types/typeRelationships/subtypesAndSuperTypes/subtypesOfTypeParameterWithRecursiveConstraints.ts(145,9): error TS2411: Property 'foo' of type 'T' is not assignable to 'string' index type 'V'.
+tests/cases/conformance/types/typeRelationships/subtypesAndSuperTypes/subtypesOfTypeParameterWithRecursiveConstraints.ts(145,9): error TS2416: Property 'foo' in type 'D7<T, U, V>' is not assignable to the same property in base type 'Base2<V>'.
+  Type 'T' is not assignable to type 'Foo<V>'.
+    Type 'Foo<U>' is not assignable to type 'Foo<V>'.
+      Type 'U' is not assignable to type 'V'.
+        'V' could be instantiated with an arbitrary type which could be unrelated to 'U'.
+          Type 'Foo<T>' is not assignable to type 'V'.
+            'V' could be instantiated with an arbitrary type which could be unrelated to 'Foo<T>'.
+tests/cases/conformance/types/typeRelationships/subtypesAndSuperTypes/subtypesOfTypeParameterWithRecursiveConstraints.ts(150,9): error TS2411: Property 'foo' of type 'U' is not assignable to 'string' index type 'V'.
+tests/cases/conformance/types/typeRelationships/subtypesAndSuperTypes/subtypesOfTypeParameterWithRecursiveConstraints.ts(150,9): error TS2416: Property 'foo' in type 'D8<T, U, V>' is not assignable to the same property in base type 'Base2<V>'.
+  Type 'U' is not assignable to type 'Foo<V>'.
+    Type 'Foo<T>' is not assignable to type 'Foo<V>'.
+      Type 'T' is not assignable to type 'V'.
+        'V' could be instantiated with an arbitrary type which could be unrelated to 'T'.
+          Type 'Foo<U>' is not assignable to type 'V'.
+            'V' could be instantiated with an arbitrary type which could be unrelated to 'Foo<U>'.
+
+
+==== tests/cases/conformance/types/typeRelationships/subtypesAndSuperTypes/subtypesOfTypeParameterWithRecursiveConstraints.ts (24 errors) ====
+    // checking whether other types are subtypes of type parameters with constraints
+    
+    class Foo<T> { foo: T; }
+    function f<T extends Foo<U>, U extends Foo<T>, V extends Foo<V>>(t: T, u: U, v: V) {
+        // ok
+        var r1 = true ? t : u;
+        var r1 = true ? u : t;
+    
+        // ok
+        var r2 = true ? t : v;
+        var r2 = true ? v : t;
+    
+        // ok
+        var r3 = true ? v : u;
+        var r3 = true ? u : v;
+    
+        // ok
+        var r4 = true ? t : new Foo<T>();
+        var r4 = true ? new Foo<T>() : t;
+    
+        // ok
+        var r5 = true ? u : new Foo<T>();
+        var r5 = true ? new Foo<T>() : u;
+    
+        // ok
+        var r6 = true ? v : new Foo<T>();
+        var r6 = true ? new Foo<T>() : v;
+    
+    
+        // ok
+        var r7 = true ? t : new Foo<U>();
+        var r7 = true ? new Foo<U>() : t;
+    
+        // ok
+        var r8 = true ? u : new Foo<U>();
+        var r8 = true ? new Foo<U>() : u;
+    
+        // ok
+        var r9 = true ? v : new Foo<U>();
+        var r9 = true ? new Foo<U>() : v;
+    
+    
+        // ok
+        var r10 = true ? t : new Foo<V>();
+        var r10 = true ? new Foo<V>() : t;
+    
+        // ok
+        var r11 = true ? u : new Foo<V>();
+        var r11 = true ? new Foo<V>() : u;
+    
+        // ok
+        var r12 = true ? v : new Foo<V>();
+        var r12 = true ? new Foo<V>() : v;
+    }
+    
+    module M1 {
+        class Base<T> {
+            foo: T;
+        }
+    
+        class D1<T extends Foo<U>, U extends Foo<T>, V extends Foo<V>> extends Base<T> {
+            [x: string]: T;
+            foo: T
+        }
+    
+        class D2<T extends Foo<U>, U extends Foo<T>, V extends Foo<V>> extends Base<T> {
+            [x: string]: T;
+            foo: U
+            ~~~
+!!! error TS2411: Property 'foo' of type 'U' is not assignable to 'string' index type 'T'.
+            ~~~
+!!! error TS2416: Property 'foo' in type 'D2<T, U, V>' is not assignable to the same property in base type 'Base<T>'.
+!!! error TS2416:   Type 'U' is not assignable to type 'T'.
+!!! error TS2416:     'T' could be instantiated with an arbitrary type which could be unrelated to 'U'.
+!!! error TS2416:       Type 'Foo<T>' is not assignable to type 'T'.
+!!! error TS2416:         'T' could be instantiated with an arbitrary type which could be unrelated to 'Foo<T>'.
+        }
+    
+        class D3<T extends Foo<U>, U extends Foo<T>, V extends Foo<V>> extends Base<T> {
+            [x: string]: T;
+            foo: V
+            ~~~
+!!! error TS2411: Property 'foo' of type 'V' is not assignable to 'string' index type 'T'.
+            ~~~
+!!! error TS2416: Property 'foo' in type 'D3<T, U, V>' is not assignable to the same property in base type 'Base<T>'.
+!!! error TS2416:   Type 'V' is not assignable to type 'T'.
+!!! error TS2416:     'T' could be instantiated with an arbitrary type which could be unrelated to 'V'.
+!!! error TS2416:       Type 'Foo<V>' is not assignable to type 'T'.
+!!! error TS2416:         'T' could be instantiated with an arbitrary type which could be unrelated to 'Foo<V>'.
+        }
+    
+        class D4<T extends Foo<U>, U extends Foo<T>, V extends Foo<V>> extends Base<U> {
+            [x: string]: U;
+            foo: T
+            ~~~
+!!! error TS2411: Property 'foo' of type 'T' is not assignable to 'string' index type 'U'.
+            ~~~
+!!! error TS2416: Property 'foo' in type 'D4<T, U, V>' is not assignable to the same property in base type 'Base<U>'.
+!!! error TS2416:   Type 'T' is not assignable to type 'U'.
+!!! error TS2416:     'U' could be instantiated with an arbitrary type which could be unrelated to 'T'.
+!!! error TS2416:       Type 'Foo<U>' is not assignable to type 'U'.
+!!! error TS2416:         'U' could be instantiated with an arbitrary type which could be unrelated to 'Foo<U>'.
+        }
+    
+        class D5<T extends Foo<U>, U extends Foo<T>, V extends Foo<V>> extends Base<U> {
+            [x: string]: U;
+            foo: U
+        }
+    
+        class D6<T extends Foo<U>, U extends Foo<T>, V extends Foo<V>> extends Base<U> {
+            [x: string]: U;
+            foo: V
+            ~~~
+!!! error TS2411: Property 'foo' of type 'V' is not assignable to 'string' index type 'U'.
+            ~~~
+!!! error TS2416: Property 'foo' in type 'D6<T, U, V>' is not assignable to the same property in base type 'Base<U>'.
+!!! error TS2416:   Type 'V' is not assignable to type 'U'.
+!!! error TS2416:     'U' could be instantiated with an arbitrary type which could be unrelated to 'V'.
+!!! error TS2416:       Type 'Foo<V>' is not assignable to type 'U'.
+!!! error TS2416:         'U' could be instantiated with an arbitrary type which could be unrelated to 'Foo<V>'.
+        }
+    
+        class D7<T extends Foo<U>, U extends Foo<T>, V extends Foo<V>> extends Base<V> {
+            [x: string]: V;
+            foo: T
+            ~~~
+!!! error TS2411: Property 'foo' of type 'T' is not assignable to 'string' index type 'V'.
+            ~~~
+!!! error TS2416: Property 'foo' in type 'D7<T, U, V>' is not assignable to the same property in base type 'Base<V>'.
+!!! error TS2416:   Type 'T' is not assignable to type 'V'.
+!!! error TS2416:     'V' could be instantiated with an arbitrary type which could be unrelated to 'T'.
+!!! error TS2416:       Type 'Foo<U>' is not assignable to type 'V'.
+!!! error TS2416:         'V' could be instantiated with an arbitrary type which could be unrelated to 'Foo<U>'.
+        }
+    
+        class D8<T extends Foo<U>, U extends Foo<T>, V extends Foo<V>> extends Base<V> {
+            [x: string]: V;
+            foo: U
+            ~~~
+!!! error TS2411: Property 'foo' of type 'U' is not assignable to 'string' index type 'V'.
+            ~~~
+!!! error TS2416: Property 'foo' in type 'D8<T, U, V>' is not assignable to the same property in base type 'Base<V>'.
+!!! error TS2416:   Type 'U' is not assignable to type 'V'.
+!!! error TS2416:     'V' could be instantiated with an arbitrary type which could be unrelated to 'U'.
+!!! error TS2416:       Type 'Foo<T>' is not assignable to type 'V'.
+!!! error TS2416:         'V' could be instantiated with an arbitrary type which could be unrelated to 'Foo<T>'.
+        }
+    
+        class D9<T extends Foo<U>, U extends Foo<T>, V extends Foo<V>> extends Base<V> {
+            [x: string]: V;
+            foo: V
+        }
+    }
+    
+    
+    module M2 {
+        class Base2<T> {
+            foo: Foo<T>;
+        }
+    
+        class D1<T extends Foo<U>, U extends Foo<T>, V extends Foo<V>> extends Base2<T> {
+            [x: string]: T;
+            foo: T
+            ~~~
+!!! error TS2416: Property 'foo' in type 'D1<T, U, V>' is not assignable to the same property in base type 'Base2<T>'.
+!!! error TS2416:   Type 'T' is not assignable to type 'Foo<T>'.
+!!! error TS2416:     Type 'Foo<U>' is not assignable to type 'Foo<T>'.
+!!! error TS2416:       Type 'U' is not assignable to type 'T'.
+!!! error TS2416:         'T' could be instantiated with an arbitrary type which could be unrelated to 'U'.
+!!! error TS2416:           Type 'Foo<T>' is not assignable to type 'T'.
+!!! error TS2416:             'T' could be instantiated with an arbitrary type which could be unrelated to 'Foo<T>'.
+        }
+    
+        class D2<T extends Foo<U>, U extends Foo<T>, V extends Foo<V>> extends Base2<T> {
+            [x: string]: T;
+            foo: U
+            ~~~
+!!! error TS2411: Property 'foo' of type 'U' is not assignable to 'string' index type 'T'.
+        }
+    
+        class D3<T extends Foo<U>, U extends Foo<T>, V extends Foo<V>> extends Base2<T> {
+            [x: string]: T;
+            foo: V
+            ~~~
+!!! error TS2411: Property 'foo' of type 'V' is not assignable to 'string' index type 'T'.
+            ~~~
+!!! error TS2416: Property 'foo' in type 'D3<T, U, V>' is not assignable to the same property in base type 'Base2<T>'.
+!!! error TS2416:   Type 'V' is not assignable to type 'Foo<T>'.
+!!! error TS2416:     Type 'Foo<V>' is not assignable to type 'Foo<T>'.
+!!! error TS2416:       Type 'V' is not assignable to type 'T'.
+!!! error TS2416:         'T' could be instantiated with an arbitrary type which could be unrelated to 'V'.
+!!! error TS2416:           Type 'Foo<V>' is not assignable to type 'T'.
+!!! error TS2416:             'T' could be instantiated with an arbitrary type which could be unrelated to 'Foo<V>'.
+        }
+    
+        class D4<T extends Foo<U>, U extends Foo<T>, V extends Foo<V>> extends Base2<U> {
+            [x: string]: U;
+            foo: T
+            ~~~
+!!! error TS2411: Property 'foo' of type 'T' is not assignable to 'string' index type 'U'.
+        }
+    
+        class D5<T extends Foo<U>, U extends Foo<T>, V extends Foo<V>> extends Base2<U> {
+            [x: string]: U;
+            foo: U
+            ~~~
+!!! error TS2416: Property 'foo' in type 'D5<T, U, V>' is not assignable to the same property in base type 'Base2<U>'.
+!!! error TS2416:   Type 'U' is not assignable to type 'Foo<U>'.
+!!! error TS2416:     Type 'Foo<T>' is not assignable to type 'Foo<U>'.
+!!! error TS2416:       Type 'T' is not assignable to type 'U'.
+!!! error TS2416:         'U' could be instantiated with an arbitrary type which could be unrelated to 'T'.
+!!! error TS2416:           Type 'Foo<U>' is not assignable to type 'U'.
+!!! error TS2416:             'U' could be instantiated with an arbitrary type which could be unrelated to 'Foo<U>'.
+        }
+    
+        class D6<T extends Foo<U>, U extends Foo<T>, V extends Foo<V>> extends Base2<U> {
+            [x: string]: U;
+            foo: V
+            ~~~
+!!! error TS2411: Property 'foo' of type 'V' is not assignable to 'string' index type 'U'.
+            ~~~
+!!! error TS2416: Property 'foo' in type 'D6<T, U, V>' is not assignable to the same property in base type 'Base2<U>'.
+!!! error TS2416:   Type 'V' is not assignable to type 'Foo<U>'.
+!!! error TS2416:     Type 'Foo<V>' is not assignable to type 'Foo<U>'.
+!!! error TS2416:       Type 'V' is not assignable to type 'U'.
+!!! error TS2416:         'U' could be instantiated with an arbitrary type which could be unrelated to 'V'.
+!!! error TS2416:           Type 'Foo<V>' is not assignable to type 'U'.
+!!! error TS2416:             'U' could be instantiated with an arbitrary type which could be unrelated to 'Foo<V>'.
+        }
+    
+        class D7<T extends Foo<U>, U extends Foo<T>, V extends Foo<V>> extends Base2<V> {
+            [x: string]: V;
+            foo: T
+            ~~~
+!!! error TS2411: Property 'foo' of type 'T' is not assignable to 'string' index type 'V'.
+            ~~~
+!!! error TS2416: Property 'foo' in type 'D7<T, U, V>' is not assignable to the same property in base type 'Base2<V>'.
+!!! error TS2416:   Type 'T' is not assignable to type 'Foo<V>'.
+!!! error TS2416:     Type 'Foo<U>' is not assignable to type 'Foo<V>'.
+!!! error TS2416:       Type 'U' is not assignable to type 'V'.
+!!! error TS2416:         'V' could be instantiated with an arbitrary type which could be unrelated to 'U'.
+!!! error TS2416:           Type 'Foo<T>' is not assignable to type 'V'.
+!!! error TS2416:             'V' could be instantiated with an arbitrary type which could be unrelated to 'Foo<T>'.
+        }
+    
+        class D8<T extends Foo<U>, U extends Foo<T>, V extends Foo<V>> extends Base2<V> {
+            [x: string]: V;
+            foo: U
+            ~~~
+!!! error TS2411: Property 'foo' of type 'U' is not assignable to 'string' index type 'V'.
+            ~~~
+!!! error TS2416: Property 'foo' in type 'D8<T, U, V>' is not assignable to the same property in base type 'Base2<V>'.
+!!! error TS2416:   Type 'U' is not assignable to type 'Foo<V>'.
+!!! error TS2416:     Type 'Foo<T>' is not assignable to type 'Foo<V>'.
+!!! error TS2416:       Type 'T' is not assignable to type 'V'.
+!!! error TS2416:         'V' could be instantiated with an arbitrary type which could be unrelated to 'T'.
+!!! error TS2416:           Type 'Foo<U>' is not assignable to type 'V'.
+!!! error TS2416:             'V' could be instantiated with an arbitrary type which could be unrelated to 'Foo<U>'.
+        }
+    
+        class D9<T extends Foo<U>, U extends Foo<T>, V extends Foo<V>> extends Base2<V> {
+            [x: string]: V;
+            foo: V
+        }
     }