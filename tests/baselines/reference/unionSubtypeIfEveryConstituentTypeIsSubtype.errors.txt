--- conflicted
+++ resolved
@@ -1,244 +1,236 @@
-tests/cases/conformance/types/typeRelationships/subtypesAndSuperTypes/unionSubtypeIfEveryConstituentTypeIsSubtype.ts(15,5): error TS2411: Property 'foo' of type 'string | number' is not assignable to string index type 'number'.
-tests/cases/conformance/types/typeRelationships/subtypesAndSuperTypes/unionSubtypeIfEveryConstituentTypeIsSubtype.ts(21,5): error TS2411: Property 'foo' of type 'string | number' is not assignable to string index type 'string'.
-tests/cases/conformance/types/typeRelationships/subtypesAndSuperTypes/unionSubtypeIfEveryConstituentTypeIsSubtype.ts(22,5): error TS2411: Property 'foo2' of type 'number' is not assignable to string index type 'string'.
-tests/cases/conformance/types/typeRelationships/subtypesAndSuperTypes/unionSubtypeIfEveryConstituentTypeIsSubtype.ts(28,5): error TS2411: Property 'foo' of type 'string | number' is not assignable to string index type 'boolean'.
-tests/cases/conformance/types/typeRelationships/subtypesAndSuperTypes/unionSubtypeIfEveryConstituentTypeIsSubtype.ts(29,5): error TS2411: Property 'foo2' of type 'number' is not assignable to string index type 'boolean'.
-tests/cases/conformance/types/typeRelationships/subtypesAndSuperTypes/unionSubtypeIfEveryConstituentTypeIsSubtype.ts(35,5): error TS2411: Property 'foo' of type 'string | number' is not assignable to string index type 'Date'.
-tests/cases/conformance/types/typeRelationships/subtypesAndSuperTypes/unionSubtypeIfEveryConstituentTypeIsSubtype.ts(36,5): error TS2411: Property 'foo2' of type 'number' is not assignable to string index type 'Date'.
-tests/cases/conformance/types/typeRelationships/subtypesAndSuperTypes/unionSubtypeIfEveryConstituentTypeIsSubtype.ts(42,5): error TS2411: Property 'foo' of type 'string | number' is not assignable to string index type 'RegExp<string>'.
-tests/cases/conformance/types/typeRelationships/subtypesAndSuperTypes/unionSubtypeIfEveryConstituentTypeIsSubtype.ts(43,5): error TS2411: Property 'foo2' of type 'number' is not assignable to string index type 'RegExp<string>'.
-tests/cases/conformance/types/typeRelationships/subtypesAndSuperTypes/unionSubtypeIfEveryConstituentTypeIsSubtype.ts(49,5): error TS2411: Property 'foo' of type 'string | number' is not assignable to string index type '{ bar: number; }'.
-tests/cases/conformance/types/typeRelationships/subtypesAndSuperTypes/unionSubtypeIfEveryConstituentTypeIsSubtype.ts(50,5): error TS2411: Property 'foo2' of type 'number' is not assignable to string index type '{ bar: number; }'.
-tests/cases/conformance/types/typeRelationships/subtypesAndSuperTypes/unionSubtypeIfEveryConstituentTypeIsSubtype.ts(56,5): error TS2411: Property 'foo' of type 'string | number' is not assignable to string index type 'number[]'.
-tests/cases/conformance/types/typeRelationships/subtypesAndSuperTypes/unionSubtypeIfEveryConstituentTypeIsSubtype.ts(57,5): error TS2411: Property 'foo2' of type 'number' is not assignable to string index type 'number[]'.
-tests/cases/conformance/types/typeRelationships/subtypesAndSuperTypes/unionSubtypeIfEveryConstituentTypeIsSubtype.ts(63,5): error TS2411: Property 'foo' of type 'string | number' is not assignable to string index type 'I8'.
-tests/cases/conformance/types/typeRelationships/subtypesAndSuperTypes/unionSubtypeIfEveryConstituentTypeIsSubtype.ts(64,5): error TS2411: Property 'foo2' of type 'number' is not assignable to string index type 'I8'.
-tests/cases/conformance/types/typeRelationships/subtypesAndSuperTypes/unionSubtypeIfEveryConstituentTypeIsSubtype.ts(70,5): error TS2411: Property 'foo' of type 'string | number' is not assignable to string index type 'A'.
-tests/cases/conformance/types/typeRelationships/subtypesAndSuperTypes/unionSubtypeIfEveryConstituentTypeIsSubtype.ts(71,5): error TS2411: Property 'foo2' of type 'number' is not assignable to string index type 'A'.
-tests/cases/conformance/types/typeRelationships/subtypesAndSuperTypes/unionSubtypeIfEveryConstituentTypeIsSubtype.ts(77,5): error TS2411: Property 'foo' of type 'string | number' is not assignable to string index type 'A2<number>'.
-tests/cases/conformance/types/typeRelationships/subtypesAndSuperTypes/unionSubtypeIfEveryConstituentTypeIsSubtype.ts(78,5): error TS2411: Property 'foo2' of type 'number' is not assignable to string index type 'A2<number>'.
-tests/cases/conformance/types/typeRelationships/subtypesAndSuperTypes/unionSubtypeIfEveryConstituentTypeIsSubtype.ts(84,5): error TS2411: Property 'foo' of type 'string | number' is not assignable to string index type '(x: any) => number'.
-tests/cases/conformance/types/typeRelationships/subtypesAndSuperTypes/unionSubtypeIfEveryConstituentTypeIsSubtype.ts(85,5): error TS2411: Property 'foo2' of type 'number' is not assignable to string index type '(x: any) => number'.
-tests/cases/conformance/types/typeRelationships/subtypesAndSuperTypes/unionSubtypeIfEveryConstituentTypeIsSubtype.ts(91,5): error TS2411: Property 'foo' of type 'string | number' is not assignable to string index type '<T>(x: T) => T'.
-tests/cases/conformance/types/typeRelationships/subtypesAndSuperTypes/unionSubtypeIfEveryConstituentTypeIsSubtype.ts(92,5): error TS2411: Property 'foo2' of type 'number' is not assignable to string index type '<T>(x: T) => T'.
-tests/cases/conformance/types/typeRelationships/subtypesAndSuperTypes/unionSubtypeIfEveryConstituentTypeIsSubtype.ts(99,5): error TS2411: Property 'foo' of type 'string | number' is not assignable to string index type 'E2'.
-tests/cases/conformance/types/typeRelationships/subtypesAndSuperTypes/unionSubtypeIfEveryConstituentTypeIsSubtype.ts(110,5): error TS2411: Property 'foo' of type 'string | number' is not assignable to string index type 'typeof f'.
-tests/cases/conformance/types/typeRelationships/subtypesAndSuperTypes/unionSubtypeIfEveryConstituentTypeIsSubtype.ts(111,5): error TS2411: Property 'foo2' of type 'number' is not assignable to string index type 'typeof f'.
-tests/cases/conformance/types/typeRelationships/subtypesAndSuperTypes/unionSubtypeIfEveryConstituentTypeIsSubtype.ts(121,5): error TS2411: Property 'foo' of type 'string | number' is not assignable to string index type 'typeof c'.
-tests/cases/conformance/types/typeRelationships/subtypesAndSuperTypes/unionSubtypeIfEveryConstituentTypeIsSubtype.ts(122,5): error TS2411: Property 'foo2' of type 'number' is not assignable to string index type 'typeof c'.
-tests/cases/conformance/types/typeRelationships/subtypesAndSuperTypes/unionSubtypeIfEveryConstituentTypeIsSubtype.ts(128,5): error TS2411: Property 'foo' of type 'string | number' is not assignable to string index type 'T'.
-tests/cases/conformance/types/typeRelationships/subtypesAndSuperTypes/unionSubtypeIfEveryConstituentTypeIsSubtype.ts(129,5): error TS2411: Property 'foo2' of type 'number' is not assignable to string index type 'T'.
-
-
-==== tests/cases/conformance/types/typeRelationships/subtypesAndSuperTypes/unionSubtypeIfEveryConstituentTypeIsSubtype.ts (30 errors) ====
-    enum e {
-        e1,
-        e2
-    }
-    
-    // A union type U is a subtype of a type T if each type in U is a subtype of T
-    interface I {
-        [x: string]: any;
-        foo: string | number; // ok
-        foo2: e | number; // ok
-    }
-    interface I2 {
-        [x: string]: number;
-        // S is union type and each constituent type of S is a subtype of T
-        foo: string | number; // error string is not subtype of number
-        ~~~
-!!! error TS2411: Property 'foo' of type 'string | number' is not assignable to string index type 'number'.
-        foo2: e | number; // ok e and number both subtype of number
-    }
-    
-    interface I3 {
-        [x: string]: string;
-        foo: string | number; // error numer is not subtype of string
-        ~~~
-!!! error TS2411: Property 'foo' of type 'string | number' is not assignable to string index type 'string'.
-        foo2: e | number; // error e and number both not subtype of string
-        ~~~~
-!!! error TS2411: Property 'foo2' of type 'number' is not assignable to string index type 'string'.
-    }
-    
-    // error cases
-    interface I4 {
-        [x: string]: boolean;
-        foo: string | number;
-        ~~~
-!!! error TS2411: Property 'foo' of type 'string | number' is not assignable to string index type 'boolean'.
-        foo2: e | number;
-        ~~~~
-!!! error TS2411: Property 'foo2' of type 'number' is not assignable to string index type 'boolean'.
-    }
-    
-    
-    interface I5 {
-        [x: string]: Date;
-        foo: string | number;
-        ~~~
-!!! error TS2411: Property 'foo' of type 'string | number' is not assignable to string index type 'Date'.
-        foo2: e | number;
-        ~~~~
-!!! error TS2411: Property 'foo2' of type 'number' is not assignable to string index type 'Date'.
-    }
-    
-    
-    interface I6 {
-        [x: string]: RegExp;
-        foo: string | number;
-<<<<<<< HEAD
-        ~~~~~~~~~~~~~~~~~~~~~
-!!! error TS2411: Property 'foo' of type 'string | number' is not assignable to string index type 'RegExp<string>'.
-        foo2: e | number;
-        ~~~~~~~~~~~~~~~~~
-!!! error TS2411: Property 'foo2' of type 'number' is not assignable to string index type 'RegExp<string>'.
-=======
-        ~~~
-!!! error TS2411: Property 'foo' of type 'string | number' is not assignable to string index type 'RegExp'.
-        foo2: e | number;
-        ~~~~
-!!! error TS2411: Property 'foo2' of type 'number' is not assignable to string index type 'RegExp'.
->>>>>>> b065902a
-    }
-    
-    
-    interface I7 {
-        [x: string]: { bar: number };
-        foo: string | number;
-        ~~~
-!!! error TS2411: Property 'foo' of type 'string | number' is not assignable to string index type '{ bar: number; }'.
-        foo2: e | number;
-        ~~~~
-!!! error TS2411: Property 'foo2' of type 'number' is not assignable to string index type '{ bar: number; }'.
-    }
-    
-    
-    interface I8 {
-        [x: string]: number[];
-        foo: string | number;
-        ~~~
-!!! error TS2411: Property 'foo' of type 'string | number' is not assignable to string index type 'number[]'.
-        foo2: e | number;
-        ~~~~
-!!! error TS2411: Property 'foo2' of type 'number' is not assignable to string index type 'number[]'.
-    }
-    
-    
-    interface I9 {
-        [x: string]: I8;
-        foo: string | number;
-        ~~~
-!!! error TS2411: Property 'foo' of type 'string | number' is not assignable to string index type 'I8'.
-        foo2: e | number;
-        ~~~~
-!!! error TS2411: Property 'foo2' of type 'number' is not assignable to string index type 'I8'.
-    }
-    
-    class A { foo: number; }
-    interface I10 {
-        [x: string]: A;
-        foo: string | number;
-        ~~~
-!!! error TS2411: Property 'foo' of type 'string | number' is not assignable to string index type 'A'.
-        foo2: e | number;
-        ~~~~
-!!! error TS2411: Property 'foo2' of type 'number' is not assignable to string index type 'A'.
-    }
-    
-    class A2<T> { foo: T; }
-    interface I11 {
-        [x: string]: A2<number>;
-        foo: string | number;
-        ~~~
-!!! error TS2411: Property 'foo' of type 'string | number' is not assignable to string index type 'A2<number>'.
-        foo2: e | number;
-        ~~~~
-!!! error TS2411: Property 'foo2' of type 'number' is not assignable to string index type 'A2<number>'.
-    }
-    
-    
-    interface I12 {
-        [x: string]: (x) => number;
-        foo: string | number;
-        ~~~
-!!! error TS2411: Property 'foo' of type 'string | number' is not assignable to string index type '(x: any) => number'.
-        foo2: e | number;
-        ~~~~
-!!! error TS2411: Property 'foo2' of type 'number' is not assignable to string index type '(x: any) => number'.
-    }
-    
-    
-    interface I13 {
-        [x: string]: <T>(x: T) => T;
-        foo: string | number;
-        ~~~
-!!! error TS2411: Property 'foo' of type 'string | number' is not assignable to string index type '<T>(x: T) => T'.
-        foo2: e | number;
-        ~~~~
-!!! error TS2411: Property 'foo2' of type 'number' is not assignable to string index type '<T>(x: T) => T'.
-    }
-    
-    
-    enum E2 { A }
-    interface I14 {
-        [x: string]: E2;
-        foo: string | number;
-        ~~~
-!!! error TS2411: Property 'foo' of type 'string | number' is not assignable to string index type 'E2'.
-        foo2: e | number;
-    }
-    
-    
-    function f() { }
-    module f {
-        export var bar = 1;
-    }
-    interface I15 {
-        [x: string]: typeof f;
-        foo: string | number;
-        ~~~
-!!! error TS2411: Property 'foo' of type 'string | number' is not assignable to string index type 'typeof f'.
-        foo2: e | number;
-        ~~~~
-!!! error TS2411: Property 'foo2' of type 'number' is not assignable to string index type 'typeof f'.
-    }
-    
-    
-    class c { baz: string }
-    module c {
-        export var bar = 1;
-    }
-    interface I16 {
-        [x: string]: typeof c;
-        foo: string | number;
-        ~~~
-!!! error TS2411: Property 'foo' of type 'string | number' is not assignable to string index type 'typeof c'.
-        foo2: e | number;
-        ~~~~
-!!! error TS2411: Property 'foo2' of type 'number' is not assignable to string index type 'typeof c'.
-    }
-    
-    
-    interface I17<T> {
-        [x: string]: T;
-        foo: string | number;
-        ~~~
-!!! error TS2411: Property 'foo' of type 'string | number' is not assignable to string index type 'T'.
-        foo2: e | number;
-        ~~~~
-!!! error TS2411: Property 'foo2' of type 'number' is not assignable to string index type 'T'.
-    }
-    
-    interface I19 {
-        [x: string]: Object;
-        foo: string | number;
-        foo2: e | number;
-    }
-    
-    
-    interface I20 {
-        [x: string]: {};
-        foo: string | number;
-        foo2: e | number;
+tests/cases/conformance/types/typeRelationships/subtypesAndSuperTypes/unionSubtypeIfEveryConstituentTypeIsSubtype.ts(15,5): error TS2411: Property 'foo' of type 'string | number' is not assignable to string index type 'number'.
+tests/cases/conformance/types/typeRelationships/subtypesAndSuperTypes/unionSubtypeIfEveryConstituentTypeIsSubtype.ts(21,5): error TS2411: Property 'foo' of type 'string | number' is not assignable to string index type 'string'.
+tests/cases/conformance/types/typeRelationships/subtypesAndSuperTypes/unionSubtypeIfEveryConstituentTypeIsSubtype.ts(22,5): error TS2411: Property 'foo2' of type 'number' is not assignable to string index type 'string'.
+tests/cases/conformance/types/typeRelationships/subtypesAndSuperTypes/unionSubtypeIfEveryConstituentTypeIsSubtype.ts(28,5): error TS2411: Property 'foo' of type 'string | number' is not assignable to string index type 'boolean'.
+tests/cases/conformance/types/typeRelationships/subtypesAndSuperTypes/unionSubtypeIfEveryConstituentTypeIsSubtype.ts(29,5): error TS2411: Property 'foo2' of type 'number' is not assignable to string index type 'boolean'.
+tests/cases/conformance/types/typeRelationships/subtypesAndSuperTypes/unionSubtypeIfEveryConstituentTypeIsSubtype.ts(35,5): error TS2411: Property 'foo' of type 'string | number' is not assignable to string index type 'Date'.
+tests/cases/conformance/types/typeRelationships/subtypesAndSuperTypes/unionSubtypeIfEveryConstituentTypeIsSubtype.ts(36,5): error TS2411: Property 'foo2' of type 'number' is not assignable to string index type 'Date'.
+tests/cases/conformance/types/typeRelationships/subtypesAndSuperTypes/unionSubtypeIfEveryConstituentTypeIsSubtype.ts(42,5): error TS2411: Property 'foo' of type 'string | number' is not assignable to string index type 'RegExp<string>'.
+tests/cases/conformance/types/typeRelationships/subtypesAndSuperTypes/unionSubtypeIfEveryConstituentTypeIsSubtype.ts(43,5): error TS2411: Property 'foo2' of type 'number' is not assignable to string index type 'RegExp<string>'.
+tests/cases/conformance/types/typeRelationships/subtypesAndSuperTypes/unionSubtypeIfEveryConstituentTypeIsSubtype.ts(49,5): error TS2411: Property 'foo' of type 'string | number' is not assignable to string index type '{ bar: number; }'.
+tests/cases/conformance/types/typeRelationships/subtypesAndSuperTypes/unionSubtypeIfEveryConstituentTypeIsSubtype.ts(50,5): error TS2411: Property 'foo2' of type 'number' is not assignable to string index type '{ bar: number; }'.
+tests/cases/conformance/types/typeRelationships/subtypesAndSuperTypes/unionSubtypeIfEveryConstituentTypeIsSubtype.ts(56,5): error TS2411: Property 'foo' of type 'string | number' is not assignable to string index type 'number[]'.
+tests/cases/conformance/types/typeRelationships/subtypesAndSuperTypes/unionSubtypeIfEveryConstituentTypeIsSubtype.ts(57,5): error TS2411: Property 'foo2' of type 'number' is not assignable to string index type 'number[]'.
+tests/cases/conformance/types/typeRelationships/subtypesAndSuperTypes/unionSubtypeIfEveryConstituentTypeIsSubtype.ts(63,5): error TS2411: Property 'foo' of type 'string | number' is not assignable to string index type 'I8'.
+tests/cases/conformance/types/typeRelationships/subtypesAndSuperTypes/unionSubtypeIfEveryConstituentTypeIsSubtype.ts(64,5): error TS2411: Property 'foo2' of type 'number' is not assignable to string index type 'I8'.
+tests/cases/conformance/types/typeRelationships/subtypesAndSuperTypes/unionSubtypeIfEveryConstituentTypeIsSubtype.ts(70,5): error TS2411: Property 'foo' of type 'string | number' is not assignable to string index type 'A'.
+tests/cases/conformance/types/typeRelationships/subtypesAndSuperTypes/unionSubtypeIfEveryConstituentTypeIsSubtype.ts(71,5): error TS2411: Property 'foo2' of type 'number' is not assignable to string index type 'A'.
+tests/cases/conformance/types/typeRelationships/subtypesAndSuperTypes/unionSubtypeIfEveryConstituentTypeIsSubtype.ts(77,5): error TS2411: Property 'foo' of type 'string | number' is not assignable to string index type 'A2<number>'.
+tests/cases/conformance/types/typeRelationships/subtypesAndSuperTypes/unionSubtypeIfEveryConstituentTypeIsSubtype.ts(78,5): error TS2411: Property 'foo2' of type 'number' is not assignable to string index type 'A2<number>'.
+tests/cases/conformance/types/typeRelationships/subtypesAndSuperTypes/unionSubtypeIfEveryConstituentTypeIsSubtype.ts(84,5): error TS2411: Property 'foo' of type 'string | number' is not assignable to string index type '(x: any) => number'.
+tests/cases/conformance/types/typeRelationships/subtypesAndSuperTypes/unionSubtypeIfEveryConstituentTypeIsSubtype.ts(85,5): error TS2411: Property 'foo2' of type 'number' is not assignable to string index type '(x: any) => number'.
+tests/cases/conformance/types/typeRelationships/subtypesAndSuperTypes/unionSubtypeIfEveryConstituentTypeIsSubtype.ts(91,5): error TS2411: Property 'foo' of type 'string | number' is not assignable to string index type '<T>(x: T) => T'.
+tests/cases/conformance/types/typeRelationships/subtypesAndSuperTypes/unionSubtypeIfEveryConstituentTypeIsSubtype.ts(92,5): error TS2411: Property 'foo2' of type 'number' is not assignable to string index type '<T>(x: T) => T'.
+tests/cases/conformance/types/typeRelationships/subtypesAndSuperTypes/unionSubtypeIfEveryConstituentTypeIsSubtype.ts(99,5): error TS2411: Property 'foo' of type 'string | number' is not assignable to string index type 'E2'.
+tests/cases/conformance/types/typeRelationships/subtypesAndSuperTypes/unionSubtypeIfEveryConstituentTypeIsSubtype.ts(110,5): error TS2411: Property 'foo' of type 'string | number' is not assignable to string index type 'typeof f'.
+tests/cases/conformance/types/typeRelationships/subtypesAndSuperTypes/unionSubtypeIfEveryConstituentTypeIsSubtype.ts(111,5): error TS2411: Property 'foo2' of type 'number' is not assignable to string index type 'typeof f'.
+tests/cases/conformance/types/typeRelationships/subtypesAndSuperTypes/unionSubtypeIfEveryConstituentTypeIsSubtype.ts(121,5): error TS2411: Property 'foo' of type 'string | number' is not assignable to string index type 'typeof c'.
+tests/cases/conformance/types/typeRelationships/subtypesAndSuperTypes/unionSubtypeIfEveryConstituentTypeIsSubtype.ts(122,5): error TS2411: Property 'foo2' of type 'number' is not assignable to string index type 'typeof c'.
+tests/cases/conformance/types/typeRelationships/subtypesAndSuperTypes/unionSubtypeIfEveryConstituentTypeIsSubtype.ts(128,5): error TS2411: Property 'foo' of type 'string | number' is not assignable to string index type 'T'.
+tests/cases/conformance/types/typeRelationships/subtypesAndSuperTypes/unionSubtypeIfEveryConstituentTypeIsSubtype.ts(129,5): error TS2411: Property 'foo2' of type 'number' is not assignable to string index type 'T'.
+
+
+==== tests/cases/conformance/types/typeRelationships/subtypesAndSuperTypes/unionSubtypeIfEveryConstituentTypeIsSubtype.ts (30 errors) ====
+    enum e {
+        e1,
+        e2
+    }
+    
+    // A union type U is a subtype of a type T if each type in U is a subtype of T
+    interface I {
+        [x: string]: any;
+        foo: string | number; // ok
+        foo2: e | number; // ok
+    }
+    interface I2 {
+        [x: string]: number;
+        // S is union type and each constituent type of S is a subtype of T
+        foo: string | number; // error string is not subtype of number
+        ~~~
+!!! error TS2411: Property 'foo' of type 'string | number' is not assignable to string index type 'number'.
+        foo2: e | number; // ok e and number both subtype of number
+    }
+    
+    interface I3 {
+        [x: string]: string;
+        foo: string | number; // error numer is not subtype of string
+        ~~~
+!!! error TS2411: Property 'foo' of type 'string | number' is not assignable to string index type 'string'.
+        foo2: e | number; // error e and number both not subtype of string
+        ~~~~
+!!! error TS2411: Property 'foo2' of type 'number' is not assignable to string index type 'string'.
+    }
+    
+    // error cases
+    interface I4 {
+        [x: string]: boolean;
+        foo: string | number;
+        ~~~
+!!! error TS2411: Property 'foo' of type 'string | number' is not assignable to string index type 'boolean'.
+        foo2: e | number;
+        ~~~~
+!!! error TS2411: Property 'foo2' of type 'number' is not assignable to string index type 'boolean'.
+    }
+    
+    
+    interface I5 {
+        [x: string]: Date;
+        foo: string | number;
+        ~~~
+!!! error TS2411: Property 'foo' of type 'string | number' is not assignable to string index type 'Date'.
+        foo2: e | number;
+        ~~~~
+!!! error TS2411: Property 'foo2' of type 'number' is not assignable to string index type 'Date'.
+    }
+    
+    
+    interface I6 {
+        [x: string]: RegExp;
+        foo: string | number;
+        ~~~
+!!! error TS2411: Property 'foo' of type 'string | number' is not assignable to string index type 'RegExp<string>'.
+        foo2: e | number;
+        ~~~~
+!!! error TS2411: Property 'foo2' of type 'number' is not assignable to string index type 'RegExp<string>'.
+    }
+    
+    
+    interface I7 {
+        [x: string]: { bar: number };
+        foo: string | number;
+        ~~~
+!!! error TS2411: Property 'foo' of type 'string | number' is not assignable to string index type '{ bar: number; }'.
+        foo2: e | number;
+        ~~~~
+!!! error TS2411: Property 'foo2' of type 'number' is not assignable to string index type '{ bar: number; }'.
+    }
+    
+    
+    interface I8 {
+        [x: string]: number[];
+        foo: string | number;
+        ~~~
+!!! error TS2411: Property 'foo' of type 'string | number' is not assignable to string index type 'number[]'.
+        foo2: e | number;
+        ~~~~
+!!! error TS2411: Property 'foo2' of type 'number' is not assignable to string index type 'number[]'.
+    }
+    
+    
+    interface I9 {
+        [x: string]: I8;
+        foo: string | number;
+        ~~~
+!!! error TS2411: Property 'foo' of type 'string | number' is not assignable to string index type 'I8'.
+        foo2: e | number;
+        ~~~~
+!!! error TS2411: Property 'foo2' of type 'number' is not assignable to string index type 'I8'.
+    }
+    
+    class A { foo: number; }
+    interface I10 {
+        [x: string]: A;
+        foo: string | number;
+        ~~~
+!!! error TS2411: Property 'foo' of type 'string | number' is not assignable to string index type 'A'.
+        foo2: e | number;
+        ~~~~
+!!! error TS2411: Property 'foo2' of type 'number' is not assignable to string index type 'A'.
+    }
+    
+    class A2<T> { foo: T; }
+    interface I11 {
+        [x: string]: A2<number>;
+        foo: string | number;
+        ~~~
+!!! error TS2411: Property 'foo' of type 'string | number' is not assignable to string index type 'A2<number>'.
+        foo2: e | number;
+        ~~~~
+!!! error TS2411: Property 'foo2' of type 'number' is not assignable to string index type 'A2<number>'.
+    }
+    
+    
+    interface I12 {
+        [x: string]: (x) => number;
+        foo: string | number;
+        ~~~
+!!! error TS2411: Property 'foo' of type 'string | number' is not assignable to string index type '(x: any) => number'.
+        foo2: e | number;
+        ~~~~
+!!! error TS2411: Property 'foo2' of type 'number' is not assignable to string index type '(x: any) => number'.
+    }
+    
+    
+    interface I13 {
+        [x: string]: <T>(x: T) => T;
+        foo: string | number;
+        ~~~
+!!! error TS2411: Property 'foo' of type 'string | number' is not assignable to string index type '<T>(x: T) => T'.
+        foo2: e | number;
+        ~~~~
+!!! error TS2411: Property 'foo2' of type 'number' is not assignable to string index type '<T>(x: T) => T'.
+    }
+    
+    
+    enum E2 { A }
+    interface I14 {
+        [x: string]: E2;
+        foo: string | number;
+        ~~~
+!!! error TS2411: Property 'foo' of type 'string | number' is not assignable to string index type 'E2'.
+        foo2: e | number;
+    }
+    
+    
+    function f() { }
+    module f {
+        export var bar = 1;
+    }
+    interface I15 {
+        [x: string]: typeof f;
+        foo: string | number;
+        ~~~
+!!! error TS2411: Property 'foo' of type 'string | number' is not assignable to string index type 'typeof f'.
+        foo2: e | number;
+        ~~~~
+!!! error TS2411: Property 'foo2' of type 'number' is not assignable to string index type 'typeof f'.
+    }
+    
+    
+    class c { baz: string }
+    module c {
+        export var bar = 1;
+    }
+    interface I16 {
+        [x: string]: typeof c;
+        foo: string | number;
+        ~~~
+!!! error TS2411: Property 'foo' of type 'string | number' is not assignable to string index type 'typeof c'.
+        foo2: e | number;
+        ~~~~
+!!! error TS2411: Property 'foo2' of type 'number' is not assignable to string index type 'typeof c'.
+    }
+    
+    
+    interface I17<T> {
+        [x: string]: T;
+        foo: string | number;
+        ~~~
+!!! error TS2411: Property 'foo' of type 'string | number' is not assignable to string index type 'T'.
+        foo2: e | number;
+        ~~~~
+!!! error TS2411: Property 'foo2' of type 'number' is not assignable to string index type 'T'.
+    }
+    
+    interface I19 {
+        [x: string]: Object;
+        foo: string | number;
+        foo2: e | number;
+    }
+    
+    
+    interface I20 {
+        [x: string]: {};
+        foo: string | number;
+        foo2: e | number;
     }