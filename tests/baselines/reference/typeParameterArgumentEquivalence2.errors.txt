tests/cases/compiler/typeParameterArgumentEquivalence2.ts(4,5): error TS2322: Type '(item: T) => boolean' is not assignable to type '(item: U) => boolean'.
  Types of parameters 'item' and 'item' are incompatible.
    Type 'U' is not assignable to type 'T'.
<<<<<<< HEAD
tests/cases/compiler/typeParameterArgumentEquivalence2.ts(5,5): error TS2322: Type '(item: U) => boolean' is not assignable to type '(item: T) => boolean'.
  Types of parameters 'item' and 'item' are incompatible.
    Type 'T' is not assignable to type 'U'.
=======
      'T' could be instantiated with an arbitrary type which could be unrelated to 'U'.
tests/cases/compiler/typeParameterArgumentEquivalence2.ts(5,5): error TS2322: Type '(item: U) => boolean' is not assignable to type '(item: T) => boolean'.
  Types of parameters 'item' and 'item' are incompatible.
    Type 'T' is not assignable to type 'U'.
      'U' could be instantiated with an arbitrary type which could be unrelated to 'T'.
>>>>>>> d1f87d18


==== tests/cases/compiler/typeParameterArgumentEquivalence2.ts (2 errors) ====
    function foo<T,U>() {
        var x: (item: U) => boolean;
        var y: (item: T) => boolean;
        x = y;  // Should be an error
        ~
!!! error TS2322: Type '(item: T) => boolean' is not assignable to type '(item: U) => boolean'.
!!! error TS2322:   Types of parameters 'item' and 'item' are incompatible.
!!! error TS2322:     Type 'U' is not assignable to type 'T'.
<<<<<<< HEAD
=======
!!! error TS2322:       'T' could be instantiated with an arbitrary type which could be unrelated to 'U'.
>>>>>>> d1f87d18
        y = x;  // Shound be an error
        ~
!!! error TS2322: Type '(item: U) => boolean' is not assignable to type '(item: T) => boolean'.
!!! error TS2322:   Types of parameters 'item' and 'item' are incompatible.
!!! error TS2322:     Type 'T' is not assignable to type 'U'.
<<<<<<< HEAD
=======
!!! error TS2322:       'U' could be instantiated with an arbitrary type which could be unrelated to 'T'.
>>>>>>> d1f87d18
    }
    <|MERGE_RESOLUTION|>--- conflicted
+++ resolved
@@ -1,40 +1,28 @@
-tests/cases/compiler/typeParameterArgumentEquivalence2.ts(4,5): error TS2322: Type '(item: T) => boolean' is not assignable to type '(item: U) => boolean'.
-  Types of parameters 'item' and 'item' are incompatible.
-    Type 'U' is not assignable to type 'T'.
-<<<<<<< HEAD
-tests/cases/compiler/typeParameterArgumentEquivalence2.ts(5,5): error TS2322: Type '(item: U) => boolean' is not assignable to type '(item: T) => boolean'.
-  Types of parameters 'item' and 'item' are incompatible.
-    Type 'T' is not assignable to type 'U'.
-=======
-      'T' could be instantiated with an arbitrary type which could be unrelated to 'U'.
-tests/cases/compiler/typeParameterArgumentEquivalence2.ts(5,5): error TS2322: Type '(item: U) => boolean' is not assignable to type '(item: T) => boolean'.
-  Types of parameters 'item' and 'item' are incompatible.
-    Type 'T' is not assignable to type 'U'.
-      'U' could be instantiated with an arbitrary type which could be unrelated to 'T'.
->>>>>>> d1f87d18
-
-
-==== tests/cases/compiler/typeParameterArgumentEquivalence2.ts (2 errors) ====
-    function foo<T,U>() {
-        var x: (item: U) => boolean;
-        var y: (item: T) => boolean;
-        x = y;  // Should be an error
-        ~
-!!! error TS2322: Type '(item: T) => boolean' is not assignable to type '(item: U) => boolean'.
-!!! error TS2322:   Types of parameters 'item' and 'item' are incompatible.
-!!! error TS2322:     Type 'U' is not assignable to type 'T'.
-<<<<<<< HEAD
-=======
-!!! error TS2322:       'T' could be instantiated with an arbitrary type which could be unrelated to 'U'.
->>>>>>> d1f87d18
-        y = x;  // Shound be an error
-        ~
-!!! error TS2322: Type '(item: U) => boolean' is not assignable to type '(item: T) => boolean'.
-!!! error TS2322:   Types of parameters 'item' and 'item' are incompatible.
-!!! error TS2322:     Type 'T' is not assignable to type 'U'.
-<<<<<<< HEAD
-=======
-!!! error TS2322:       'U' could be instantiated with an arbitrary type which could be unrelated to 'T'.
->>>>>>> d1f87d18
-    }
+tests/cases/compiler/typeParameterArgumentEquivalence2.ts(4,5): error TS2322: Type '(item: T) => boolean' is not assignable to type '(item: U) => boolean'.
+  Types of parameters 'item' and 'item' are incompatible.
+    Type 'U' is not assignable to type 'T'.
+      'T' could be instantiated with an arbitrary type which could be unrelated to 'U'.
+tests/cases/compiler/typeParameterArgumentEquivalence2.ts(5,5): error TS2322: Type '(item: U) => boolean' is not assignable to type '(item: T) => boolean'.
+  Types of parameters 'item' and 'item' are incompatible.
+    Type 'T' is not assignable to type 'U'.
+      'U' could be instantiated with an arbitrary type which could be unrelated to 'T'.
+
+
+==== tests/cases/compiler/typeParameterArgumentEquivalence2.ts (2 errors) ====
+    function foo<T,U>() {
+        var x: (item: U) => boolean;
+        var y: (item: T) => boolean;
+        x = y;  // Should be an error
+        ~
+!!! error TS2322: Type '(item: T) => boolean' is not assignable to type '(item: U) => boolean'.
+!!! error TS2322:   Types of parameters 'item' and 'item' are incompatible.
+!!! error TS2322:     Type 'U' is not assignable to type 'T'.
+!!! error TS2322:       'T' could be instantiated with an arbitrary type which could be unrelated to 'U'.
+        y = x;  // Shound be an error
+        ~
+!!! error TS2322: Type '(item: U) => boolean' is not assignable to type '(item: T) => boolean'.
+!!! error TS2322:   Types of parameters 'item' and 'item' are incompatible.
+!!! error TS2322:     Type 'T' is not assignable to type 'U'.
+!!! error TS2322:       'U' could be instantiated with an arbitrary type which could be unrelated to 'T'.
+    }
     