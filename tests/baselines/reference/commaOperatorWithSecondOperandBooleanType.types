--- conflicted
+++ resolved
@@ -1,215 +1,181 @@
-=== tests/cases/conformance/expressions/commaOperator/commaOperatorWithSecondOperandBooleanType.ts ===
-
-var ANY: any;
->ANY : any
-
-var BOOLEAN: boolean;
->BOOLEAN : boolean
-
-var NUMBER: number;
->NUMBER : number
-
-var STRING: string;
->STRING : string
-
-var OBJECT: Object;
->OBJECT : Object
->Object : Object
-
-//The second operand type is boolean
-ANY, BOOLEAN;
->ANY, BOOLEAN : boolean
->ANY : any
->BOOLEAN : boolean
-
-BOOLEAN, BOOLEAN;
->BOOLEAN, BOOLEAN : boolean
->BOOLEAN : boolean
->BOOLEAN : boolean
-
-NUMBER, BOOLEAN;
->NUMBER, BOOLEAN : boolean
->NUMBER : number
->BOOLEAN : boolean
-
-STRING, BOOLEAN;
->STRING, BOOLEAN : boolean
->STRING : string
->BOOLEAN : boolean
-
-OBJECT, BOOLEAN;
->OBJECT, BOOLEAN : boolean
->OBJECT : Object
->BOOLEAN : boolean
-
-//Return type is boolean
-var resultIsBoolean1 = (ANY, BOOLEAN);
->resultIsBoolean1 : boolean
->(ANY, BOOLEAN) : boolean
->ANY, BOOLEAN : boolean
->ANY : any
->BOOLEAN : boolean
-
-var resultIsBoolean2 = (BOOLEAN, BOOLEAN);
->resultIsBoolean2 : boolean
->(BOOLEAN, BOOLEAN) : boolean
->BOOLEAN, BOOLEAN : boolean
->BOOLEAN : boolean
->BOOLEAN : boolean
-
-var resultIsBoolean3 = (NUMBER, BOOLEAN);
->resultIsBoolean3 : boolean
->(NUMBER, BOOLEAN) : boolean
->NUMBER, BOOLEAN : boolean
->NUMBER : number
->BOOLEAN : boolean
-
-var resultIsBoolean4 = (STRING, BOOLEAN);
->resultIsBoolean4 : boolean
->(STRING, BOOLEAN) : boolean
->STRING, BOOLEAN : boolean
->STRING : string
->BOOLEAN : boolean
-
-var resultIsBoolean5 = (OBJECT, BOOLEAN);
->resultIsBoolean5 : boolean
->(OBJECT, BOOLEAN) : boolean
->OBJECT, BOOLEAN : boolean
->OBJECT : Object
->BOOLEAN : boolean
-
-//Literal and expression
-null, BOOLEAN;
->null, BOOLEAN : boolean
->null : null
->BOOLEAN : boolean
-
-ANY = undefined, BOOLEAN;
->ANY = undefined, BOOLEAN : boolean
->ANY = undefined : undefined
->ANY : any
->undefined : undefined
->BOOLEAN : boolean
-
-1, true;
->1, true : true
->1 : 1
->true : true
-
-++NUMBER, true;
->++NUMBER, true : true
->++NUMBER : number
->NUMBER : number
->true : true
-
-[1, 2, 3], !BOOLEAN;
->[1, 2, 3], !BOOLEAN : boolean
->[1, 2, 3] : number[]
->1 : 1
->2 : 2
->3 : 3
->!BOOLEAN : boolean
->BOOLEAN : boolean
-
-OBJECT = [1, 2, 3], BOOLEAN = false;
->OBJECT = [1, 2, 3], BOOLEAN = false : false
->OBJECT = [1, 2, 3] : number[]
->OBJECT : Object
->[1, 2, 3] : number[]
-<<<<<<< HEAD
->1 : number
->2 : number
->3 : number
-=======
->1 : 1
->2 : 2
->3 : 3
->>>>>>> 9950b98b
->BOOLEAN = false : false
->BOOLEAN : boolean
->false : false
-
-var resultIsBoolean6 = (null, BOOLEAN);
-<<<<<<< HEAD
->resultIsBoolean6 : false
-=======
->resultIsBoolean6 : boolean
->>>>>>> 9950b98b
->(null, BOOLEAN) : false
->null, BOOLEAN : false
->null : null
->BOOLEAN : false
-
-var resultIsBoolean7 = (ANY = undefined, BOOLEAN);
-<<<<<<< HEAD
->resultIsBoolean7 : false
-=======
->resultIsBoolean7 : boolean
->>>>>>> 9950b98b
->(ANY = undefined, BOOLEAN) : false
->ANY = undefined, BOOLEAN : false
->ANY = undefined : undefined
->ANY : any
->undefined : undefined
->BOOLEAN : false
-
-var resultIsBoolean8 = (1, true);
->resultIsBoolean8 : boolean
->(1, true) : true
->1, true : true
->1 : 1
->true : true
-
-var resultIsBoolean9 = (++NUMBER, true);
->resultIsBoolean9 : boolean
->(++NUMBER, true) : true
->++NUMBER, true : true
->++NUMBER : number
->NUMBER : number
->true : true
-
-var resultIsBoolean10 = ([1, 2, 3], !BOOLEAN);
-<<<<<<< HEAD
->resultIsBoolean10 : true
->([1, 2, 3], !BOOLEAN) : true
->[1, 2, 3], !BOOLEAN : true
->[1, 2, 3] : number[]
->1 : number
->2 : number
->3 : number
-=======
->resultIsBoolean10 : boolean
->([1, 2, 3], !BOOLEAN) : true
->[1, 2, 3], !BOOLEAN : true
->[1, 2, 3] : number[]
->1 : 1
->2 : 2
->3 : 3
->>>>>>> 9950b98b
->!BOOLEAN : true
->BOOLEAN : false
-
-var resultIsBoolean11 = (OBJECT = [1, 2, 3], BOOLEAN = false);
-<<<<<<< HEAD
->resultIsBoolean11 : false
-=======
->resultIsBoolean11 : boolean
->>>>>>> 9950b98b
->(OBJECT = [1, 2, 3], BOOLEAN = false) : false
->OBJECT = [1, 2, 3], BOOLEAN = false : false
->OBJECT = [1, 2, 3] : number[]
->OBJECT : Object
->[1, 2, 3] : number[]
-<<<<<<< HEAD
->1 : number
->2 : number
->3 : number
-=======
->1 : 1
->2 : 2
->3 : 3
->>>>>>> 9950b98b
->BOOLEAN = false : false
->BOOLEAN : boolean
->false : false
-
+=== tests/cases/conformance/expressions/commaOperator/commaOperatorWithSecondOperandBooleanType.ts ===
+
+var ANY: any;
+>ANY : any
+
+var BOOLEAN: boolean;
+>BOOLEAN : boolean
+
+var NUMBER: number;
+>NUMBER : number
+
+var STRING: string;
+>STRING : string
+
+var OBJECT: Object;
+>OBJECT : Object
+>Object : Object
+
+//The second operand type is boolean
+ANY, BOOLEAN;
+>ANY, BOOLEAN : boolean
+>ANY : any
+>BOOLEAN : boolean
+
+BOOLEAN, BOOLEAN;
+>BOOLEAN, BOOLEAN : boolean
+>BOOLEAN : boolean
+>BOOLEAN : boolean
+
+NUMBER, BOOLEAN;
+>NUMBER, BOOLEAN : boolean
+>NUMBER : number
+>BOOLEAN : boolean
+
+STRING, BOOLEAN;
+>STRING, BOOLEAN : boolean
+>STRING : string
+>BOOLEAN : boolean
+
+OBJECT, BOOLEAN;
+>OBJECT, BOOLEAN : boolean
+>OBJECT : Object
+>BOOLEAN : boolean
+
+//Return type is boolean
+var resultIsBoolean1 = (ANY, BOOLEAN);
+>resultIsBoolean1 : boolean
+>(ANY, BOOLEAN) : boolean
+>ANY, BOOLEAN : boolean
+>ANY : any
+>BOOLEAN : boolean
+
+var resultIsBoolean2 = (BOOLEAN, BOOLEAN);
+>resultIsBoolean2 : boolean
+>(BOOLEAN, BOOLEAN) : boolean
+>BOOLEAN, BOOLEAN : boolean
+>BOOLEAN : boolean
+>BOOLEAN : boolean
+
+var resultIsBoolean3 = (NUMBER, BOOLEAN);
+>resultIsBoolean3 : boolean
+>(NUMBER, BOOLEAN) : boolean
+>NUMBER, BOOLEAN : boolean
+>NUMBER : number
+>BOOLEAN : boolean
+
+var resultIsBoolean4 = (STRING, BOOLEAN);
+>resultIsBoolean4 : boolean
+>(STRING, BOOLEAN) : boolean
+>STRING, BOOLEAN : boolean
+>STRING : string
+>BOOLEAN : boolean
+
+var resultIsBoolean5 = (OBJECT, BOOLEAN);
+>resultIsBoolean5 : boolean
+>(OBJECT, BOOLEAN) : boolean
+>OBJECT, BOOLEAN : boolean
+>OBJECT : Object
+>BOOLEAN : boolean
+
+//Literal and expression
+null, BOOLEAN;
+>null, BOOLEAN : boolean
+>null : null
+>BOOLEAN : boolean
+
+ANY = undefined, BOOLEAN;
+>ANY = undefined, BOOLEAN : boolean
+>ANY = undefined : undefined
+>ANY : any
+>undefined : undefined
+>BOOLEAN : boolean
+
+1, true;
+>1, true : true
+>1 : 1
+>true : true
+
+++NUMBER, true;
+>++NUMBER, true : true
+>++NUMBER : number
+>NUMBER : number
+>true : true
+
+[1, 2, 3], !BOOLEAN;
+>[1, 2, 3], !BOOLEAN : boolean
+>[1, 2, 3] : number[]
+>1 : 1
+>2 : 2
+>3 : 3
+>!BOOLEAN : boolean
+>BOOLEAN : boolean
+
+OBJECT = [1, 2, 3], BOOLEAN = false;
+>OBJECT = [1, 2, 3], BOOLEAN = false : false
+>OBJECT = [1, 2, 3] : number[]
+>OBJECT : Object
+>[1, 2, 3] : number[]
+>1 : 1
+>2 : 2
+>3 : 3
+>BOOLEAN = false : false
+>BOOLEAN : boolean
+>false : false
+
+var resultIsBoolean6 = (null, BOOLEAN);
+>resultIsBoolean6 : boolean
+>(null, BOOLEAN) : false
+>null, BOOLEAN : false
+>null : null
+>BOOLEAN : false
+
+var resultIsBoolean7 = (ANY = undefined, BOOLEAN);
+>resultIsBoolean7 : boolean
+>(ANY = undefined, BOOLEAN) : false
+>ANY = undefined, BOOLEAN : false
+>ANY = undefined : undefined
+>ANY : any
+>undefined : undefined
+>BOOLEAN : false
+
+var resultIsBoolean8 = (1, true);
+>resultIsBoolean8 : boolean
+>(1, true) : true
+>1, true : true
+>1 : 1
+>true : true
+
+var resultIsBoolean9 = (++NUMBER, true);
+>resultIsBoolean9 : boolean
+>(++NUMBER, true) : true
+>++NUMBER, true : true
+>++NUMBER : number
+>NUMBER : number
+>true : true
+
+var resultIsBoolean10 = ([1, 2, 3], !BOOLEAN);
+>resultIsBoolean10 : boolean
+>([1, 2, 3], !BOOLEAN) : true
+>[1, 2, 3], !BOOLEAN : true
+>[1, 2, 3] : number[]
+>1 : 1
+>2 : 2
+>3 : 3
+>!BOOLEAN : true
+>BOOLEAN : false
+
+var resultIsBoolean11 = (OBJECT = [1, 2, 3], BOOLEAN = false);
+>resultIsBoolean11 : boolean
+>(OBJECT = [1, 2, 3], BOOLEAN = false) : false
+>OBJECT = [1, 2, 3], BOOLEAN = false : false
+>OBJECT = [1, 2, 3] : number[]
+>OBJECT : Object
+>[1, 2, 3] : number[]
+>1 : 1
+>2 : 2
+>3 : 3
+>BOOLEAN = false : false
+>BOOLEAN : boolean
+>false : false
+