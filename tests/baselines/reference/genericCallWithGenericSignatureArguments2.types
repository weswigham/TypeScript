--- conflicted
+++ resolved
@@ -1,304 +1,292 @@
-=== tests/cases/conformance/types/typeRelationships/typeInference/genericCallWithGenericSignatureArguments2.ts ===
-// When a function expression is inferentially typed (section 4.9.3) and a type assigned to a parameter in that expression references type parameters for which inferences are being made, 
-// the corresponding inferred type arguments to become fixed and no further candidate inferences are made for them.
-
-module onlyT {
->onlyT : typeof onlyT
-
-    function foo<T>(a: (x: T) => T, b: (x: T) => T) {
->foo : <T>(a: (x: T) => T, b: (x: T) => T) => (x: T) => T
->a : (x: T) => T
->x : T
->b : (x: T) => T
->x : T
-
-        var r: (x: T) => T;
->r : (x: T) => T
->x : T
-
-        return r;
->r : (x: T) => T
-    }
-
-    var r1: (x: {}) => {} = foo((x: number) => 1, (x: string) => '');
->r1 : (x: {}) => {}
->x : {}
->foo((x: number) => 1, (x: string) => '') : any
->foo : <T>(a: (x: T) => T, b: (x: T) => T) => (x: T) => T
->(x: number) => 1 : (x: number) => number
->x : number
->1 : 1
->(x: string) => '' : (x: string) => string
->x : string
->'' : ""
-
-    function other2<T extends Date>(x: T) {
->other2 : <T extends Date>(x: T) => void
->x : T
-
-        var r7 = foo((a: T) => a, (b: T) => b); // T => T
->r7 : (x: T) => T
->foo((a: T) => a, (b: T) => b) : (x: T) => T
->foo : <T>(a: (x: T) => T, b: (x: T) => T) => (x: T) => T
->(a: T) => a : (a: T) => T
->a : T
->a : T
->(b: T) => b : (b: T) => T
->b : T
->b : T
-
-        // BUG 835518
-        var r9 = r7(new Date()); // should be ok
->r9 : T
->r7(new Date()) : T
->r7 : (x: T) => T
->new Date() : Date
->Date : DateConstructor
-
-        var r10 = r7(1); // error
->r10 : T
->r7(1) : T
->r7 : (x: T) => T
->1 : 1
-    }
-
-    function foo2<T extends Date>(a: (x: T) => T, b: (x: T) => T) {
->foo2 : <T extends Date>(a: (x: T) => T, b: (x: T) => T) => (x: T) => T
->a : (x: T) => T
->x : T
->b : (x: T) => T
->x : T
-
-        var r: (x: T) => T;
->r : (x: T) => T
->x : T
-
-        return r;
->r : (x: T) => T
-    }
-
-    function other3<T extends RegExp>(x: T) {
-<<<<<<< HEAD
->other3 : <T extends RegExp<string>>(x: T) => void
->T : T
->RegExp : RegExp<T>
-=======
->other3 : <T extends RegExp>(x: T) => void
->>>>>>> b065902a
->x : T
-
-        var r7 = foo2((a: T) => a, (b: T) => b); // error
->r7 : any
->foo2((a: T) => a, (b: T) => b) : any
->foo2 : <T extends Date>(a: (x: T) => T, b: (x: T) => T) => (x: T) => T
->(a: T) => a : (a: T) => T
->a : T
->a : T
->(b: T) => b : (b: T) => T
->b : T
->b : T
-
-        var r7b = foo2((a) => a, (b) => b); // valid, T is inferred to be Date
->r7b : (x: Date) => Date
->foo2((a) => a, (b) => b) : (x: Date) => Date
->foo2 : <T extends Date>(a: (x: T) => T, b: (x: T) => T) => (x: T) => T
->(a) => a : (a: Date) => Date
->a : Date
->a : Date
->(b) => b : (b: Date) => Date
->b : Date
->b : Date
-    }
-
-    enum E { A }
->E : E
->A : E.A
-
-    enum F { A }
->F : F
->A : F.A
-
-    function foo3<T>(x: T, a: (x: T) => T, b: (x: T) => T) {
->foo3 : <T>(x: T, a: (x: T) => T, b: (x: T) => T) => (x: T) => T
->x : T
->a : (x: T) => T
->x : T
->b : (x: T) => T
->x : T
-
-        var r: (x: T) => T;
->r : (x: T) => T
->x : T
-
-        return r;
->r : (x: T) => T
-    }
-
-    var r7 = foo3(E.A, (x) => E.A, (x) => F.A); // error
->r7 : any
->foo3(E.A, (x) => E.A, (x) => F.A) : any
->foo3 : <T>(x: T, a: (x: T) => T, b: (x: T) => T) => (x: T) => T
->E.A : E
->E : typeof E
->A : E
->(x) => E.A : (x: E) => E
->x : E
->E.A : E
->E : typeof E
->A : E
->(x) => F.A : (x: E) => F
->x : E
->F.A : F
->F : typeof F
->A : F
-}
-
-module TU {
->TU : typeof TU
-
-    function foo<T, U>(a: (x: T) => T, b: (x: U) => U) {
->foo : <T, U>(a: (x: T) => T, b: (x: U) => U) => (x: T) => T
->a : (x: T) => T
->x : T
->b : (x: U) => U
->x : U
-
-        var r: (x: T) => T;
->r : (x: T) => T
->x : T
-
-        return r;
->r : (x: T) => T
-    }
-
-    var r1: (x: {}) => {} = foo((x: number) => 1, (x: string) => '');
->r1 : (x: {}) => {}
->x : {}
->foo((x: number) => 1, (x: string) => '') : (x: number) => number
->foo : <T, U>(a: (x: T) => T, b: (x: U) => U) => (x: T) => T
->(x: number) => 1 : (x: number) => number
->x : number
->1 : 1
->(x: string) => '' : (x: string) => string
->x : string
->'' : ""
-
-    function other2<T extends Date>(x: T) {
->other2 : <T extends Date>(x: T) => void
->x : T
-
-        var r7 = foo((a: T) => a, (b: T) => b); 
->r7 : (x: T) => T
->foo((a: T) => a, (b: T) => b) : (x: T) => T
->foo : <T, U>(a: (x: T) => T, b: (x: U) => U) => (x: T) => T
->(a: T) => a : (a: T) => T
->a : T
->a : T
->(b: T) => b : (b: T) => T
->b : T
->b : T
-
-        var r9 = r7(new Date()); 
->r9 : T
->r7(new Date()) : T
->r7 : (x: T) => T
->new Date() : Date
->Date : DateConstructor
-
-        var r10 = r7(1); 
->r10 : T
->r7(1) : T
->r7 : (x: T) => T
->1 : 1
-    }
-
-    function foo2<T extends Date, U extends Date>(a: (x: T) => T, b: (x: U) => U) {
->foo2 : <T extends Date, U extends Date>(a: (x: T) => T, b: (x: U) => U) => (x: T) => T
->a : (x: T) => T
->x : T
->b : (x: U) => U
->x : U
-
-        var r: (x: T) => T;
->r : (x: T) => T
->x : T
-
-        return r;
->r : (x: T) => T
-    }
-
-    function other3<T extends RegExp>(x: T) {
-<<<<<<< HEAD
->other3 : <T extends RegExp<string>>(x: T) => void
->T : T
->RegExp : RegExp<T>
-=======
->other3 : <T extends RegExp>(x: T) => void
->>>>>>> b065902a
->x : T
-
-        var r7 = foo2((a: T) => a, (b: T) => b); 
->r7 : any
->foo2((a: T) => a, (b: T) => b) : any
->foo2 : <T extends Date, U extends Date>(a: (x: T) => T, b: (x: U) => U) => (x: T) => T
->(a: T) => a : (a: T) => T
->a : T
->a : T
->(b: T) => b : (b: T) => T
->b : T
->b : T
-
-        var r7b = foo2((a) => a, (b) => b); 
->r7b : (x: Date) => Date
->foo2((a) => a, (b) => b) : (x: Date) => Date
->foo2 : <T extends Date, U extends Date>(a: (x: T) => T, b: (x: U) => U) => (x: T) => T
->(a) => a : (a: Date) => Date
->a : Date
->a : Date
->(b) => b : (b: Date) => Date
->b : Date
->b : Date
-    }
-
-    enum E { A }
->E : E
->A : E.A
-
-    enum F { A }
->F : F
->A : F.A
-
-    function foo3<T>(x: T, a: (x: T) => T, b: (x: U) => U) {
->foo3 : <T>(x: T, a: (x: T) => T, b: (x: any) => any) => (x: T) => T
->x : T
->a : (x: T) => T
->x : T
->b : (x: any) => any
->x : any
-
-        var r: (x: T) => T;
->r : (x: T) => T
->x : T
-
-        return r;
->r : (x: T) => T
-    }
-
-    var r7 = foo3(E.A, (x) => E.A, (x) => F.A);
->r7 : (x: E) => E
->foo3(E.A, (x) => E.A, (x) => F.A) : (x: E) => E
->foo3 : <T>(x: T, a: (x: T) => T, b: (x: any) => any) => (x: T) => T
->E.A : E
->E : typeof E
->A : E
->(x) => E.A : (x: E) => E
->x : E
->E.A : E
->E : typeof E
->A : E
->(x) => F.A : (x: any) => F
->x : any
->F.A : F
->F : typeof F
->A : F
-}
+=== tests/cases/conformance/types/typeRelationships/typeInference/genericCallWithGenericSignatureArguments2.ts ===
+// When a function expression is inferentially typed (section 4.9.3) and a type assigned to a parameter in that expression references type parameters for which inferences are being made, 
+// the corresponding inferred type arguments to become fixed and no further candidate inferences are made for them.
+
+module onlyT {
+>onlyT : typeof onlyT
+
+    function foo<T>(a: (x: T) => T, b: (x: T) => T) {
+>foo : <T>(a: (x: T) => T, b: (x: T) => T) => (x: T) => T
+>a : (x: T) => T
+>x : T
+>b : (x: T) => T
+>x : T
+
+        var r: (x: T) => T;
+>r : (x: T) => T
+>x : T
+
+        return r;
+>r : (x: T) => T
+    }
+
+    var r1: (x: {}) => {} = foo((x: number) => 1, (x: string) => '');
+>r1 : (x: {}) => {}
+>x : {}
+>foo((x: number) => 1, (x: string) => '') : any
+>foo : <T>(a: (x: T) => T, b: (x: T) => T) => (x: T) => T
+>(x: number) => 1 : (x: number) => number
+>x : number
+>1 : 1
+>(x: string) => '' : (x: string) => string
+>x : string
+>'' : ""
+
+    function other2<T extends Date>(x: T) {
+>other2 : <T extends Date>(x: T) => void
+>x : T
+
+        var r7 = foo((a: T) => a, (b: T) => b); // T => T
+>r7 : (x: T) => T
+>foo((a: T) => a, (b: T) => b) : (x: T) => T
+>foo : <T>(a: (x: T) => T, b: (x: T) => T) => (x: T) => T
+>(a: T) => a : (a: T) => T
+>a : T
+>a : T
+>(b: T) => b : (b: T) => T
+>b : T
+>b : T
+
+        // BUG 835518
+        var r9 = r7(new Date()); // should be ok
+>r9 : T
+>r7(new Date()) : T
+>r7 : (x: T) => T
+>new Date() : Date
+>Date : DateConstructor
+
+        var r10 = r7(1); // error
+>r10 : T
+>r7(1) : T
+>r7 : (x: T) => T
+>1 : 1
+    }
+
+    function foo2<T extends Date>(a: (x: T) => T, b: (x: T) => T) {
+>foo2 : <T extends Date>(a: (x: T) => T, b: (x: T) => T) => (x: T) => T
+>a : (x: T) => T
+>x : T
+>b : (x: T) => T
+>x : T
+
+        var r: (x: T) => T;
+>r : (x: T) => T
+>x : T
+
+        return r;
+>r : (x: T) => T
+    }
+
+    function other3<T extends RegExp>(x: T) {
+>other3 : <T extends RegExp<string>>(x: T) => void
+>x : T
+
+        var r7 = foo2((a: T) => a, (b: T) => b); // error
+>r7 : any
+>foo2((a: T) => a, (b: T) => b) : any
+>foo2 : <T extends Date>(a: (x: T) => T, b: (x: T) => T) => (x: T) => T
+>(a: T) => a : (a: T) => T
+>a : T
+>a : T
+>(b: T) => b : (b: T) => T
+>b : T
+>b : T
+
+        var r7b = foo2((a) => a, (b) => b); // valid, T is inferred to be Date
+>r7b : (x: Date) => Date
+>foo2((a) => a, (b) => b) : (x: Date) => Date
+>foo2 : <T extends Date>(a: (x: T) => T, b: (x: T) => T) => (x: T) => T
+>(a) => a : (a: Date) => Date
+>a : Date
+>a : Date
+>(b) => b : (b: Date) => Date
+>b : Date
+>b : Date
+    }
+
+    enum E { A }
+>E : E
+>A : E.A
+
+    enum F { A }
+>F : F
+>A : F.A
+
+    function foo3<T>(x: T, a: (x: T) => T, b: (x: T) => T) {
+>foo3 : <T>(x: T, a: (x: T) => T, b: (x: T) => T) => (x: T) => T
+>x : T
+>a : (x: T) => T
+>x : T
+>b : (x: T) => T
+>x : T
+
+        var r: (x: T) => T;
+>r : (x: T) => T
+>x : T
+
+        return r;
+>r : (x: T) => T
+    }
+
+    var r7 = foo3(E.A, (x) => E.A, (x) => F.A); // error
+>r7 : any
+>foo3(E.A, (x) => E.A, (x) => F.A) : any
+>foo3 : <T>(x: T, a: (x: T) => T, b: (x: T) => T) => (x: T) => T
+>E.A : E
+>E : typeof E
+>A : E
+>(x) => E.A : (x: E) => E
+>x : E
+>E.A : E
+>E : typeof E
+>A : E
+>(x) => F.A : (x: E) => F
+>x : E
+>F.A : F
+>F : typeof F
+>A : F
+}
+
+module TU {
+>TU : typeof TU
+
+    function foo<T, U>(a: (x: T) => T, b: (x: U) => U) {
+>foo : <T, U>(a: (x: T) => T, b: (x: U) => U) => (x: T) => T
+>a : (x: T) => T
+>x : T
+>b : (x: U) => U
+>x : U
+
+        var r: (x: T) => T;
+>r : (x: T) => T
+>x : T
+
+        return r;
+>r : (x: T) => T
+    }
+
+    var r1: (x: {}) => {} = foo((x: number) => 1, (x: string) => '');
+>r1 : (x: {}) => {}
+>x : {}
+>foo((x: number) => 1, (x: string) => '') : (x: number) => number
+>foo : <T, U>(a: (x: T) => T, b: (x: U) => U) => (x: T) => T
+>(x: number) => 1 : (x: number) => number
+>x : number
+>1 : 1
+>(x: string) => '' : (x: string) => string
+>x : string
+>'' : ""
+
+    function other2<T extends Date>(x: T) {
+>other2 : <T extends Date>(x: T) => void
+>x : T
+
+        var r7 = foo((a: T) => a, (b: T) => b); 
+>r7 : (x: T) => T
+>foo((a: T) => a, (b: T) => b) : (x: T) => T
+>foo : <T, U>(a: (x: T) => T, b: (x: U) => U) => (x: T) => T
+>(a: T) => a : (a: T) => T
+>a : T
+>a : T
+>(b: T) => b : (b: T) => T
+>b : T
+>b : T
+
+        var r9 = r7(new Date()); 
+>r9 : T
+>r7(new Date()) : T
+>r7 : (x: T) => T
+>new Date() : Date
+>Date : DateConstructor
+
+        var r10 = r7(1); 
+>r10 : T
+>r7(1) : T
+>r7 : (x: T) => T
+>1 : 1
+    }
+
+    function foo2<T extends Date, U extends Date>(a: (x: T) => T, b: (x: U) => U) {
+>foo2 : <T extends Date, U extends Date>(a: (x: T) => T, b: (x: U) => U) => (x: T) => T
+>a : (x: T) => T
+>x : T
+>b : (x: U) => U
+>x : U
+
+        var r: (x: T) => T;
+>r : (x: T) => T
+>x : T
+
+        return r;
+>r : (x: T) => T
+    }
+
+    function other3<T extends RegExp>(x: T) {
+>other3 : <T extends RegExp<string>>(x: T) => void
+>x : T
+
+        var r7 = foo2((a: T) => a, (b: T) => b); 
+>r7 : any
+>foo2((a: T) => a, (b: T) => b) : any
+>foo2 : <T extends Date, U extends Date>(a: (x: T) => T, b: (x: U) => U) => (x: T) => T
+>(a: T) => a : (a: T) => T
+>a : T
+>a : T
+>(b: T) => b : (b: T) => T
+>b : T
+>b : T
+
+        var r7b = foo2((a) => a, (b) => b); 
+>r7b : (x: Date) => Date
+>foo2((a) => a, (b) => b) : (x: Date) => Date
+>foo2 : <T extends Date, U extends Date>(a: (x: T) => T, b: (x: U) => U) => (x: T) => T
+>(a) => a : (a: Date) => Date
+>a : Date
+>a : Date
+>(b) => b : (b: Date) => Date
+>b : Date
+>b : Date
+    }
+
+    enum E { A }
+>E : E
+>A : E.A
+
+    enum F { A }
+>F : F
+>A : F.A
+
+    function foo3<T>(x: T, a: (x: T) => T, b: (x: U) => U) {
+>foo3 : <T>(x: T, a: (x: T) => T, b: (x: any) => any) => (x: T) => T
+>x : T
+>a : (x: T) => T
+>x : T
+>b : (x: any) => any
+>x : any
+
+        var r: (x: T) => T;
+>r : (x: T) => T
+>x : T
+
+        return r;
+>r : (x: T) => T
+    }
+
+    var r7 = foo3(E.A, (x) => E.A, (x) => F.A);
+>r7 : (x: E) => E
+>foo3(E.A, (x) => E.A, (x) => F.A) : (x: E) => E
+>foo3 : <T>(x: T, a: (x: T) => T, b: (x: any) => any) => (x: T) => T
+>E.A : E
+>E : typeof E
+>A : E
+>(x) => E.A : (x: E) => E
+>x : E
+>E.A : E
+>E : typeof E
+>A : E
+>(x) => F.A : (x: any) => F
+>x : any
+>F.A : F
+>F : typeof F
+>A : F
+}