--- conflicted
+++ resolved
@@ -1,124 +1,112 @@
-tests/cases/conformance/types/typeRelationships/assignmentCompatibility/assignmentCompatWithConstructSignatures5.ts(40,1): error TS2322: Type 'new <T>(x: T) => void' is not assignable to type 'new <T>(x: T) => T'.
-  Type 'void' is not assignable to type 'T'.
-    'T' could be instantiated with an arbitrary type which could be unrelated to 'void'.
-tests/cases/conformance/types/typeRelationships/assignmentCompatibility/assignmentCompatWithConstructSignatures5.ts(52,1): error TS2322: Type 'new <T>(x: { foo: T; }, y: { foo: T; bar: T; }) => Base' is not assignable to type 'new <T, U>(x: { foo: T; }, y: { foo: U; bar: U; }) => Base'.
-  Types of parameters 'y' and 'y' are incompatible.
-    Type '{ foo: U; bar: U; }' is not assignable to type '{ foo: T; bar: T; }'.
-      Types of property 'foo' are incompatible.
-        Type 'U' is not assignable to type 'T'.
-<<<<<<< HEAD
-=======
-          'T' could be instantiated with an arbitrary type which could be unrelated to 'U'.
->>>>>>> d1f87d18
-tests/cases/conformance/types/typeRelationships/assignmentCompatibility/assignmentCompatWithConstructSignatures5.ts(55,1): error TS2322: Type 'new <T>(x: { a: T; b: T; }) => T[]' is not assignable to type 'new <U, V>(x: { a: U; b: V; }) => U[]'.
-  Types of parameters 'x' and 'x' are incompatible.
-    Type '{ a: U; b: V; }' is not assignable to type '{ a: U; b: U; }'.
-      Types of property 'b' are incompatible.
-        Type 'V' is not assignable to type 'U'.
-<<<<<<< HEAD
-=======
-          'U' could be instantiated with an arbitrary type which could be unrelated to 'V'.
->>>>>>> d1f87d18
-tests/cases/conformance/types/typeRelationships/assignmentCompatibility/assignmentCompatWithConstructSignatures5.ts(58,1): error TS2322: Type 'new <T extends Base>(x: { a: T; b: T; }) => T[]' is not assignable to type 'new <U, V>(x: { a: U; b: V; }) => U[]'.
-  Types of parameters 'x' and 'x' are incompatible.
-    Type '{ a: U; b: V; }' is not assignable to type '{ a: Base; b: Base; }'.
-      Types of property 'a' are incompatible.
-        Type 'U' is not assignable to type 'Base'.
-
-
-==== tests/cases/conformance/types/typeRelationships/assignmentCompatibility/assignmentCompatWithConstructSignatures5.ts (4 errors) ====
-    // checking assignment compat for function types. All valid
-    
-    class Base { foo: string; }
-    class Derived extends Base { bar: string; }
-    class Derived2 extends Derived { baz: string; }
-    class OtherDerived extends Base { bing: string; }
-    
-    var a: new <T>(x: T) => T[];
-    var a2: new <T>(x: T) => string[];
-    var a3: new <T>(x: T) => void;
-    var a4: new <T, U>(x: T, y: U) => string;
-    var a5: new <T, U>(x: new (arg: T) => U) => T;
-    var a6: new <T extends Base>(x: new (arg: T) => Derived) => T;
-    var a11: new <T>(x: { foo: T }, y: { foo: T; bar: T }) => Base;
-    var a15: new <T>(x: { a: T; b: T }) => T[];
-    var a16: new <T extends Base>(x: { a: T; b: T }) => T[];
-    var a17: {
-        new <T extends Derived>(x: new (a: T) => T): T[];
-        new <T extends Base>(x: new (a: T) => T): T[];        
-    };
-    var a18: {
-        new (x: {
-            new <T extends Derived>(a: T): T;
-            new <T extends Base>(a: T): T;
-        }): any[];
-        new (x: {
-            new <T extends Derived2>(a: T): T;
-            new <T extends Base>(a: T): T;
-        }): any[];
-    };
-    
-    var b: new <T>(x: T) => T[]; 
-    a = b; // ok
-    b = a; // ok
-    var b2: new <T>(x: T) => string[]; 
-    a2 = b2; // ok
-    b2 = a2; // ok
-    var b3: new <T>(x: T) => T; 
-    a3 = b3; // ok
-    b3 = a3; // ok
-    ~~
-!!! error TS2322: Type 'new <T>(x: T) => void' is not assignable to type 'new <T>(x: T) => T'.
-!!! error TS2322:   Type 'void' is not assignable to type 'T'.
-!!! error TS2322:     'T' could be instantiated with an arbitrary type which could be unrelated to 'void'.
-    var b4: new <T, U>(x: T, y: U) => string; 
-    a4 = b4; // ok
-    b4 = a4; // ok
-    var b5: new <T, U>(x: new (arg: T) => U) => T; 
-    a5 = b5; // ok
-    b5 = a5; // ok
-    var b6: new <T extends Base, U extends Derived>(x: new (arg: T) => U) => T; 
-    a6 = b6; // ok
-    b6 = a6; // ok
-    var b11: new <T, U>(x: { foo: T }, y: { foo: U; bar: U }) => Base; 
-    a11 = b11; // ok
-    b11 = a11; // ok
-    ~~~
-!!! error TS2322: Type 'new <T>(x: { foo: T; }, y: { foo: T; bar: T; }) => Base' is not assignable to type 'new <T, U>(x: { foo: T; }, y: { foo: U; bar: U; }) => Base'.
-!!! error TS2322:   Types of parameters 'y' and 'y' are incompatible.
-!!! error TS2322:     Type '{ foo: U; bar: U; }' is not assignable to type '{ foo: T; bar: T; }'.
-!!! error TS2322:       Types of property 'foo' are incompatible.
-!!! error TS2322:         Type 'U' is not assignable to type 'T'.
-<<<<<<< HEAD
-=======
-!!! error TS2322:           'T' could be instantiated with an arbitrary type which could be unrelated to 'U'.
->>>>>>> d1f87d18
-    var b15: new <U, V>(x: { a: U; b: V; }) => U[]; 
-    a15 = b15; // ok
-    b15 = a15; // ok
-    ~~~
-!!! error TS2322: Type 'new <T>(x: { a: T; b: T; }) => T[]' is not assignable to type 'new <U, V>(x: { a: U; b: V; }) => U[]'.
-!!! error TS2322:   Types of parameters 'x' and 'x' are incompatible.
-!!! error TS2322:     Type '{ a: U; b: V; }' is not assignable to type '{ a: U; b: U; }'.
-!!! error TS2322:       Types of property 'b' are incompatible.
-!!! error TS2322:         Type 'V' is not assignable to type 'U'.
-<<<<<<< HEAD
-=======
-!!! error TS2322:           'U' could be instantiated with an arbitrary type which could be unrelated to 'V'.
->>>>>>> d1f87d18
-    var b16: new <T>(x: { a: T; b: T }) => T[]; 
-    a15 = b16; // ok
-    b15 = a16; // ok
-    ~~~
-!!! error TS2322: Type 'new <T extends Base>(x: { a: T; b: T; }) => T[]' is not assignable to type 'new <U, V>(x: { a: U; b: V; }) => U[]'.
-!!! error TS2322:   Types of parameters 'x' and 'x' are incompatible.
-!!! error TS2322:     Type '{ a: U; b: V; }' is not assignable to type '{ a: Base; b: Base; }'.
-!!! error TS2322:       Types of property 'a' are incompatible.
-!!! error TS2322:         Type 'U' is not assignable to type 'Base'.
-    var b17: new <T>(x: new (a: T) => T) => T[]; 
-    a17 = b17; // ok
-    b17 = a17; // ok
-    var b18: new (x: new <T>(a: T) => T) => any[]; 
-    a18 = b18; // ok
-    b18 = a18; // ok
+tests/cases/conformance/types/typeRelationships/assignmentCompatibility/assignmentCompatWithConstructSignatures5.ts(40,1): error TS2322: Type 'new <T>(x: T) => void' is not assignable to type 'new <T>(x: T) => T'.
+  Type 'void' is not assignable to type 'T'.
+    'T' could be instantiated with an arbitrary type which could be unrelated to 'void'.
+tests/cases/conformance/types/typeRelationships/assignmentCompatibility/assignmentCompatWithConstructSignatures5.ts(52,1): error TS2322: Type 'new <T>(x: { foo: T; }, y: { foo: T; bar: T; }) => Base' is not assignable to type 'new <T, U>(x: { foo: T; }, y: { foo: U; bar: U; }) => Base'.
+  Types of parameters 'y' and 'y' are incompatible.
+    Type '{ foo: U; bar: U; }' is not assignable to type '{ foo: T; bar: T; }'.
+      Types of property 'foo' are incompatible.
+        Type 'U' is not assignable to type 'T'.
+          'T' could be instantiated with an arbitrary type which could be unrelated to 'U'.
+tests/cases/conformance/types/typeRelationships/assignmentCompatibility/assignmentCompatWithConstructSignatures5.ts(55,1): error TS2322: Type 'new <T>(x: { a: T; b: T; }) => T[]' is not assignable to type 'new <U, V>(x: { a: U; b: V; }) => U[]'.
+  Types of parameters 'x' and 'x' are incompatible.
+    Type '{ a: U; b: V; }' is not assignable to type '{ a: U; b: U; }'.
+      Types of property 'b' are incompatible.
+        Type 'V' is not assignable to type 'U'.
+          'U' could be instantiated with an arbitrary type which could be unrelated to 'V'.
+tests/cases/conformance/types/typeRelationships/assignmentCompatibility/assignmentCompatWithConstructSignatures5.ts(58,1): error TS2322: Type 'new <T extends Base>(x: { a: T; b: T; }) => T[]' is not assignable to type 'new <U, V>(x: { a: U; b: V; }) => U[]'.
+  Types of parameters 'x' and 'x' are incompatible.
+    Type '{ a: U; b: V; }' is not assignable to type '{ a: Base; b: Base; }'.
+      Types of property 'a' are incompatible.
+        Type 'U' is not assignable to type 'Base'.
+
+
+==== tests/cases/conformance/types/typeRelationships/assignmentCompatibility/assignmentCompatWithConstructSignatures5.ts (4 errors) ====
+    // checking assignment compat for function types. All valid
+    
+    class Base { foo: string; }
+    class Derived extends Base { bar: string; }
+    class Derived2 extends Derived { baz: string; }
+    class OtherDerived extends Base { bing: string; }
+    
+    var a: new <T>(x: T) => T[];
+    var a2: new <T>(x: T) => string[];
+    var a3: new <T>(x: T) => void;
+    var a4: new <T, U>(x: T, y: U) => string;
+    var a5: new <T, U>(x: new (arg: T) => U) => T;
+    var a6: new <T extends Base>(x: new (arg: T) => Derived) => T;
+    var a11: new <T>(x: { foo: T }, y: { foo: T; bar: T }) => Base;
+    var a15: new <T>(x: { a: T; b: T }) => T[];
+    var a16: new <T extends Base>(x: { a: T; b: T }) => T[];
+    var a17: {
+        new <T extends Derived>(x: new (a: T) => T): T[];
+        new <T extends Base>(x: new (a: T) => T): T[];        
+    };
+    var a18: {
+        new (x: {
+            new <T extends Derived>(a: T): T;
+            new <T extends Base>(a: T): T;
+        }): any[];
+        new (x: {
+            new <T extends Derived2>(a: T): T;
+            new <T extends Base>(a: T): T;
+        }): any[];
+    };
+    
+    var b: new <T>(x: T) => T[]; 
+    a = b; // ok
+    b = a; // ok
+    var b2: new <T>(x: T) => string[]; 
+    a2 = b2; // ok
+    b2 = a2; // ok
+    var b3: new <T>(x: T) => T; 
+    a3 = b3; // ok
+    b3 = a3; // ok
+    ~~
+!!! error TS2322: Type 'new <T>(x: T) => void' is not assignable to type 'new <T>(x: T) => T'.
+!!! error TS2322:   Type 'void' is not assignable to type 'T'.
+!!! error TS2322:     'T' could be instantiated with an arbitrary type which could be unrelated to 'void'.
+    var b4: new <T, U>(x: T, y: U) => string; 
+    a4 = b4; // ok
+    b4 = a4; // ok
+    var b5: new <T, U>(x: new (arg: T) => U) => T; 
+    a5 = b5; // ok
+    b5 = a5; // ok
+    var b6: new <T extends Base, U extends Derived>(x: new (arg: T) => U) => T; 
+    a6 = b6; // ok
+    b6 = a6; // ok
+    var b11: new <T, U>(x: { foo: T }, y: { foo: U; bar: U }) => Base; 
+    a11 = b11; // ok
+    b11 = a11; // ok
+    ~~~
+!!! error TS2322: Type 'new <T>(x: { foo: T; }, y: { foo: T; bar: T; }) => Base' is not assignable to type 'new <T, U>(x: { foo: T; }, y: { foo: U; bar: U; }) => Base'.
+!!! error TS2322:   Types of parameters 'y' and 'y' are incompatible.
+!!! error TS2322:     Type '{ foo: U; bar: U; }' is not assignable to type '{ foo: T; bar: T; }'.
+!!! error TS2322:       Types of property 'foo' are incompatible.
+!!! error TS2322:         Type 'U' is not assignable to type 'T'.
+!!! error TS2322:           'T' could be instantiated with an arbitrary type which could be unrelated to 'U'.
+    var b15: new <U, V>(x: { a: U; b: V; }) => U[]; 
+    a15 = b15; // ok
+    b15 = a15; // ok
+    ~~~
+!!! error TS2322: Type 'new <T>(x: { a: T; b: T; }) => T[]' is not assignable to type 'new <U, V>(x: { a: U; b: V; }) => U[]'.
+!!! error TS2322:   Types of parameters 'x' and 'x' are incompatible.
+!!! error TS2322:     Type '{ a: U; b: V; }' is not assignable to type '{ a: U; b: U; }'.
+!!! error TS2322:       Types of property 'b' are incompatible.
+!!! error TS2322:         Type 'V' is not assignable to type 'U'.
+!!! error TS2322:           'U' could be instantiated with an arbitrary type which could be unrelated to 'V'.
+    var b16: new <T>(x: { a: T; b: T }) => T[]; 
+    a15 = b16; // ok
+    b15 = a16; // ok
+    ~~~
+!!! error TS2322: Type 'new <T extends Base>(x: { a: T; b: T; }) => T[]' is not assignable to type 'new <U, V>(x: { a: U; b: V; }) => U[]'.
+!!! error TS2322:   Types of parameters 'x' and 'x' are incompatible.
+!!! error TS2322:     Type '{ a: U; b: V; }' is not assignable to type '{ a: Base; b: Base; }'.
+!!! error TS2322:       Types of property 'a' are incompatible.
+!!! error TS2322:         Type 'U' is not assignable to type 'Base'.
+    var b17: new <T>(x: new (a: T) => T) => T[]; 
+    a17 = b17; // ok
+    b17 = a17; // ok
+    var b18: new (x: new <T>(a: T) => T) => any[]; 
+    a18 = b18; // ok
+    b18 = a18; // ok
     