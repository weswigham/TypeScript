<<<<<<< HEAD
tests/cases/compiler/keyofDoesntContainSymbols.ts(11,30): error TS2345: Argument of type '""' is not assignable to parameter of type 'number'.
tests/cases/compiler/keyofDoesntContainSymbols.ts(14,23): error TS2345: Argument of type 'unique symbol' is not assignable to parameter of type '"num" | "str"'.
tests/cases/compiler/keyofDoesntContainSymbols.ts(17,23): error TS2345: Argument of type '0' is not assignable to parameter of type '"num" | "str"'.
=======
tests/cases/compiler/keyofDoesntContainSymbols.ts(11,30): error TS2345: Argument of type 'string' is not assignable to parameter of type 'number'.
tests/cases/compiler/keyofDoesntContainSymbols.ts(14,23): error TS2345: Argument of type 'unique symbol' is not assignable to parameter of type '"str" | "num"'.
tests/cases/compiler/keyofDoesntContainSymbols.ts(17,23): error TS2345: Argument of type '0' is not assignable to parameter of type '"str" | "num"'.
>>>>>>> 6c6315db


==== tests/cases/compiler/keyofDoesntContainSymbols.ts (3 errors) ====
    const sym = Symbol();
    const num = 0;
    const obj = { num: 0, str: 's', [num]: num as 0, [sym]: sym };
    
    function set <T extends object, K extends keyof T> (obj: T, key: K, value: T[K]): T[K] {
      return obj[key] = value;
    }
    
    const val = set(obj, 'str', '');
    // string
    const valB = set(obj, 'num', '');
                                 ~~
!!! error TS2345: Argument of type 'string' is not assignable to parameter of type 'number'.
    // Expect type error
    // Argument of type '""' is not assignable to parameter of type 'number'.
    const valC = set(obj, sym, sym);
                          ~~~
!!! error TS2345: Argument of type 'unique symbol' is not assignable to parameter of type '"num" | "str"'.
    // Expect type error
    // Argument of type 'unique symbol' is not assignable to parameter of type "str" | "num"
    const valD = set(obj, num, num);
                          ~~~
!!! error TS2345: Argument of type '0' is not assignable to parameter of type '"num" | "str"'.
    // Expect type error
    // Argument of type '0' is not assignable to parameter of type "str" | "num"
    type KeyofObj = keyof typeof obj;
    // "str" | "num"
    type Values<T> = T[keyof T];
    
    type ValuesOfObj = Values<typeof obj>;<|MERGE_RESOLUTION|>--- conflicted
+++ resolved
@@ -1,42 +1,36 @@
-<<<<<<< HEAD
-tests/cases/compiler/keyofDoesntContainSymbols.ts(11,30): error TS2345: Argument of type '""' is not assignable to parameter of type 'number'.
-tests/cases/compiler/keyofDoesntContainSymbols.ts(14,23): error TS2345: Argument of type 'unique symbol' is not assignable to parameter of type '"num" | "str"'.
-tests/cases/compiler/keyofDoesntContainSymbols.ts(17,23): error TS2345: Argument of type '0' is not assignable to parameter of type '"num" | "str"'.
-=======
-tests/cases/compiler/keyofDoesntContainSymbols.ts(11,30): error TS2345: Argument of type 'string' is not assignable to parameter of type 'number'.
-tests/cases/compiler/keyofDoesntContainSymbols.ts(14,23): error TS2345: Argument of type 'unique symbol' is not assignable to parameter of type '"str" | "num"'.
-tests/cases/compiler/keyofDoesntContainSymbols.ts(17,23): error TS2345: Argument of type '0' is not assignable to parameter of type '"str" | "num"'.
->>>>>>> 6c6315db
-
-
-==== tests/cases/compiler/keyofDoesntContainSymbols.ts (3 errors) ====
-    const sym = Symbol();
-    const num = 0;
-    const obj = { num: 0, str: 's', [num]: num as 0, [sym]: sym };
-    
-    function set <T extends object, K extends keyof T> (obj: T, key: K, value: T[K]): T[K] {
-      return obj[key] = value;
-    }
-    
-    const val = set(obj, 'str', '');
-    // string
-    const valB = set(obj, 'num', '');
-                                 ~~
-!!! error TS2345: Argument of type 'string' is not assignable to parameter of type 'number'.
-    // Expect type error
-    // Argument of type '""' is not assignable to parameter of type 'number'.
-    const valC = set(obj, sym, sym);
-                          ~~~
-!!! error TS2345: Argument of type 'unique symbol' is not assignable to parameter of type '"num" | "str"'.
-    // Expect type error
-    // Argument of type 'unique symbol' is not assignable to parameter of type "str" | "num"
-    const valD = set(obj, num, num);
-                          ~~~
-!!! error TS2345: Argument of type '0' is not assignable to parameter of type '"num" | "str"'.
-    // Expect type error
-    // Argument of type '0' is not assignable to parameter of type "str" | "num"
-    type KeyofObj = keyof typeof obj;
-    // "str" | "num"
-    type Values<T> = T[keyof T];
-    
+tests/cases/compiler/keyofDoesntContainSymbols.ts(11,30): error TS2345: Argument of type 'string' is not assignable to parameter of type 'number'.
+tests/cases/compiler/keyofDoesntContainSymbols.ts(14,23): error TS2345: Argument of type 'unique symbol' is not assignable to parameter of type '"num" | "str"'.
+tests/cases/compiler/keyofDoesntContainSymbols.ts(17,23): error TS2345: Argument of type '0' is not assignable to parameter of type '"num" | "str"'.
+
+
+==== tests/cases/compiler/keyofDoesntContainSymbols.ts (3 errors) ====
+    const sym = Symbol();
+    const num = 0;
+    const obj = { num: 0, str: 's', [num]: num as 0, [sym]: sym };
+    
+    function set <T extends object, K extends keyof T> (obj: T, key: K, value: T[K]): T[K] {
+      return obj[key] = value;
+    }
+    
+    const val = set(obj, 'str', '');
+    // string
+    const valB = set(obj, 'num', '');
+                                 ~~
+!!! error TS2345: Argument of type 'string' is not assignable to parameter of type 'number'.
+    // Expect type error
+    // Argument of type '""' is not assignable to parameter of type 'number'.
+    const valC = set(obj, sym, sym);
+                          ~~~
+!!! error TS2345: Argument of type 'unique symbol' is not assignable to parameter of type '"num" | "str"'.
+    // Expect type error
+    // Argument of type 'unique symbol' is not assignable to parameter of type "str" | "num"
+    const valD = set(obj, num, num);
+                          ~~~
+!!! error TS2345: Argument of type '0' is not assignable to parameter of type '"num" | "str"'.
+    // Expect type error
+    // Argument of type '0' is not assignable to parameter of type "str" | "num"
+    type KeyofObj = keyof typeof obj;
+    // "str" | "num"
+    type Values<T> = T[keyof T];
+    
     type ValuesOfObj = Values<typeof obj>;