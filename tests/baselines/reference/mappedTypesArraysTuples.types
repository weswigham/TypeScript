=== tests/cases/conformance/types/mapped/mappedTypesArraysTuples.ts ===
type Box<T> = { value: T };
>Box : Box<T>
>value : T

type Boxified<T> = { [P in keyof T]: Box<T[P]> };
>Boxified : Boxified<T>

type T00 = Boxified<[number, string?, ...boolean[]]>;
>T00 : [Box<number>, Box<string | undefined>?, ...Box<boolean>[]]

type T01 = Partial<[number, string?, ...boolean[]]>;
>T01 : [(number | undefined)?, (string | undefined)?, ...(boolean | undefined)[]]

type T02 = Required<[number, string?, ...boolean[]]>;
>T02 : [number, string, ...boolean[]]

type T10 = Boxified<string[]>;
>T10 : Box<string>[]

type T11 = Partial<string[]>;
>T11 : (string | undefined)[]

type T12 = Required<string[]>;
>T12 : string[]

type T13 = Boxified<ReadonlyArray<string>>;
>T13 : readonly Box<string>[]

type T14 = Partial<ReadonlyArray<string>>;
>T14 : readonly (string | undefined)[]

type T15 = Required<ReadonlyArray<string>>;
>T15 : readonly string[]

type T20 = Boxified<(string | undefined)[]>;
>T20 : Box<string | undefined>[]

type T21 = Partial<(string | undefined)[]>;
>T21 : (string | undefined)[]

type T22 = Required<(string | undefined)[]>;
>T22 : string[]

type T23 = Boxified<ReadonlyArray<string | undefined>>;
>T23 : readonly Box<string | undefined>[]

type T24 = Partial<ReadonlyArray<string | undefined>>;
>T24 : readonly (string | undefined)[]

type T25 = Required<ReadonlyArray<string | undefined>>;
>T25 : readonly string[]

type T30 = Boxified<Partial<string[]>>;
>T30 : Box<string | undefined>[]

type T31 = Partial<Boxified<string[]>>;
>T31 : (Box<string> | undefined)[]

type A = { a: string };
>A : A
>a : string

type B = { b: string };
>B : B
>b : string

type T40 = Boxified<A | A[] | ReadonlyArray<A> | [A, B] | string | string[]>;
<<<<<<< HEAD
>T40 : Boxified<string | string[] | A | readonly A[] | A[] | [A, B]>
=======
>T40 : string | Box<string>[] | Boxified<A> | readonly Box<A>[] | [Box<A>, Box<B>] | Box<A>[]
>>>>>>> 7c0f0d2c

type ReadWrite<T> = { -readonly [P in keyof T] : T[P] };
>ReadWrite : ReadWrite<T>

type T50 = Readonly<string[]>;
>T50 : readonly string[]

type T51 = Readonly<[number, number]>;
>T51 : readonly [number, number]

type T52 = Partial<Readonly<string[]>>;
>T52 : readonly (string | undefined)[]

type T53 = Readonly<Partial<string[]>>;
>T53 : readonly (string | undefined)[]

type T54 = ReadWrite<Required<T53>>;
>T54 : string[]

declare function unboxify<T>(x: Boxified<T>): T;
>unboxify : <T>(x: Boxified<T>) => T
>x : Boxified<T>

declare let x10: [Box<number>, Box<string>, ...Box<boolean>[]];
>x10 : [Box<number>, Box<string>, ...Box<boolean>[]]

let y10 = unboxify(x10);
>y10 : [number, string, ...boolean[]]
>unboxify(x10) : [number, string, ...boolean[]]
>unboxify : <T>(x: Boxified<T>) => T
>x10 : [Box<number>, Box<string>, ...Box<boolean>[]]

declare let x11: Box<number>[];
>x11 : Box<number>[]

let y11 = unboxify(x11);
>y11 : number[]
>unboxify(x11) : number[]
>unboxify : <T>(x: Boxified<T>) => T
>x11 : Box<number>[]

declare let x12: { a: Box<number>, b: Box<string[]> };
>x12 : { a: Box<number>; b: Box<string[]>; }
>a : Box<number>
>b : Box<string[]>

let y12 = unboxify(x12);
>y12 : { a: number; b: string[]; }
>unboxify(x12) : { a: number; b: string[]; }
>unboxify : <T>(x: Boxified<T>) => T
>x12 : { a: Box<number>; b: Box<string[]>; }

declare function nonpartial<T>(x: Partial<T>): T;
>nonpartial : <T>(x: Partial<T>) => T
>x : Partial<T>

declare let x20: [number | undefined, string?, ...boolean[]];
>x20 : [number | undefined, (string | undefined)?, ...boolean[]]

let y20 = nonpartial(x20);
>y20 : [number, string, ...boolean[]]
>nonpartial(x20) : [number, string, ...boolean[]]
>nonpartial : <T>(x: Partial<T>) => T
>x20 : [number | undefined, (string | undefined)?, ...boolean[]]

declare let x21: (number | undefined)[];
>x21 : (number | undefined)[]

let y21 = nonpartial(x21);
>y21 : number[]
>nonpartial(x21) : number[]
>nonpartial : <T>(x: Partial<T>) => T
>x21 : (number | undefined)[]

declare let x22: { a: number | undefined, b?: string[] };
>x22 : { a: number | undefined; b?: string[] | undefined; }
>a : number | undefined
>b : string[] | undefined

let y22 = nonpartial(x22);
>y22 : { a: number; b: string[]; }
>nonpartial(x22) : { a: number; b: string[]; }
>nonpartial : <T>(x: Partial<T>) => T
>x22 : { a: number | undefined; b?: string[] | undefined; }

type Awaited<T> = T extends PromiseLike<infer U> ? U : T;
>Awaited : Awaited<T>

type Awaitified<T> = { [P in keyof T]: Awaited<T[P]> };
>Awaitified : Awaitified<T>

declare function all<T extends any[]>(...values: T): Promise<Awaitified<T>>;
>all : <T extends any[]>(...values: T) => Promise<Awaitified<T>>
>values : T

function f1(a: number, b: Promise<number>, c: string[], d: Promise<string[]>) {
>f1 : (a: number, b: Promise<number>, c: string[], d: Promise<string[]>) => void
>a : number
>b : Promise<number>
>c : string[]
>d : Promise<string[]>

    let x1 = all(a);
>x1 : Promise<[number]>
>all(a) : Promise<[number]>
>all : <T extends any[]>(...values: T) => Promise<Awaitified<T>>
>a : number

    let x2 = all(a, b);
>x2 : Promise<[number, number]>
>all(a, b) : Promise<[number, number]>
>all : <T extends any[]>(...values: T) => Promise<Awaitified<T>>
>a : number
>b : Promise<number>

    let x3 = all(a, b, c);
>x3 : Promise<[number, number, string[]]>
>all(a, b, c) : Promise<[number, number, string[]]>
>all : <T extends any[]>(...values: T) => Promise<Awaitified<T>>
>a : number
>b : Promise<number>
>c : string[]

    let x4 = all(a, b, c, d);
>x4 : Promise<[number, number, string[], string[]]>
>all(a, b, c, d) : Promise<[number, number, string[], string[]]>
>all : <T extends any[]>(...values: T) => Promise<Awaitified<T>>
>a : number
>b : Promise<number>
>c : string[]
>d : Promise<string[]>
}

function f2<T extends any[]>(a: Boxified<T>) {
>f2 : <T extends any[]>(a: Boxified<T>) => void
>a : Boxified<T>

    let x: Box<any> | undefined = a.pop();
>x : Box<any> | undefined
>a.pop() : Box<any> | undefined
>a.pop : () => Box<any> | undefined
>a : Boxified<T>
>pop : () => Box<any> | undefined

    let y: Box<any>[] = a.concat(a);
>y : Box<any>[]
>a.concat(a) : Box<any>[]
>a.concat : { (...items: ConcatArray<Box<any>>[]): Box<any>[]; (...items: (Box<any> | ConcatArray<Box<any>>)[]): Box<any>[]; }
>a : Boxified<T>
>concat : { (...items: ConcatArray<Box<any>>[]): Box<any>[]; (...items: (Box<any> | ConcatArray<Box<any>>)[]): Box<any>[]; }
>a : Boxified<T>
}

// Repro from #26163

type ElementType<T> = T extends Array<infer U> ? U : never;
>ElementType : ElementType<T>

type Mapped<T> = { [K in keyof T]: T[K] };
>Mapped : Mapped<T>

type F<T> = ElementType<Mapped<T>>;
>F : ElementType<Mapped<T>>

type R1 = F<[string, number, boolean]>;  // string | number | boolean
>R1 : string | number | boolean

type R2 = ElementType<Mapped<[string, number, boolean]>>;  // string | number | boolean
>R2 : string | number | boolean

// Repro from #26163

declare function acceptArray(arr: any[]): void;
>acceptArray : (arr: any[]) => void
>arr : any[]

declare function mapArray<T extends any[]>(arr: T): Mapped<T>;
>mapArray : <T extends any[]>(arr: T) => Mapped<T>
>arr : T

function acceptMappedArray<T extends any[]>(arr: T) {
>acceptMappedArray : <T extends any[]>(arr: T) => void
>arr : T

    acceptArray(mapArray(arr));
>acceptArray(mapArray(arr)) : void
>acceptArray : (arr: any[]) => void
>mapArray(arr) : Mapped<T>
>mapArray : <T extends any[]>(arr: T) => Mapped<T>
>arr : T
}

// Repro from #26163

type Unconstrained<T> = ElementType<Mapped<T>>;
>Unconstrained : ElementType<Mapped<T>>

type T1 = Unconstrained<[string, number, boolean]>;  // string | number | boolean
>T1 : string | number | boolean

type Constrained<T extends any[]> = ElementType<Mapped<T>>;
>Constrained : ElementType<Mapped<T>>

type T2 = Constrained<[string, number, boolean]>;  // string | number | boolean
>T2 : string | number | boolean

<|MERGE_RESOLUTION|>--- conflicted
+++ resolved
@@ -1,279 +1,275 @@
-=== tests/cases/conformance/types/mapped/mappedTypesArraysTuples.ts ===
-type Box<T> = { value: T };
->Box : Box<T>
->value : T
-
-type Boxified<T> = { [P in keyof T]: Box<T[P]> };
->Boxified : Boxified<T>
-
-type T00 = Boxified<[number, string?, ...boolean[]]>;
->T00 : [Box<number>, Box<string | undefined>?, ...Box<boolean>[]]
-
-type T01 = Partial<[number, string?, ...boolean[]]>;
->T01 : [(number | undefined)?, (string | undefined)?, ...(boolean | undefined)[]]
-
-type T02 = Required<[number, string?, ...boolean[]]>;
->T02 : [number, string, ...boolean[]]
-
-type T10 = Boxified<string[]>;
->T10 : Box<string>[]
-
-type T11 = Partial<string[]>;
->T11 : (string | undefined)[]
-
-type T12 = Required<string[]>;
->T12 : string[]
-
-type T13 = Boxified<ReadonlyArray<string>>;
->T13 : readonly Box<string>[]
-
-type T14 = Partial<ReadonlyArray<string>>;
->T14 : readonly (string | undefined)[]
-
-type T15 = Required<ReadonlyArray<string>>;
->T15 : readonly string[]
-
-type T20 = Boxified<(string | undefined)[]>;
->T20 : Box<string | undefined>[]
-
-type T21 = Partial<(string | undefined)[]>;
->T21 : (string | undefined)[]
-
-type T22 = Required<(string | undefined)[]>;
->T22 : string[]
-
-type T23 = Boxified<ReadonlyArray<string | undefined>>;
->T23 : readonly Box<string | undefined>[]
-
-type T24 = Partial<ReadonlyArray<string | undefined>>;
->T24 : readonly (string | undefined)[]
-
-type T25 = Required<ReadonlyArray<string | undefined>>;
->T25 : readonly string[]
-
-type T30 = Boxified<Partial<string[]>>;
->T30 : Box<string | undefined>[]
-
-type T31 = Partial<Boxified<string[]>>;
->T31 : (Box<string> | undefined)[]
-
-type A = { a: string };
->A : A
->a : string
-
-type B = { b: string };
->B : B
->b : string
-
-type T40 = Boxified<A | A[] | ReadonlyArray<A> | [A, B] | string | string[]>;
-<<<<<<< HEAD
->T40 : Boxified<string | string[] | A | readonly A[] | A[] | [A, B]>
-=======
->T40 : string | Box<string>[] | Boxified<A> | readonly Box<A>[] | [Box<A>, Box<B>] | Box<A>[]
->>>>>>> 7c0f0d2c
-
-type ReadWrite<T> = { -readonly [P in keyof T] : T[P] };
->ReadWrite : ReadWrite<T>
-
-type T50 = Readonly<string[]>;
->T50 : readonly string[]
-
-type T51 = Readonly<[number, number]>;
->T51 : readonly [number, number]
-
-type T52 = Partial<Readonly<string[]>>;
->T52 : readonly (string | undefined)[]
-
-type T53 = Readonly<Partial<string[]>>;
->T53 : readonly (string | undefined)[]
-
-type T54 = ReadWrite<Required<T53>>;
->T54 : string[]
-
-declare function unboxify<T>(x: Boxified<T>): T;
->unboxify : <T>(x: Boxified<T>) => T
->x : Boxified<T>
-
-declare let x10: [Box<number>, Box<string>, ...Box<boolean>[]];
->x10 : [Box<number>, Box<string>, ...Box<boolean>[]]
-
-let y10 = unboxify(x10);
->y10 : [number, string, ...boolean[]]
->unboxify(x10) : [number, string, ...boolean[]]
->unboxify : <T>(x: Boxified<T>) => T
->x10 : [Box<number>, Box<string>, ...Box<boolean>[]]
-
-declare let x11: Box<number>[];
->x11 : Box<number>[]
-
-let y11 = unboxify(x11);
->y11 : number[]
->unboxify(x11) : number[]
->unboxify : <T>(x: Boxified<T>) => T
->x11 : Box<number>[]
-
-declare let x12: { a: Box<number>, b: Box<string[]> };
->x12 : { a: Box<number>; b: Box<string[]>; }
->a : Box<number>
->b : Box<string[]>
-
-let y12 = unboxify(x12);
->y12 : { a: number; b: string[]; }
->unboxify(x12) : { a: number; b: string[]; }
->unboxify : <T>(x: Boxified<T>) => T
->x12 : { a: Box<number>; b: Box<string[]>; }
-
-declare function nonpartial<T>(x: Partial<T>): T;
->nonpartial : <T>(x: Partial<T>) => T
->x : Partial<T>
-
-declare let x20: [number | undefined, string?, ...boolean[]];
->x20 : [number | undefined, (string | undefined)?, ...boolean[]]
-
-let y20 = nonpartial(x20);
->y20 : [number, string, ...boolean[]]
->nonpartial(x20) : [number, string, ...boolean[]]
->nonpartial : <T>(x: Partial<T>) => T
->x20 : [number | undefined, (string | undefined)?, ...boolean[]]
-
-declare let x21: (number | undefined)[];
->x21 : (number | undefined)[]
-
-let y21 = nonpartial(x21);
->y21 : number[]
->nonpartial(x21) : number[]
->nonpartial : <T>(x: Partial<T>) => T
->x21 : (number | undefined)[]
-
-declare let x22: { a: number | undefined, b?: string[] };
->x22 : { a: number | undefined; b?: string[] | undefined; }
->a : number | undefined
->b : string[] | undefined
-
-let y22 = nonpartial(x22);
->y22 : { a: number; b: string[]; }
->nonpartial(x22) : { a: number; b: string[]; }
->nonpartial : <T>(x: Partial<T>) => T
->x22 : { a: number | undefined; b?: string[] | undefined; }
-
-type Awaited<T> = T extends PromiseLike<infer U> ? U : T;
->Awaited : Awaited<T>
-
-type Awaitified<T> = { [P in keyof T]: Awaited<T[P]> };
->Awaitified : Awaitified<T>
-
-declare function all<T extends any[]>(...values: T): Promise<Awaitified<T>>;
->all : <T extends any[]>(...values: T) => Promise<Awaitified<T>>
->values : T
-
-function f1(a: number, b: Promise<number>, c: string[], d: Promise<string[]>) {
->f1 : (a: number, b: Promise<number>, c: string[], d: Promise<string[]>) => void
->a : number
->b : Promise<number>
->c : string[]
->d : Promise<string[]>
-
-    let x1 = all(a);
->x1 : Promise<[number]>
->all(a) : Promise<[number]>
->all : <T extends any[]>(...values: T) => Promise<Awaitified<T>>
->a : number
-
-    let x2 = all(a, b);
->x2 : Promise<[number, number]>
->all(a, b) : Promise<[number, number]>
->all : <T extends any[]>(...values: T) => Promise<Awaitified<T>>
->a : number
->b : Promise<number>
-
-    let x3 = all(a, b, c);
->x3 : Promise<[number, number, string[]]>
->all(a, b, c) : Promise<[number, number, string[]]>
->all : <T extends any[]>(...values: T) => Promise<Awaitified<T>>
->a : number
->b : Promise<number>
->c : string[]
-
-    let x4 = all(a, b, c, d);
->x4 : Promise<[number, number, string[], string[]]>
->all(a, b, c, d) : Promise<[number, number, string[], string[]]>
->all : <T extends any[]>(...values: T) => Promise<Awaitified<T>>
->a : number
->b : Promise<number>
->c : string[]
->d : Promise<string[]>
-}
-
-function f2<T extends any[]>(a: Boxified<T>) {
->f2 : <T extends any[]>(a: Boxified<T>) => void
->a : Boxified<T>
-
-    let x: Box<any> | undefined = a.pop();
->x : Box<any> | undefined
->a.pop() : Box<any> | undefined
->a.pop : () => Box<any> | undefined
->a : Boxified<T>
->pop : () => Box<any> | undefined
-
-    let y: Box<any>[] = a.concat(a);
->y : Box<any>[]
->a.concat(a) : Box<any>[]
->a.concat : { (...items: ConcatArray<Box<any>>[]): Box<any>[]; (...items: (Box<any> | ConcatArray<Box<any>>)[]): Box<any>[]; }
->a : Boxified<T>
->concat : { (...items: ConcatArray<Box<any>>[]): Box<any>[]; (...items: (Box<any> | ConcatArray<Box<any>>)[]): Box<any>[]; }
->a : Boxified<T>
-}
-
-// Repro from #26163
-
-type ElementType<T> = T extends Array<infer U> ? U : never;
->ElementType : ElementType<T>
-
-type Mapped<T> = { [K in keyof T]: T[K] };
->Mapped : Mapped<T>
-
-type F<T> = ElementType<Mapped<T>>;
->F : ElementType<Mapped<T>>
-
-type R1 = F<[string, number, boolean]>;  // string | number | boolean
->R1 : string | number | boolean
-
-type R2 = ElementType<Mapped<[string, number, boolean]>>;  // string | number | boolean
->R2 : string | number | boolean
-
-// Repro from #26163
-
-declare function acceptArray(arr: any[]): void;
->acceptArray : (arr: any[]) => void
->arr : any[]
-
-declare function mapArray<T extends any[]>(arr: T): Mapped<T>;
->mapArray : <T extends any[]>(arr: T) => Mapped<T>
->arr : T
-
-function acceptMappedArray<T extends any[]>(arr: T) {
->acceptMappedArray : <T extends any[]>(arr: T) => void
->arr : T
-
-    acceptArray(mapArray(arr));
->acceptArray(mapArray(arr)) : void
->acceptArray : (arr: any[]) => void
->mapArray(arr) : Mapped<T>
->mapArray : <T extends any[]>(arr: T) => Mapped<T>
->arr : T
-}
-
-// Repro from #26163
-
-type Unconstrained<T> = ElementType<Mapped<T>>;
->Unconstrained : ElementType<Mapped<T>>
-
-type T1 = Unconstrained<[string, number, boolean]>;  // string | number | boolean
->T1 : string | number | boolean
-
-type Constrained<T extends any[]> = ElementType<Mapped<T>>;
->Constrained : ElementType<Mapped<T>>
-
-type T2 = Constrained<[string, number, boolean]>;  // string | number | boolean
->T2 : string | number | boolean
-
+=== tests/cases/conformance/types/mapped/mappedTypesArraysTuples.ts ===
+type Box<T> = { value: T };
+>Box : Box<T>
+>value : T
+
+type Boxified<T> = { [P in keyof T]: Box<T[P]> };
+>Boxified : Boxified<T>
+
+type T00 = Boxified<[number, string?, ...boolean[]]>;
+>T00 : [Box<number>, Box<string | undefined>?, ...Box<boolean>[]]
+
+type T01 = Partial<[number, string?, ...boolean[]]>;
+>T01 : [(number | undefined)?, (string | undefined)?, ...(boolean | undefined)[]]
+
+type T02 = Required<[number, string?, ...boolean[]]>;
+>T02 : [number, string, ...boolean[]]
+
+type T10 = Boxified<string[]>;
+>T10 : Box<string>[]
+
+type T11 = Partial<string[]>;
+>T11 : (string | undefined)[]
+
+type T12 = Required<string[]>;
+>T12 : string[]
+
+type T13 = Boxified<ReadonlyArray<string>>;
+>T13 : readonly Box<string>[]
+
+type T14 = Partial<ReadonlyArray<string>>;
+>T14 : readonly (string | undefined)[]
+
+type T15 = Required<ReadonlyArray<string>>;
+>T15 : readonly string[]
+
+type T20 = Boxified<(string | undefined)[]>;
+>T20 : Box<string | undefined>[]
+
+type T21 = Partial<(string | undefined)[]>;
+>T21 : (string | undefined)[]
+
+type T22 = Required<(string | undefined)[]>;
+>T22 : string[]
+
+type T23 = Boxified<ReadonlyArray<string | undefined>>;
+>T23 : readonly Box<string | undefined>[]
+
+type T24 = Partial<ReadonlyArray<string | undefined>>;
+>T24 : readonly (string | undefined)[]
+
+type T25 = Required<ReadonlyArray<string | undefined>>;
+>T25 : readonly string[]
+
+type T30 = Boxified<Partial<string[]>>;
+>T30 : Box<string | undefined>[]
+
+type T31 = Partial<Boxified<string[]>>;
+>T31 : (Box<string> | undefined)[]
+
+type A = { a: string };
+>A : A
+>a : string
+
+type B = { b: string };
+>B : B
+>b : string
+
+type T40 = Boxified<A | A[] | ReadonlyArray<A> | [A, B] | string | string[]>;
+>T40 : Boxified<string | string[] | A | readonly A[] | [A, B] | A[]>
+
+type ReadWrite<T> = { -readonly [P in keyof T] : T[P] };
+>ReadWrite : ReadWrite<T>
+
+type T50 = Readonly<string[]>;
+>T50 : readonly string[]
+
+type T51 = Readonly<[number, number]>;
+>T51 : readonly [number, number]
+
+type T52 = Partial<Readonly<string[]>>;
+>T52 : readonly (string | undefined)[]
+
+type T53 = Readonly<Partial<string[]>>;
+>T53 : readonly (string | undefined)[]
+
+type T54 = ReadWrite<Required<T53>>;
+>T54 : string[]
+
+declare function unboxify<T>(x: Boxified<T>): T;
+>unboxify : <T>(x: Boxified<T>) => T
+>x : Boxified<T>
+
+declare let x10: [Box<number>, Box<string>, ...Box<boolean>[]];
+>x10 : [Box<number>, Box<string>, ...Box<boolean>[]]
+
+let y10 = unboxify(x10);
+>y10 : [number, string, ...boolean[]]
+>unboxify(x10) : [number, string, ...boolean[]]
+>unboxify : <T>(x: Boxified<T>) => T
+>x10 : [Box<number>, Box<string>, ...Box<boolean>[]]
+
+declare let x11: Box<number>[];
+>x11 : Box<number>[]
+
+let y11 = unboxify(x11);
+>y11 : number[]
+>unboxify(x11) : number[]
+>unboxify : <T>(x: Boxified<T>) => T
+>x11 : Box<number>[]
+
+declare let x12: { a: Box<number>, b: Box<string[]> };
+>x12 : { a: Box<number>; b: Box<string[]>; }
+>a : Box<number>
+>b : Box<string[]>
+
+let y12 = unboxify(x12);
+>y12 : { a: number; b: string[]; }
+>unboxify(x12) : { a: number; b: string[]; }
+>unboxify : <T>(x: Boxified<T>) => T
+>x12 : { a: Box<number>; b: Box<string[]>; }
+
+declare function nonpartial<T>(x: Partial<T>): T;
+>nonpartial : <T>(x: Partial<T>) => T
+>x : Partial<T>
+
+declare let x20: [number | undefined, string?, ...boolean[]];
+>x20 : [number | undefined, (string | undefined)?, ...boolean[]]
+
+let y20 = nonpartial(x20);
+>y20 : [number, string, ...boolean[]]
+>nonpartial(x20) : [number, string, ...boolean[]]
+>nonpartial : <T>(x: Partial<T>) => T
+>x20 : [number | undefined, (string | undefined)?, ...boolean[]]
+
+declare let x21: (number | undefined)[];
+>x21 : (number | undefined)[]
+
+let y21 = nonpartial(x21);
+>y21 : number[]
+>nonpartial(x21) : number[]
+>nonpartial : <T>(x: Partial<T>) => T
+>x21 : (number | undefined)[]
+
+declare let x22: { a: number | undefined, b?: string[] };
+>x22 : { a: number | undefined; b?: string[] | undefined; }
+>a : number | undefined
+>b : string[] | undefined
+
+let y22 = nonpartial(x22);
+>y22 : { a: number; b: string[]; }
+>nonpartial(x22) : { a: number; b: string[]; }
+>nonpartial : <T>(x: Partial<T>) => T
+>x22 : { a: number | undefined; b?: string[] | undefined; }
+
+type Awaited<T> = T extends PromiseLike<infer U> ? U : T;
+>Awaited : Awaited<T>
+
+type Awaitified<T> = { [P in keyof T]: Awaited<T[P]> };
+>Awaitified : Awaitified<T>
+
+declare function all<T extends any[]>(...values: T): Promise<Awaitified<T>>;
+>all : <T extends any[]>(...values: T) => Promise<Awaitified<T>>
+>values : T
+
+function f1(a: number, b: Promise<number>, c: string[], d: Promise<string[]>) {
+>f1 : (a: number, b: Promise<number>, c: string[], d: Promise<string[]>) => void
+>a : number
+>b : Promise<number>
+>c : string[]
+>d : Promise<string[]>
+
+    let x1 = all(a);
+>x1 : Promise<[number]>
+>all(a) : Promise<[number]>
+>all : <T extends any[]>(...values: T) => Promise<Awaitified<T>>
+>a : number
+
+    let x2 = all(a, b);
+>x2 : Promise<[number, number]>
+>all(a, b) : Promise<[number, number]>
+>all : <T extends any[]>(...values: T) => Promise<Awaitified<T>>
+>a : number
+>b : Promise<number>
+
+    let x3 = all(a, b, c);
+>x3 : Promise<[number, number, string[]]>
+>all(a, b, c) : Promise<[number, number, string[]]>
+>all : <T extends any[]>(...values: T) => Promise<Awaitified<T>>
+>a : number
+>b : Promise<number>
+>c : string[]
+
+    let x4 = all(a, b, c, d);
+>x4 : Promise<[number, number, string[], string[]]>
+>all(a, b, c, d) : Promise<[number, number, string[], string[]]>
+>all : <T extends any[]>(...values: T) => Promise<Awaitified<T>>
+>a : number
+>b : Promise<number>
+>c : string[]
+>d : Promise<string[]>
+}
+
+function f2<T extends any[]>(a: Boxified<T>) {
+>f2 : <T extends any[]>(a: Boxified<T>) => void
+>a : Boxified<T>
+
+    let x: Box<any> | undefined = a.pop();
+>x : Box<any> | undefined
+>a.pop() : Box<any> | undefined
+>a.pop : () => Box<any> | undefined
+>a : Boxified<T>
+>pop : () => Box<any> | undefined
+
+    let y: Box<any>[] = a.concat(a);
+>y : Box<any>[]
+>a.concat(a) : Box<any>[]
+>a.concat : { (...items: ConcatArray<Box<any>>[]): Box<any>[]; (...items: (Box<any> | ConcatArray<Box<any>>)[]): Box<any>[]; }
+>a : Boxified<T>
+>concat : { (...items: ConcatArray<Box<any>>[]): Box<any>[]; (...items: (Box<any> | ConcatArray<Box<any>>)[]): Box<any>[]; }
+>a : Boxified<T>
+}
+
+// Repro from #26163
+
+type ElementType<T> = T extends Array<infer U> ? U : never;
+>ElementType : ElementType<T>
+
+type Mapped<T> = { [K in keyof T]: T[K] };
+>Mapped : Mapped<T>
+
+type F<T> = ElementType<Mapped<T>>;
+>F : ElementType<Mapped<T>>
+
+type R1 = F<[string, number, boolean]>;  // string | number | boolean
+>R1 : string | number | boolean
+
+type R2 = ElementType<Mapped<[string, number, boolean]>>;  // string | number | boolean
+>R2 : string | number | boolean
+
+// Repro from #26163
+
+declare function acceptArray(arr: any[]): void;
+>acceptArray : (arr: any[]) => void
+>arr : any[]
+
+declare function mapArray<T extends any[]>(arr: T): Mapped<T>;
+>mapArray : <T extends any[]>(arr: T) => Mapped<T>
+>arr : T
+
+function acceptMappedArray<T extends any[]>(arr: T) {
+>acceptMappedArray : <T extends any[]>(arr: T) => void
+>arr : T
+
+    acceptArray(mapArray(arr));
+>acceptArray(mapArray(arr)) : void
+>acceptArray : (arr: any[]) => void
+>mapArray(arr) : Mapped<T>
+>mapArray : <T extends any[]>(arr: T) => Mapped<T>
+>arr : T
+}
+
+// Repro from #26163
+
+type Unconstrained<T> = ElementType<Mapped<T>>;
+>Unconstrained : ElementType<Mapped<T>>
+
+type T1 = Unconstrained<[string, number, boolean]>;  // string | number | boolean
+>T1 : string | number | boolean
+
+type Constrained<T extends any[]> = ElementType<Mapped<T>>;
+>Constrained : ElementType<Mapped<T>>
+
+type T2 = Constrained<[string, number, boolean]>;  // string | number | boolean
+>T2 : string | number | boolean
+