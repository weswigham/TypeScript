--- conflicted
+++ resolved
@@ -1,137 +1,132 @@
-=== tests/cases/compiler/express.d.ts ===
-declare module Express {
-    export interface Request { }
-    export interface Response { }
-    export interface Application { }
-}
-
-declare module "express" {
->"express" : typeof import("express")
-
-    function e(): e.Express;
->e : typeof import("tests/cases/compiler/express.d.ts")
->e : any
-
-    namespace e {
->e : typeof import("tests/cases/compiler/express.d.ts")
-
-        interface IRoute {
-            all(...handler: RequestHandler[]): IRoute;
->all : (...handler: RequestHandler[]) => IRoute
->handler : RequestHandler[]
-        }
-
-        interface IRouterMatcher<T> {
-            (name: string|RegExp, ...handlers: RequestHandler[]): T;
-<<<<<<< HEAD
->name : string | RegExp<string>
->RegExp : RegExp<T>
-=======
->name : string | RegExp
->>>>>>> b065902a
->handlers : RequestHandler[]
-        }
-
-        interface IRouter<T> extends RequestHandler {
-            route(path: string): IRoute;
->route : (path: string) => IRoute
->path : string
-        }
-
-        export function Router(options?: any): Router;
->Router : (options?: any) => Router
->options : any
-
-        export interface Router extends IRouter<Router> {}
-
-        interface Errback { (err: Error): void; }
->err : Error
-
-        interface Request extends Express.Request {
->Express : any
-
-            get (name: string): string;
->get : (name: string) => string
->name : string
-        }
-
-        interface Response extends Express.Response {
->Express : any
-
-            charset: string;
->charset : string
-        }
-
-        interface ErrorRequestHandler {
-            (err: any, req: Request, res: Response, next: Function): any;
->err : any
->req : Request
->res : Response
->next : Function
-        }
-
-        interface RequestHandler {
-            (req: Request, res: Response, next: Function): any;
->req : Request
->res : Response
->next : Function
-        }
-
-        interface Handler extends RequestHandler {}
-
-        interface RequestParamHandler {
-            (req: Request, res: Response, next: Function, param: any): any;
->req : Request
->res : Response
->next : Function
->param : any
-        }
-
-        interface Application extends IRouter<Application>, Express.Application {
->Express : any
-
-            routes: any;
->routes : any
-        }
-
-        interface Express extends Application {
-            createApplication(): Application;
->createApplication : () => Application
-        }
-
-        var static: any;
->static : any
-    }
-
-    export = e;
->e : typeof e
-}
-
-=== tests/cases/compiler/augmentation.ts ===
-/// <reference path="express.d.ts"/>
-import * as e from "express";
->e : typeof e
-
-declare module "express" {
->"express" : typeof e
-
-    interface Request {
-        id: number;
->id : number
-    }
-}
-
-=== tests/cases/compiler/consumer.ts ===
-import { Request } from "express";
->Request : any
-
-import "./augmentation";
-let x: Request;
->x : Request
-
-const y = x.id;
->y : number
->x.id : number
->x : Request
->id : number
-
+=== tests/cases/compiler/express.d.ts ===
+declare module Express {
+    export interface Request { }
+    export interface Response { }
+    export interface Application { }
+}
+
+declare module "express" {
+>"express" : typeof import("express")
+
+    function e(): e.Express;
+>e : typeof import("tests/cases/compiler/express.d.ts")
+>e : any
+
+    namespace e {
+>e : typeof import("tests/cases/compiler/express.d.ts")
+
+        interface IRoute {
+            all(...handler: RequestHandler[]): IRoute;
+>all : (...handler: RequestHandler[]) => IRoute
+>handler : RequestHandler[]
+        }
+
+        interface IRouterMatcher<T> {
+            (name: string|RegExp, ...handlers: RequestHandler[]): T;
+>name : string | RegExp<string>
+>handlers : RequestHandler[]
+        }
+
+        interface IRouter<T> extends RequestHandler {
+            route(path: string): IRoute;
+>route : (path: string) => IRoute
+>path : string
+        }
+
+        export function Router(options?: any): Router;
+>Router : (options?: any) => Router
+>options : any
+
+        export interface Router extends IRouter<Router> {}
+
+        interface Errback { (err: Error): void; }
+>err : Error
+
+        interface Request extends Express.Request {
+>Express : any
+
+            get (name: string): string;
+>get : (name: string) => string
+>name : string
+        }
+
+        interface Response extends Express.Response {
+>Express : any
+
+            charset: string;
+>charset : string
+        }
+
+        interface ErrorRequestHandler {
+            (err: any, req: Request, res: Response, next: Function): any;
+>err : any
+>req : Request
+>res : Response
+>next : Function
+        }
+
+        interface RequestHandler {
+            (req: Request, res: Response, next: Function): any;
+>req : Request
+>res : Response
+>next : Function
+        }
+
+        interface Handler extends RequestHandler {}
+
+        interface RequestParamHandler {
+            (req: Request, res: Response, next: Function, param: any): any;
+>req : Request
+>res : Response
+>next : Function
+>param : any
+        }
+
+        interface Application extends IRouter<Application>, Express.Application {
+>Express : any
+
+            routes: any;
+>routes : any
+        }
+
+        interface Express extends Application {
+            createApplication(): Application;
+>createApplication : () => Application
+        }
+
+        var static: any;
+>static : any
+    }
+
+    export = e;
+>e : typeof e
+}
+
+=== tests/cases/compiler/augmentation.ts ===
+/// <reference path="express.d.ts"/>
+import * as e from "express";
+>e : typeof e
+
+declare module "express" {
+>"express" : typeof e
+
+    interface Request {
+        id: number;
+>id : number
+    }
+}
+
+=== tests/cases/compiler/consumer.ts ===
+import { Request } from "express";
+>Request : any
+
+import "./augmentation";
+let x: Request;
+>x : Request
+
+const y = x.id;
+>y : number
+>x.id : number
+>x : Request
+>id : number
+