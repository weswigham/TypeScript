--- conflicted
+++ resolved
@@ -1,89 +1,61 @@
-tests/cases/compiler/typeParameterDiamond3.ts(8,13): error TS2322: Type 'T | U' is not assignable to type 'Top'.
-<<<<<<< HEAD
-  Type 'T' is not assignable to type 'Top'.
-=======
-  'Top' could be instantiated with an arbitrary type which could be unrelated to 'T | U'.
-    Type 'T' is not assignable to type 'Top'.
-      'Top' could be instantiated with an arbitrary type which could be unrelated to 'T'.
->>>>>>> d1f87d18
-tests/cases/compiler/typeParameterDiamond3.ts(9,13): error TS2322: Type 'Bottom' is not assignable to type 'T | U'.
-  Type 'Top | T | U' is not assignable to type 'T | U'.
-    Type 'Top' is not assignable to type 'T | U'.
-      Type 'Top' is not assignable to type 'U'.
-<<<<<<< HEAD
-        Type 'Bottom' is not assignable to type 'U'.
-          Type 'Top | T | U' is not assignable to type 'U'.
-            Type 'Top' is not assignable to type 'U'.
-tests/cases/compiler/typeParameterDiamond3.ts(10,13): error TS2322: Type 'Bottom' is not assignable to type 'Top'.
-  Type 'Top | T | U' is not assignable to type 'Top'.
-    Type 'T' is not assignable to type 'Top'.
-=======
-        'U' could be instantiated with an arbitrary type which could be unrelated to 'Top'.
-          Type 'Bottom' is not assignable to type 'U'.
-            'U' could be instantiated with an arbitrary type which could be unrelated to 'Bottom'.
-              Type 'Top | T | U' is not assignable to type 'U'.
-                'U' could be instantiated with an arbitrary type which could be unrelated to 'Top | T | U'.
-                  Type 'Top' is not assignable to type 'U'.
-                    'U' could be instantiated with an arbitrary type which could be unrelated to 'Top'.
-tests/cases/compiler/typeParameterDiamond3.ts(10,13): error TS2322: Type 'Bottom' is not assignable to type 'Top'.
-  'Top' could be instantiated with an arbitrary type which could be unrelated to 'Bottom'.
-    Type 'Top | T | U' is not assignable to type 'Top'.
-      'Top' could be instantiated with an arbitrary type which could be unrelated to 'Top | T | U'.
-        Type 'T' is not assignable to type 'Top'.
-          'Top' could be instantiated with an arbitrary type which could be unrelated to 'T'.
->>>>>>> d1f87d18
-
-
-==== tests/cases/compiler/typeParameterDiamond3.ts (3 errors) ====
-    function diamondTop<Top>() {
-        function diamondMiddle<T, U>() {
-            function diamondBottom<Bottom extends Top | T | U>() {
-                var top: Top;
-                var middle: T | U;
-                var bottom: Bottom;
-    
-                top = middle;
-                ~~~
-!!! error TS2322: Type 'T | U' is not assignable to type 'Top'.
-<<<<<<< HEAD
-!!! error TS2322:   Type 'T' is not assignable to type 'Top'.
-=======
-!!! error TS2322:   'Top' could be instantiated with an arbitrary type which could be unrelated to 'T | U'.
-!!! error TS2322:     Type 'T' is not assignable to type 'Top'.
-!!! error TS2322:       'Top' could be instantiated with an arbitrary type which could be unrelated to 'T'.
->>>>>>> d1f87d18
-                middle = bottom;
-                ~~~~~~
-!!! error TS2322: Type 'Bottom' is not assignable to type 'T | U'.
-!!! error TS2322:   Type 'Top | T | U' is not assignable to type 'T | U'.
-!!! error TS2322:     Type 'Top' is not assignable to type 'T | U'.
-!!! error TS2322:       Type 'Top' is not assignable to type 'U'.
-<<<<<<< HEAD
-!!! error TS2322:         Type 'Bottom' is not assignable to type 'U'.
-!!! error TS2322:           Type 'Top | T | U' is not assignable to type 'U'.
-!!! error TS2322:             Type 'Top' is not assignable to type 'U'.
-                top = bottom;
-                ~~~
-!!! error TS2322: Type 'Bottom' is not assignable to type 'Top'.
-!!! error TS2322:   Type 'Top | T | U' is not assignable to type 'Top'.
-!!! error TS2322:     Type 'T' is not assignable to type 'Top'.
-=======
-!!! error TS2322:         'U' could be instantiated with an arbitrary type which could be unrelated to 'Top'.
-!!! error TS2322:           Type 'Bottom' is not assignable to type 'U'.
-!!! error TS2322:             'U' could be instantiated with an arbitrary type which could be unrelated to 'Bottom'.
-!!! error TS2322:               Type 'Top | T | U' is not assignable to type 'U'.
-!!! error TS2322:                 'U' could be instantiated with an arbitrary type which could be unrelated to 'Top | T | U'.
-!!! error TS2322:                   Type 'Top' is not assignable to type 'U'.
-!!! error TS2322:                     'U' could be instantiated with an arbitrary type which could be unrelated to 'Top'.
-                top = bottom;
-                ~~~
-!!! error TS2322: Type 'Bottom' is not assignable to type 'Top'.
-!!! error TS2322:   'Top' could be instantiated with an arbitrary type which could be unrelated to 'Bottom'.
-!!! error TS2322:     Type 'Top | T | U' is not assignable to type 'Top'.
-!!! error TS2322:       'Top' could be instantiated with an arbitrary type which could be unrelated to 'Top | T | U'.
-!!! error TS2322:         Type 'T' is not assignable to type 'Top'.
-!!! error TS2322:           'Top' could be instantiated with an arbitrary type which could be unrelated to 'T'.
->>>>>>> d1f87d18
-            }
-        }
+tests/cases/compiler/typeParameterDiamond3.ts(8,13): error TS2322: Type 'T | U' is not assignable to type 'Top'.
+  'Top' could be instantiated with an arbitrary type which could be unrelated to 'T | U'.
+    Type 'T' is not assignable to type 'Top'.
+      'Top' could be instantiated with an arbitrary type which could be unrelated to 'T'.
+tests/cases/compiler/typeParameterDiamond3.ts(9,13): error TS2322: Type 'Bottom' is not assignable to type 'T | U'.
+  Type 'Top | T | U' is not assignable to type 'T | U'.
+    Type 'Top' is not assignable to type 'T | U'.
+      Type 'Top' is not assignable to type 'U'.
+        'U' could be instantiated with an arbitrary type which could be unrelated to 'Top'.
+          Type 'Bottom' is not assignable to type 'U'.
+            'U' could be instantiated with an arbitrary type which could be unrelated to 'Bottom'.
+              Type 'Top | T | U' is not assignable to type 'U'.
+                'U' could be instantiated with an arbitrary type which could be unrelated to 'Top | T | U'.
+                  Type 'Top' is not assignable to type 'U'.
+                    'U' could be instantiated with an arbitrary type which could be unrelated to 'Top'.
+tests/cases/compiler/typeParameterDiamond3.ts(10,13): error TS2322: Type 'Bottom' is not assignable to type 'Top'.
+  'Top' could be instantiated with an arbitrary type which could be unrelated to 'Bottom'.
+    Type 'Top | T | U' is not assignable to type 'Top'.
+      'Top' could be instantiated with an arbitrary type which could be unrelated to 'Top | T | U'.
+        Type 'T' is not assignable to type 'Top'.
+          'Top' could be instantiated with an arbitrary type which could be unrelated to 'T'.
+
+
+==== tests/cases/compiler/typeParameterDiamond3.ts (3 errors) ====
+    function diamondTop<Top>() {
+        function diamondMiddle<T, U>() {
+            function diamondBottom<Bottom extends Top | T | U>() {
+                var top: Top;
+                var middle: T | U;
+                var bottom: Bottom;
+    
+                top = middle;
+                ~~~
+!!! error TS2322: Type 'T | U' is not assignable to type 'Top'.
+!!! error TS2322:   'Top' could be instantiated with an arbitrary type which could be unrelated to 'T | U'.
+!!! error TS2322:     Type 'T' is not assignable to type 'Top'.
+!!! error TS2322:       'Top' could be instantiated with an arbitrary type which could be unrelated to 'T'.
+                middle = bottom;
+                ~~~~~~
+!!! error TS2322: Type 'Bottom' is not assignable to type 'T | U'.
+!!! error TS2322:   Type 'Top | T | U' is not assignable to type 'T | U'.
+!!! error TS2322:     Type 'Top' is not assignable to type 'T | U'.
+!!! error TS2322:       Type 'Top' is not assignable to type 'U'.
+!!! error TS2322:         'U' could be instantiated with an arbitrary type which could be unrelated to 'Top'.
+!!! error TS2322:           Type 'Bottom' is not assignable to type 'U'.
+!!! error TS2322:             'U' could be instantiated with an arbitrary type which could be unrelated to 'Bottom'.
+!!! error TS2322:               Type 'Top | T | U' is not assignable to type 'U'.
+!!! error TS2322:                 'U' could be instantiated with an arbitrary type which could be unrelated to 'Top | T | U'.
+!!! error TS2322:                   Type 'Top' is not assignable to type 'U'.
+!!! error TS2322:                     'U' could be instantiated with an arbitrary type which could be unrelated to 'Top'.
+                top = bottom;
+                ~~~
+!!! error TS2322: Type 'Bottom' is not assignable to type 'Top'.
+!!! error TS2322:   'Top' could be instantiated with an arbitrary type which could be unrelated to 'Bottom'.
+!!! error TS2322:     Type 'Top | T | U' is not assignable to type 'Top'.
+!!! error TS2322:       'Top' could be instantiated with an arbitrary type which could be unrelated to 'Top | T | U'.
+!!! error TS2322:         Type 'T' is not assignable to type 'Top'.
+!!! error TS2322:           'Top' could be instantiated with an arbitrary type which could be unrelated to 'T'.
+            }
+        }
     }