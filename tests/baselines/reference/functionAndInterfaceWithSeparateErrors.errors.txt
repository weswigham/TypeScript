<<<<<<< HEAD
tests/cases/compiler/functionAndInterfaceWithSeparateErrors.ts(1,10): error TS2394: Overload signature is not compatible with function implementation.
tests/cases/compiler/functionAndInterfaceWithSeparateErrors.ts(6,5): error TS2411: Property 'prop' of type 'number' is not assignable to 'string' index type 'string'.
=======
tests/cases/compiler/functionAndInterfaceWithSeparateErrors.ts(1,10): error TS2394: This overload signature is not compatible with its implementation signature.
tests/cases/compiler/functionAndInterfaceWithSeparateErrors.ts(6,5): error TS2411: Property 'prop' of type 'number' is not assignable to string index type 'string'.
>>>>>>> 6c6315db


==== tests/cases/compiler/functionAndInterfaceWithSeparateErrors.ts (2 errors) ====
    function Foo(s: string);
             ~~~
!!! error TS2394: This overload signature is not compatible with its implementation signature.
!!! related TS2750 tests/cases/compiler/functionAndInterfaceWithSeparateErrors.ts:2:10: The implementation signature is declared here.
    function Foo(n: number) { }
    
    interface Foo {
        [s: string]: string;
        prop: number;
        ~~~~
!!! error TS2411: Property 'prop' of type 'number' is not assignable to 'string' index type 'string'.
    }<|MERGE_RESOLUTION|>--- conflicted
+++ resolved
@@ -1,22 +1,17 @@
-<<<<<<< HEAD
-tests/cases/compiler/functionAndInterfaceWithSeparateErrors.ts(1,10): error TS2394: Overload signature is not compatible with function implementation.
-tests/cases/compiler/functionAndInterfaceWithSeparateErrors.ts(6,5): error TS2411: Property 'prop' of type 'number' is not assignable to 'string' index type 'string'.
-=======
-tests/cases/compiler/functionAndInterfaceWithSeparateErrors.ts(1,10): error TS2394: This overload signature is not compatible with its implementation signature.
-tests/cases/compiler/functionAndInterfaceWithSeparateErrors.ts(6,5): error TS2411: Property 'prop' of type 'number' is not assignable to string index type 'string'.
->>>>>>> 6c6315db
-
-
-==== tests/cases/compiler/functionAndInterfaceWithSeparateErrors.ts (2 errors) ====
-    function Foo(s: string);
-             ~~~
-!!! error TS2394: This overload signature is not compatible with its implementation signature.
-!!! related TS2750 tests/cases/compiler/functionAndInterfaceWithSeparateErrors.ts:2:10: The implementation signature is declared here.
-    function Foo(n: number) { }
-    
-    interface Foo {
-        [s: string]: string;
-        prop: number;
-        ~~~~
-!!! error TS2411: Property 'prop' of type 'number' is not assignable to 'string' index type 'string'.
+tests/cases/compiler/functionAndInterfaceWithSeparateErrors.ts(1,10): error TS2394: This overload signature is not compatible with its implementation signature.
+tests/cases/compiler/functionAndInterfaceWithSeparateErrors.ts(6,5): error TS2411: Property 'prop' of type 'number' is not assignable to 'string' index type 'string'.
+
+
+==== tests/cases/compiler/functionAndInterfaceWithSeparateErrors.ts (2 errors) ====
+    function Foo(s: string);
+             ~~~
+!!! error TS2394: This overload signature is not compatible with its implementation signature.
+!!! related TS2750 tests/cases/compiler/functionAndInterfaceWithSeparateErrors.ts:2:10: The implementation signature is declared here.
+    function Foo(n: number) { }
+    
+    interface Foo {
+        [s: string]: string;
+        prop: number;
+        ~~~~
+!!! error TS2411: Property 'prop' of type 'number' is not assignable to 'string' index type 'string'.
     }