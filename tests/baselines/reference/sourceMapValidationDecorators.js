--- conflicted
+++ resolved
@@ -1,4 +1,4 @@
-//// [sourceMapValidationDecorators.ts]
+//// [sourceMapValidationDecorators.ts]
 declare function ClassDecorator1(target: Function): void;
 declare function ClassDecorator2(x: number): (target: Function) => void;
 declare function PropertyDecorator1(target: Object, key: string | symbol, descriptor?: PropertyDescriptor): void;
@@ -52,86 +52,78 @@
       greetings: string) {
         this.greeting = greetings;
     }    
-}
-
-//// [sourceMapValidationDecorators.js]
-<<<<<<< HEAD
-if (typeof __decorate !== "function") __decorate = function (decorators, target, key, desc) {
-=======
-var __decorate = (this && this.__decorate) || function (decorators, target, key, desc) {
->>>>>>> 3d0daef8
-    if (typeof Reflect === "object" && typeof Reflect.decorate === "function") return Reflect.decorate(decorators, target, key, desc);
-    switch (arguments.length) {
-        case 2: return decorators.reduceRight(function(o, d) { return (d && d(o)) || o; }, target);
-        case 3: return decorators.reduceRight(function(o, d) { return (d && d(target, key)), void 0; }, void 0);
-        case 4: return decorators.reduceRight(function(o, d) { return (d && d(target, key, o)) || o; }, desc);
-    }
-};
-<<<<<<< HEAD
-if (typeof __param !== "function") __param = function (paramIndex, decorator) {
-=======
-var __param = (this && this.__param) || function (paramIndex, decorator) {
->>>>>>> 3d0daef8
-    return function (target, key) { decorator(target, key, paramIndex); }
-};
-var Greeter = (function () {
-    function Greeter(greeting) {
-        var b = [];
-        for (var _i = 1; _i < arguments.length; _i++) {
-            b[_i - 1] = arguments[_i];
-        }
-        this.greeting = greeting;
-    }
-    Greeter.prototype.greet = function () {
-        return "<h1>" + this.greeting + "</h1>";
-    };
-    Greeter.prototype.fn = function (x) {
-        return this.greeting;
-    };
-    Object.defineProperty(Greeter.prototype, "greetings", {
-        get: function () {
-            return this.greeting;
-        },
-        set: function (greetings) {
-            this.greeting = greetings;
-        },
-        enumerable: true,
-        configurable: true
-    });
-    Greeter.x1 = 10;
-    Object.defineProperty(Greeter.prototype, "greet",
-        __decorate([
-            PropertyDecorator1,
-            PropertyDecorator2(40)
-        ], Greeter.prototype, "greet", Object.getOwnPropertyDescriptor(Greeter.prototype, "greet")));
-    __decorate([
-        PropertyDecorator1,
-        PropertyDecorator2(50)
-    ], Greeter.prototype, "x");
-    Object.defineProperty(Greeter.prototype, "fn",
-        __decorate([
-            __param(0, ParameterDecorator1),
-            __param(0, ParameterDecorator2(70))
-        ], Greeter.prototype, "fn", Object.getOwnPropertyDescriptor(Greeter.prototype, "fn")));
-    Object.defineProperty(Greeter.prototype, "greetings",
-        __decorate([
-            PropertyDecorator1,
-            PropertyDecorator2(80),
-            __param(0, ParameterDecorator1),
-            __param(0, ParameterDecorator2(90))
-        ], Greeter.prototype, "greetings", Object.getOwnPropertyDescriptor(Greeter.prototype, "greetings")));
-    __decorate([
-        PropertyDecorator1,
-        PropertyDecorator2(60)
-    ], Greeter, "x1");
-    Greeter = __decorate([
-        ClassDecorator1,
-        ClassDecorator2(10),
-        __param(0, ParameterDecorator1),
-        __param(0, ParameterDecorator2(20)),
-        __param(1, ParameterDecorator1),
-        __param(1, ParameterDecorator2(30))
-    ], Greeter);
-    return Greeter;
-})();
+}
+
+//// [sourceMapValidationDecorators.js]
+var __decorate = (this && this.__decorate) || function (decorators, target, key, desc) {
+    if (typeof Reflect === "object" && typeof Reflect.decorate === "function") return Reflect.decorate(decorators, target, key, desc);
+    switch (arguments.length) {
+        case 2: return decorators.reduceRight(function(o, d) { return (d && d(o)) || o; }, target);
+        case 3: return decorators.reduceRight(function(o, d) { return (d && d(target, key)), void 0; }, void 0);
+        case 4: return decorators.reduceRight(function(o, d) { return (d && d(target, key, o)) || o; }, desc);
+    }
+};
+var __param = (this && this.__param) || function (paramIndex, decorator) {
+    return function (target, key) { decorator(target, key, paramIndex); }
+};
+var Greeter = (function () {
+    function Greeter(greeting) {
+        var b = [];
+        for (var _i = 1; _i < arguments.length; _i++) {
+            b[_i - 1] = arguments[_i];
+        }
+        this.greeting = greeting;
+    }
+    Greeter.prototype.greet = function () {
+        return "<h1>" + this.greeting + "</h1>";
+    };
+    Greeter.prototype.fn = function (x) {
+        return this.greeting;
+    };
+    Object.defineProperty(Greeter.prototype, "greetings", {
+        get: function () {
+            return this.greeting;
+        },
+        set: function (greetings) {
+            this.greeting = greetings;
+        },
+        enumerable: true,
+        configurable: true
+    });
+    Greeter.x1 = 10;
+    Object.defineProperty(Greeter.prototype, "greet",
+        __decorate([
+            PropertyDecorator1,
+            PropertyDecorator2(40)
+        ], Greeter.prototype, "greet", Object.getOwnPropertyDescriptor(Greeter.prototype, "greet")));
+    __decorate([
+        PropertyDecorator1,
+        PropertyDecorator2(50)
+    ], Greeter.prototype, "x");
+    Object.defineProperty(Greeter.prototype, "fn",
+        __decorate([
+            __param(0, ParameterDecorator1),
+            __param(0, ParameterDecorator2(70))
+        ], Greeter.prototype, "fn", Object.getOwnPropertyDescriptor(Greeter.prototype, "fn")));
+    Object.defineProperty(Greeter.prototype, "greetings",
+        __decorate([
+            PropertyDecorator1,
+            PropertyDecorator2(80),
+            __param(0, ParameterDecorator1),
+            __param(0, ParameterDecorator2(90))
+        ], Greeter.prototype, "greetings", Object.getOwnPropertyDescriptor(Greeter.prototype, "greetings")));
+    __decorate([
+        PropertyDecorator1,
+        PropertyDecorator2(60)
+    ], Greeter, "x1");
+    Greeter = __decorate([
+        ClassDecorator1,
+        ClassDecorator2(10),
+        __param(0, ParameterDecorator1),
+        __param(0, ParameterDecorator2(20)),
+        __param(1, ParameterDecorator1),
+        __param(1, ParameterDecorator2(30))
+    ], Greeter);
+    return Greeter;
+})();
 //# sourceMappingURL=sourceMapValidationDecorators.js.map