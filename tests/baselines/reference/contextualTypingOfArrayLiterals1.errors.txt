<<<<<<< HEAD
tests/cases/compiler/contextualTypingOfArrayLiterals1.ts(5,5): error TS2322: Type '(number | Date)[]' is not assignable to type 'I'.
  'number' index signatures are incompatible.
    Type 'number | Date' is not assignable to type 'Date'.
      Type 'number' is not assignable to type 'Date'.
=======
tests/cases/compiler/contextualTypingOfArrayLiterals1.ts(5,26): error TS2322: Type 'number' is not assignable to type 'Date'.
>>>>>>> b065902a


==== tests/cases/compiler/contextualTypingOfArrayLiterals1.ts (1 errors) ====
    interface I {
       [x: number]: Date;
    }
    
    var x3: I = [new Date(), 1]; 
<<<<<<< HEAD
        ~~
!!! error TS2322: Type '(number | Date)[]' is not assignable to type 'I'.
!!! error TS2322:   'number' index signatures are incompatible.
!!! error TS2322:     Type 'number | Date' is not assignable to type 'Date'.
!!! error TS2322:       Type 'number' is not assignable to type 'Date'.
=======
                             ~
!!! error TS2322: Type 'number' is not assignable to type 'Date'.
!!! related TS6501 tests/cases/compiler/contextualTypingOfArrayLiterals1.ts:2:4: The expected type comes from this index signature.
>>>>>>> b065902a
    var r2 = x3[1]; 
    r2.getDate(); 
    <|MERGE_RESOLUTION|>--- conflicted
+++ resolved
@@ -1,30 +1,15 @@
-<<<<<<< HEAD
-tests/cases/compiler/contextualTypingOfArrayLiterals1.ts(5,5): error TS2322: Type '(number | Date)[]' is not assignable to type 'I'.
-  'number' index signatures are incompatible.
-    Type 'number | Date' is not assignable to type 'Date'.
-      Type 'number' is not assignable to type 'Date'.
-=======
-tests/cases/compiler/contextualTypingOfArrayLiterals1.ts(5,26): error TS2322: Type 'number' is not assignable to type 'Date'.
->>>>>>> b065902a
-
-
-==== tests/cases/compiler/contextualTypingOfArrayLiterals1.ts (1 errors) ====
-    interface I {
-       [x: number]: Date;
-    }
-    
-    var x3: I = [new Date(), 1]; 
-<<<<<<< HEAD
-        ~~
-!!! error TS2322: Type '(number | Date)[]' is not assignable to type 'I'.
-!!! error TS2322:   'number' index signatures are incompatible.
-!!! error TS2322:     Type 'number | Date' is not assignable to type 'Date'.
-!!! error TS2322:       Type 'number' is not assignable to type 'Date'.
-=======
-                             ~
-!!! error TS2322: Type 'number' is not assignable to type 'Date'.
-!!! related TS6501 tests/cases/compiler/contextualTypingOfArrayLiterals1.ts:2:4: The expected type comes from this index signature.
->>>>>>> b065902a
-    var r2 = x3[1]; 
-    r2.getDate(); 
+tests/cases/compiler/contextualTypingOfArrayLiterals1.ts(5,26): error TS2322: Type 'number' is not assignable to type 'Date'.
+
+
+==== tests/cases/compiler/contextualTypingOfArrayLiterals1.ts (1 errors) ====
+    interface I {
+       [x: number]: Date;
+    }
+    
+    var x3: I = [new Date(), 1]; 
+                             ~
+!!! error TS2322: Type 'number' is not assignable to type 'Date'.
+!!! related TS6501 tests/cases/compiler/contextualTypingOfArrayLiterals1.ts:2:4: The expected type comes from this index signature.
+    var r2 = x3[1]; 
+    r2.getDate(); 
     