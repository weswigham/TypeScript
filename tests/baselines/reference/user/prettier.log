Exit Code: 1
Standard output:
node_modules/@glimmer/interfaces/dist/types/lib/components.d.ts(1,40): error TS2307: Cannot find module '@glimmer/reference'.
node_modules/@glimmer/interfaces/dist/types/lib/components/component-manager.d.ts(1,45): error TS2307: Cannot find module '@glimmer/reference'.
node_modules/@glimmer/interfaces/dist/types/lib/components/component-manager.d.ts(2,31): error TS2307: Cannot find module '@simple-dom/interface'.
node_modules/@glimmer/interfaces/dist/types/lib/dom/attributes.d.ts(8,8): error TS2307: Cannot find module '@simple-dom/interface'.
node_modules/@glimmer/interfaces/dist/types/lib/dom/bounds.d.ts(1,43): error TS2307: Cannot find module '@simple-dom/interface'.
node_modules/@glimmer/interfaces/dist/types/lib/dom/changes.d.ts(7,8): error TS2307: Cannot find module '@simple-dom/interface'.
node_modules/@glimmer/interfaces/dist/types/lib/dom/tree-construction.d.ts(7,8): error TS2307: Cannot find module '@simple-dom/interface'.
node_modules/@glimmer/interfaces/dist/types/lib/runtime/arguments.d.ts(1,45): error TS2307: Cannot find module '@glimmer/reference'.
node_modules/@glimmer/interfaces/dist/types/lib/runtime/element.d.ts(1,36): error TS2307: Cannot find module '@glimmer/reference'.
node_modules/@glimmer/interfaces/dist/types/lib/runtime/environment.d.ts(1,76): error TS2307: Cannot find module '@glimmer/reference'.
node_modules/@glimmer/interfaces/dist/types/lib/runtime/environment.d.ts(2,36): error TS2307: Cannot find module '@glimmer/runtime'.
node_modules/@glimmer/interfaces/dist/types/lib/runtime/environment.d.ts(3,46): error TS2307: Cannot find module '@simple-dom/interface'.
node_modules/@glimmer/interfaces/dist/types/lib/runtime/modifier.d.ts(4,21): error TS2307: Cannot find module '@glimmer/reference'.
node_modules/@glimmer/interfaces/dist/types/lib/runtime/modifier.d.ts(6,31): error TS2307: Cannot find module '@simple-dom/interface'.
node_modules/@glimmer/interfaces/dist/types/lib/runtime/render.d.ts(1,43): error TS2307: Cannot find module '@simple-dom/interface'.
node_modules/@glimmer/interfaces/dist/types/lib/runtime/scope.d.ts(2,40): error TS2307: Cannot find module '@glimmer/reference'.
node_modules/@glimmer/interfaces/dist/types/lib/runtime/vm.d.ts(2,31): error TS2307: Cannot find module '@glimmer/reference'.
node_modules/@glimmer/util/dist/types/lib/destroy.d.ts(3,69): error TS2677: A type predicate's type must be assignable to its parameter's type.
  Type 'SymbolDestroyable' is not assignable to type 'Maybe<Dict<unknown>>'.
    Type 'SymbolDestroyable' is not assignable to type 'Dict<unknown>'.
      Index signature is missing in type 'SymbolDestroyable'.
node_modules/@glimmer/util/dist/types/lib/dom.d.ts(1,31): error TS2307: Cannot find module '@simple-dom/interface'.
node_modules/@glimmer/util/dist/types/lib/is-serialization-first-node.d.ts(1,28): error TS2307: Cannot find module '@simple-dom/interface'.
src/cli/util.js(63,44): error TS2345: Argument of type 'null' is not assignable to parameter of type 'number | undefined'.
src/cli/util.js(122,38): error TS2339: Property 'sync' does not exist on type '(...args: any[]) => any'.
src/cli/util.js(416,36): error TS2345: Argument of type '{ dot: true; nodir: boolean; }' is not assignable to parameter of type 'GlobbyOptions'.
  Object literal may only specify known properties, and 'nodir' does not exist in type 'GlobbyOptions'.
src/cli/util.js(483,46): error TS2345: Argument of type 'null' is not assignable to parameter of type 'number | undefined'.
src/cli/util.js(509,36): error TS2339: Property 'grey' does not exist on type 'typeof import("../../../node_modules/chalk/types/index")'.
src/cli/util.js(562,39): error TS2339: Property 'grey' does not exist on type 'typeof import("../../../node_modules/chalk/types/index")'.
src/cli/util.js(635,16): error TS2339: Property 'type' does not exist on type 'never'.
src/cli/util.js(636,16): error TS2339: Property 'oppositeDescription' does not exist on type 'never'.
src/cli/util.js(637,17): error TS2339: Property 'name' does not exist on type 'never'.
src/cli/util.js(737,22): error TS2339: Property 'name' does not exist on type 'never'.
src/cli/util.js(737,46): error TS2339: Property 'alias' does not exist on type 'never'.
src/common/create-ignorer.js(34,19): error TS2349: This expression is not callable.
  Type 'typeof import("/prettier/prettier/node_modules/ignore/index")' has no call signatures.
src/common/parser-create-error.js(8,9): error TS2339: Property 'loc' does not exist on type 'SyntaxError'.
src/config/resolve-config.js(14,12): error TS2571: Object is of type 'unknown'.
src/config/resolve-config.js(50,16): error TS2571: Object is of type 'unknown'.
src/config/resolve-config.js(51,18): error TS2571: Object is of type 'unknown'.
src/config/resolve-config.js(121,32): error TS2345: Argument of type '{ sync: false; }' is not assignable to parameter of type '{ cache: boolean; sync: boolean; }'.
  Property 'cache' is missing in type '{ sync: false; }' but required in type '{ cache: boolean; sync: boolean; }'.
src/config/resolve-config.js(128,32): error TS2345: Argument of type '{ sync: true; }' is not assignable to parameter of type '{ cache: boolean; sync: boolean; }'.
  Property 'cache' is missing in type '{ sync: true; }' but required in type '{ cache: boolean; sync: boolean; }'.
src/doc/doc-printer.js(7,14): error TS1023: An index signature parameter type must be 'string' or 'number'.
src/doc/doc-printer.js(7,37): error TS2304: Cannot find name 'MODE'.
src/doc/doc-printer.js(257,17): error TS2532: Object is possibly 'undefined'.
src/doc/doc-printer.js(258,18): error TS2532: Object is possibly 'undefined'.
src/doc/doc-printer.js(259,17): error TS2532: Object is possibly 'undefined'.
src/doc/doc-printer.js(501,37): error TS2345: Argument of type 'any[][]' is not assignable to parameter of type 'never[]'.
  Type 'any[]' is not assignable to type 'never'.
src/index.js(3,25): error TS2732: Cannot find module '../package.json'. Consider using '--resolveJsonModule' to import module with '.json' extension
src/index.js(30,17): error TS2339: Property 'sync' does not exist on type '(...args: any[]) => any'.
src/language-css/clean.js(3,30): error TS2307: Cannot find module 'html-tag-names'.
src/language-css/index.js(8,26): error TS2307: Cannot find module 'linguist-languages/data/CSS'.
src/language-css/index.js(8,58): error TS2345: Argument of type '{ override: { since: string; parsers: string[]; vscodeLanguageIds: string[]; }; }' is not assignable to parameter of type '{ extend: any; override: any; exclude: any; }'.
  Type '{ override: { since: string; parsers: string[]; vscodeLanguageIds: string[]; }; }' is missing the following properties from type '{ extend: any; override: any; exclude: any; }': extend, exclude
src/language-css/index.js(15,26): error TS2307: Cannot find module 'linguist-languages/data/PostCSS'.
src/language-css/index.js(15,62): error TS2345: Argument of type '{ override: { since: string; parsers: string[]; vscodeLanguageIds: string[]; }; extend: { extensions: string[]; }; }' is not assignable to parameter of type '{ extend: any; override: any; exclude: any; }'.
  Property 'exclude' is missing in type '{ override: { since: string; parsers: string[]; vscodeLanguageIds: string[]; }; extend: { extensions: string[]; }; }' but required in type '{ extend: any; override: any; exclude: any; }'.
src/language-css/index.js(25,26): error TS2307: Cannot find module 'linguist-languages/data/Less'.
src/language-css/index.js(25,59): error TS2345: Argument of type '{ override: { since: string; parsers: string[]; vscodeLanguageIds: string[]; }; }' is not assignable to parameter of type '{ extend: any; override: any; exclude: any; }'.
  Type '{ override: { since: string; parsers: string[]; vscodeLanguageIds: string[]; }; }' is missing the following properties from type '{ extend: any; override: any; exclude: any; }': extend, exclude
src/language-css/index.js(32,26): error TS2307: Cannot find module 'linguist-languages/data/SCSS'.
src/language-css/index.js(32,59): error TS2345: Argument of type '{ override: { since: string; parsers: string[]; vscodeLanguageIds: string[]; }; }' is not assignable to parameter of type '{ extend: any; override: any; exclude: any; }'.
  Type '{ override: { since: string; parsers: string[]; vscodeLanguageIds: string[]; }; }' is missing the following properties from type '{ extend: any; override: any; exclude: any; }': extend, exclude
src/language-css/parser-postcss.js(64,32): error TS2345: Argument of type '{ groups: never[]; type: string; }' is not assignable to parameter of type 'never'.
src/language-css/parser-postcss.js(74,30): error TS2345: Argument of type '{ open: null; close: null; groups: never[]; type: string; }' is not assignable to parameter of type 'never'.
src/language-css/parser-postcss.js(79,30): error TS2345: Argument of type '{ groups: never[]; type: string; }' is not assignable to parameter of type 'never'.
src/language-css/parser-postcss.js(86,30): error TS2345: Argument of type 'any' is not assignable to parameter of type 'never'.
src/language-css/parser-postcss.js(90,28): error TS2345: Argument of type '{ groups: never[]; type: string; }' is not assignable to parameter of type 'never'.
src/language-css/parser-postcss.js(449,32): error TS2531: Object is possibly 'null'.
src/language-css/utils.js(3,30): error TS2307: Cannot find module 'html-tag-names'.
src/language-graphql/index.js(8,26): error TS2307: Cannot find module 'linguist-languages/data/GraphQL'.
src/language-graphql/index.js(8,62): error TS2345: Argument of type '{ override: { since: string; parsers: string[]; vscodeLanguageIds: string[]; }; }' is not assignable to parameter of type '{ extend: any; override: any; exclude: any; }'.
  Type '{ override: { since: string; parsers: string[]; vscodeLanguageIds: string[]; }; }' is missing the following properties from type '{ extend: any; override: any; exclude: any; }': extend, exclude
src/language-handlebars/index.js(7,26): error TS2307: Cannot find module 'linguist-languages/data/Handlebars'.
src/language-handlebars/index.js(7,65): error TS2345: Argument of type '{ override: { since: null; parsers: string[]; vscodeLanguageIds: string[]; }; }' is not assignable to parameter of type '{ extend: any; override: any; exclude: any; }'.
  Type '{ override: { since: null; parsers: string[]; vscodeLanguageIds: string[]; }; }' is missing the following properties from type '{ extend: any; override: any; exclude: any; }': extend, exclude
src/language-html/ast.js(53,11): error TS2536: Type 'Extract<keyof this, string>' cannot be used to index type 'Node'.
src/language-html/ast.js(56,15): error TS2339: Property 'index' does not exist on type 'Node'.
src/language-html/ast.js(56,22): error TS2339: Property 'siblings' does not exist on type 'Node'.
src/language-html/ast.js(56,32): error TS2339: Property 'prev' does not exist on type 'Node'.
src/language-html/ast.js(56,38): error TS2339: Property 'next' does not exist on type 'Node'.
src/language-html/ast.js(56,44): error TS2339: Property 'parent' does not exist on type 'Node'.
src/language-html/ast.js(74,17): error TS2339: Property 'children' does not exist on type 'Node'.
src/language-html/ast.js(74,34): error TS2339: Property 'children' does not exist on type 'Node'.
src/language-html/ast.js(75,14): error TS2339: Property 'children' does not exist on type 'Node'.
src/language-html/ast.js(80,17): error TS2339: Property 'children' does not exist on type 'Node'.
src/language-html/ast.js(80,34): error TS2339: Property 'children' does not exist on type 'Node'.
src/language-html/ast.js(81,14): error TS2339: Property 'children' does not exist on type 'Node'.
src/language-html/ast.js(81,28): error TS2339: Property 'children' does not exist on type 'Node'.
src/language-html/ast.js(87,17): error TS2339: Property 'hasExplicitNamespace' does not exist on type 'Node'.
src/language-html/ast.js(87,61): error TS2339: Property 'name' does not exist on type 'Node'.
src/language-html/ast.js(90,17): error TS2339: Property 'namespace' does not exist on type 'Node'.
src/language-html/ast.js(90,34): error TS2339: Property 'namespace' does not exist on type 'Node'.
src/language-html/ast.js(90,57): error TS2339: Property 'name' does not exist on type 'Node'.
src/language-html/ast.js(90,69): error TS2339: Property 'name' does not exist on type 'Node'.
src/language-html/conditional-comment.js(23,16): error TS2349: This expression is not callable.
  Not all constituents of type 'RegExp | ((node: any) => { type: string; sourceSpan: any; })' are callable.
    Type 'RegExp' has no call signatures.
src/language-html/index.js(8,26): error TS2307: Cannot find module 'linguist-languages/data/HTML'.
src/language-html/index.js(8,59): error TS2345: Argument of type '{ override: { name: string; since: string; parsers: string[]; vscodeLanguageIds: string[]; extensions: string[]; filenames: never[]; }; }' is not assignable to parameter of type '{ extend: any; override: any; exclude: any; }'.
  Type '{ override: { name: string; since: string; parsers: string[]; vscodeLanguageIds: string[]; extensions: string[]; filenames: never[]; }; }' is missing the following properties from type '{ extend: any; override: any; exclude: any; }': extend, exclude
src/language-html/index.js(19,26): error TS2307: Cannot find module 'linguist-languages/data/HTML'.
src/language-html/index.js(19,59): error TS2345: Argument of type '{ override: { since: string; parsers: string[]; vscodeLanguageIds: string[]; }; extend: { extensions: string[]; }; }' is not assignable to parameter of type '{ extend: any; override: any; exclude: any; }'.
  Property 'exclude' is missing in type '{ override: { since: string; parsers: string[]; vscodeLanguageIds: string[]; }; extend: { extensions: string[]; }; }' but required in type '{ extend: any; override: any; exclude: any; }'.
src/language-html/index.js(31,26): error TS2307: Cannot find module 'linguist-languages/data/HTML'.
src/language-html/index.js(31,59): error TS2345: Argument of type '{ override: { name: string; since: string; parsers: string[]; vscodeLanguageIds: string[]; extensions: never[]; filenames: never[]; }; }' is not assignable to parameter of type '{ extend: any; override: any; exclude: any; }'.
  Type '{ override: { name: string; since: string; parsers: string[]; vscodeLanguageIds: string[]; extensions: never[]; filenames: never[]; }; }' is missing the following properties from type '{ extend: any; override: any; exclude: any; }': extend, exclude
src/language-html/index.js(42,26): error TS2307: Cannot find module 'linguist-languages/data/Vue'.
src/language-html/index.js(42,58): error TS2345: Argument of type '{ override: { since: string; parsers: string[]; vscodeLanguageIds: string[]; }; }' is not assignable to parameter of type '{ extend: any; override: any; exclude: any; }'.
  Type '{ override: { since: string; parsers: string[]; vscodeLanguageIds: string[]; }; }' is missing the following properties from type '{ extend: any; override: any; exclude: any; }': extend, exclude
src/language-html/parser-html.js(52,12): error TS2339: Property 'type' does not exist on type 'Attribute'.
src/language-html/parser-html.js(54,12): error TS2339: Property 'type' does not exist on type 'CDATA'.
src/language-html/parser-html.js(56,12): error TS2339: Property 'type' does not exist on type 'Comment'.
src/language-html/parser-html.js(58,12): error TS2339: Property 'type' does not exist on type 'DocType'.
src/language-html/parser-html.js(60,12): error TS2339: Property 'type' does not exist on type 'Element'.
src/language-html/parser-html.js(62,12): error TS2339: Property 'type' does not exist on type 'Text'.
src/language-html/parser-html.js(89,11): error TS2322: Type 'null' is not assignable to type 'string'.
src/language-html/parser-html.js(114,16): error TS2551: Property 'namespace' does not exist on type 'Element'. Did you mean 'nameSpan'?
src/language-html/parser-html.js(115,16): error TS2551: Property 'namespace' does not exist on type 'Element'. Did you mean 'nameSpan'?
src/language-html/parser-html.js(115,35): error TS2339: Property 'tagDefinition' does not exist on type 'Element'.
src/language-html/parser-html.js(127,21): error TS2551: Property 'namespace' does not exist on type 'Attribute'. Did you mean 'nameSpan'?
src/language-html/parser-html.js(156,15): error TS2551: Property 'namespace' does not exist on type 'Element'. Did you mean 'nameSpan'?
src/language-html/parser-html.js(157,14): error TS2551: Property 'namespace' does not exist on type 'Element'. Did you mean 'nameSpan'?
src/language-html/parser-html.js(159,14): error TS2339: Property 'tagDefinition' does not exist on type 'Element'.
src/language-html/parser-html.js(161,14): error TS2339: Property 'tagDefinition' does not exist on type 'Element'.
src/language-html/parser-html.js(194,29): error TS2345: Argument of type '{ type: any; value: any; raw: any; }' is not assignable to parameter of type 'Node'.
  Type '{ type: any; value: any; raw: any; }' is missing the following properties from type 'Node': sourceSpan, visit
src/language-html/preprocess.js(28,19): error TS2554: Expected 0-1 arguments, but got 2.
src/language-html/printer-html.js(314,13): error TS2769: No overload matches this call.
  Overload 1 of 2, '(...items: ConcatArray<never>[]): never[]', gave the following error.
    Argument of type '"" | ">" | "/>" | "}}" | "]>" | "><!--<![endif]-->" | "[endif]-->" | "]><!-->"' is not assignable to parameter of type 'ConcatArray<never>'.
      Type '""' is not assignable to type 'ConcatArray<never>'.
  Overload 2 of 2, '(...items: ConcatArray<never>[]): never[]', gave the following error.
    Argument of type '"" | ">" | "/>" | "}}" | "]>" | "><!--<![endif]-->" | "[endif]-->" | "]><!-->"' is not assignable to parameter of type 'ConcatArray<never>'.
      Type '""' is not assignable to type 'ConcatArray<never>'.
src/language-html/printer-html.js(471,11): error TS2769: No overload matches this call.
  Overload 1 of 2, '(...items: ConcatArray<never>[]): never[]', gave the following error.
    Argument of type '{ type: string; parts: any; }[]' is not assignable to parameter of type 'ConcatArray<never>'.
      The types returned by 'slice(...)' are incompatible between these types.
        Type '{ type: string; parts: any; }[]' is not assignable to type 'never[]'.
          Type '{ type: string; parts: any; }' is not assignable to type 'never'.
  Overload 2 of 2, '(...items: ConcatArray<never>[]): never[]', gave the following error.
    Argument of type '{ type: string; parts: any; }[]' is not assignable to parameter of type 'ConcatArray<never>'.
src/language-html/printer-html.js(492,11): error TS2769: No overload matches this call.
  Overload 1 of 2, '(...items: ConcatArray<never>[]): never[]', gave the following error.
    Argument of type '"" | ">" | "/>" | "}}" | "]>" | "><!--<![endif]-->" | "[endif]-->" | "]><!-->"' is not assignable to parameter of type 'ConcatArray<never>'.
      Type '""' is not assignable to type 'ConcatArray<never>'.
  Overload 2 of 2, '(...items: ConcatArray<never>[]): never[]', gave the following error.
    Argument of type '"" | ">" | "/>" | "}}" | "]>" | "><!--<![endif]-->" | "[endif]-->" | "]><!-->"' is not assignable to parameter of type 'ConcatArray<never>'.
      Type '""' is not assignable to type 'ConcatArray<never>'.
src/language-html/printer-html.js(515,11): error TS2769: No overload matches this call.
  Overload 1 of 2, '(...items: ConcatArray<never>[]): never[]', gave the following error.
    Argument of type '"" | ">" | "/>" | "}}" | "]>" | "><!--<![endif]-->" | "[endif]-->" | "]><!-->"' is not assignable to parameter of type 'ConcatArray<never>'.
      Type '""' is not assignable to type 'ConcatArray<never>'.
  Overload 2 of 2, '(...items: ConcatArray<never>[]): never[]', gave the following error.
    Argument of type '"" | ">" | "/>" | "}}" | "]>" | "><!--<![endif]-->" | "[endif]-->" | "]><!-->"' is not assignable to parameter of type 'ConcatArray<never>'.
      Type '""' is not assignable to type 'ConcatArray<never>'.
src/language-html/printer-html.js(638,55): error TS2554: Expected 0 arguments, but got 1.
src/language-html/syntax-vue.js(14,11): error TS2339: Property 'left' does not exist on type '{ left: string; operator: any; right: any; } | undefined'.
src/language-html/syntax-vue.js(14,17): error TS2339: Property 'operator' does not exist on type '{ left: string; operator: any; right: any; } | undefined'.
src/language-html/syntax-vue.js(14,27): error TS2339: Property 'right' does not exist on type '{ left: string; operator: any; right: any; } | undefined'.
src/language-html/utils.js(10,30): error TS2307: Cannot find module 'html-tag-names'.
src/language-html/utils.js(11,39): error TS2307: Cannot find module 'html-element-attributes'.
src/language-html/utils.js(444,17): error TS2554: Expected 0 arguments, but got 1.
src/language-js/comments.js(865,64): error TS2554: Expected 0 arguments, but got 1.
src/language-js/index.js(9,26): error TS2307: Cannot find module 'linguist-languages/data/JavaScript'.
src/language-js/index.js(9,65): error TS2345: Argument of type '{ override: { since: string; parsers: string[]; vscodeLanguageIds: string[]; }; extend: { interpreters: string[]; }; }' is not assignable to parameter of type '{ extend: any; override: any; exclude: any; }'.
  Property 'exclude' is missing in type '{ override: { since: string; parsers: string[]; vscodeLanguageIds: string[]; }; extend: { interpreters: string[]; }; }' but required in type '{ extend: any; override: any; exclude: any; }'.
src/language-js/index.js(19,26): error TS2307: Cannot find module 'linguist-languages/data/JavaScript'.
src/language-js/index.js(19,65): error TS2345: Argument of type '{ override: { name: string; since: string; parsers: string[]; vscodeLanguageIds: string[]; aliases: never[]; filenames: never[]; extensions: string[]; }; }' is not assignable to parameter of type '{ extend: any; override: any; exclude: any; }'.
  Type '{ override: { name: string; since: string; parsers: string[]; vscodeLanguageIds: string[]; aliases: never[]; filenames: never[]; extensions: string[]; }; }' is missing the following properties from type '{ extend: any; override: any; exclude: any; }': extend, exclude
src/language-js/index.js(30,26): error TS2307: Cannot find module 'linguist-languages/data/JSX'.
src/language-js/index.js(30,58): error TS2345: Argument of type '{ override: { since: string; parsers: string[]; vscodeLanguageIds: string[]; }; }' is not assignable to parameter of type '{ extend: any; override: any; exclude: any; }'.
  Type '{ override: { since: string; parsers: string[]; vscodeLanguageIds: string[]; }; }' is missing the following properties from type '{ extend: any; override: any; exclude: any; }': extend, exclude
src/language-js/index.js(37,26): error TS2307: Cannot find module 'linguist-languages/data/TypeScript'.
src/language-js/index.js(37,65): error TS2345: Argument of type '{ override: { since: string; parsers: string[]; vscodeLanguageIds: string[]; }; }' is not assignable to parameter of type '{ extend: any; override: any; exclude: any; }'.
  Type '{ override: { since: string; parsers: string[]; vscodeLanguageIds: string[]; }; }' is missing the following properties from type '{ extend: any; override: any; exclude: any; }': extend, exclude
src/language-js/index.js(44,26): error TS2307: Cannot find module 'linguist-languages/data/TSX'.
src/language-js/index.js(44,58): error TS2345: Argument of type '{ override: { since: string; parsers: string[]; vscodeLanguageIds: string[]; }; }' is not assignable to parameter of type '{ extend: any; override: any; exclude: any; }'.
  Type '{ override: { since: string; parsers: string[]; vscodeLanguageIds: string[]; }; }' is missing the following properties from type '{ extend: any; override: any; exclude: any; }': extend, exclude
src/language-js/index.js(51,26): error TS2307: Cannot find module 'linguist-languages/data/JSON'.
src/language-js/index.js(51,59): error TS2345: Argument of type '{ override: { name: string; since: string; parsers: string[]; vscodeLanguageIds: string[]; extensions: never[]; filenames: string[]; }; }' is not assignable to parameter of type '{ extend: any; override: any; exclude: any; }'.
  Type '{ override: { name: string; since: string; parsers: string[]; vscodeLanguageIds: string[]; extensions: never[]; filenames: string[]; }; }' is missing the following properties from type '{ extend: any; override: any; exclude: any; }': extend, exclude
src/language-js/index.js(61,26): error TS2307: Cannot find module 'linguist-languages/data/JSON'.
src/language-js/index.js(61,59): error TS2345: Argument of type '{ override: { since: string; parsers: string[]; vscodeLanguageIds: string[]; }; extend: { filenames: string[]; }; }' is not assignable to parameter of type '{ extend: any; override: any; exclude: any; }'.
  Property 'exclude' is missing in type '{ override: { since: string; parsers: string[]; vscodeLanguageIds: string[]; }; extend: { filenames: string[]; }; }' but required in type '{ extend: any; override: any; exclude: any; }'.
src/language-js/index.js(71,26): error TS2307: Cannot find module 'linguist-languages/data/JSON with Comments'.
src/language-js/index.js(71,73): error TS2345: Argument of type '{ override: { since: string; parsers: string[]; vscodeLanguageIds: string[]; }; extend: { filenames: string[]; }; }' is not assignable to parameter of type '{ extend: any; override: any; exclude: any; }'.
  Property 'exclude' is missing in type '{ override: { since: string; parsers: string[]; vscodeLanguageIds: string[]; }; extend: { filenames: string[]; }; }' but required in type '{ extend: any; override: any; exclude: any; }'.
src/language-js/index.js(81,26): error TS2307: Cannot find module 'linguist-languages/data/JSON5'.
src/language-js/index.js(81,60): error TS2345: Argument of type '{ override: { since: string; parsers: string[]; vscodeLanguageIds: string[]; }; }' is not assignable to parameter of type '{ extend: any; override: any; exclude: any; }'.
  Type '{ override: { since: string; parsers: string[]; vscodeLanguageIds: string[]; }; }' is missing the following properties from type '{ extend: any; override: any; exclude: any; }': extend, exclude
src/language-js/needs-parens.js(871,14): error TS2769: No overload matches this call.
  Overload 1 of 2, '(...items: ConcatArray<(childPath: any) => any>[]): ((childPath: any) => any)[]', gave the following error.
    Argument of type '(string | number)[]' is not assignable to parameter of type 'ConcatArray<(childPath: any) => any>'.
      The types returned by 'slice(...)' are incompatible between these types.
        Type '(string | number)[]' is not assignable to type '((childPath: any) => any)[]'.
          Type 'string | number' is not assignable to type '(childPath: any) => any'.
            Type 'string' is not assignable to type '(childPath: any) => any'.
  Overload 2 of 2, '(...items: (((childPath: any) => any) | ConcatArray<(childPath: any) => any>)[]): ((childPath: any) => any)[]', gave the following error.
    Argument of type '(string | number)[]' is not assignable to parameter of type '((childPath: any) => any) | ConcatArray<(childPath: any) => any>'.
      Type '(string | number)[]' is not assignable to type 'ConcatArray<(childPath: any) => any>'.
src/language-js/printer-estree.js(265,36): error TS2304: Cannot find name 'Doc'.
src/language-js/printer-estree.js(266,62): error TS2304: Cannot find name 'Doc'.
src/language-js/printer-estree.js(273,12): error TS2304: Cannot find name 'FastPath'.
src/language-js/printer-estree.js(274,12): error TS2304: Cannot find name 'Options'.
src/language-js/printer-estree.js(400,9): error TS2769: No overload matches this call.
  Overload 1 of 2, '(...items: ConcatArray<never>[]): never[]', gave the following error.
    Argument of type '{ type: string; parts: any; } | { type: string; contents: any; n: any; }' is not assignable to parameter of type 'ConcatArray<never>'.
      Type '{ type: string; parts: any; }' is missing the following properties from type 'ConcatArray<never>': length, join, slice
  Overload 2 of 2, '(...items: ConcatArray<never>[]): never[]', gave the following error.
    Argument of type '{ type: string; parts: any; } | { type: string; contents: any; n: any; }' is not assignable to parameter of type 'ConcatArray<never>'.
      Type '{ type: string; parts: any; }' is not assignable to type 'ConcatArray<never>'.
src/language-js/printer-estree.js(1481,28): error TS2769: No overload matches this call.
  Overload 1 of 2, '(...items: ConcatArray<string | { type: string; id: any; contents: any; break: boolean; expandedStates: any; }>[]): (string | { type: string; id: any; contents: any; break: boolean; expandedStates: any; })[]', gave the following error.
    Argument of type '{ type: string; parts: any; }' is not assignable to parameter of type 'ConcatArray<string | { type: string; id: any; contents: any; break: boolean; expandedStates: any; }>'.
      Type '{ type: string; parts: any; }' is missing the following properties from type 'ConcatArray<string | { type: string; id: any; contents: any; break: boolean; expandedStates: any; }>': length, join, slice
  Overload 2 of 2, '(...items: (string | { type: string; id: any; contents: any; break: boolean; expandedStates: any; } | ConcatArray<string | { type: string; id: any; contents: any; break: boolean; expandedStates: any; }>)[]): (string | { ...; })[]', gave the following error.
    Argument of type '{ type: string; parts: any; }' is not assignable to parameter of type 'string | { type: string; id: any; contents: any; break: boolean; expandedStates: any; } | ConcatArray<string | { type: string; id: any; contents: any; break: boolean; expandedStates: any; }>'.
      Type '{ type: string; parts: any; }' is missing the following properties from type '{ type: string; id: any; contents: any; break: boolean; expandedStates: any; }': id, contents, break, expandedStates
src/language-js/printer-estree.js(1914,20): error TS2345: Argument of type '" "' is not assignable to parameter of type '{ type: string; id: any; contents: any; break: boolean; expandedStates: any; }'.
src/language-js/printer-estree.js(1916,20): error TS2345: Argument of type '{ type: string; parts: any; }' is not assignable to parameter of type '{ type: string; id: any; contents: any; break: boolean; expandedStates: any; }'.
src/language-js/printer-estree.js(1918,18): error TS2345: Argument of type '"while ("' is not assignable to parameter of type '{ type: string; id: any; contents: any; break: boolean; expandedStates: any; }'.
src/language-js/printer-estree.js(1927,9): error TS2345: Argument of type '")"' is not assignable to parameter of type '{ type: string; id: any; contents: any; break: boolean; expandedStates: any; }'.
src/language-js/printer-estree.js(3473,11): error TS2769: No overload matches this call.
  Overload 1 of 2, '(...items: ConcatArray<never>[]): never[]', gave the following error.
    Argument of type 'never[] | { type: string; parts: any; }' is not assignable to parameter of type 'ConcatArray<never>'.
      Type '{ type: string; parts: any; }' is not assignable to type 'ConcatArray<never>'.
  Overload 2 of 2, '(...items: ConcatArray<never>[]): never[]', gave the following error.
    Argument of type 'never[] | { type: string; parts: any; }' is not assignable to parameter of type 'ConcatArray<never>'.
      Type '{ type: string; parts: any; }' is not assignable to type 'ConcatArray<never>'.
src/language-js/printer-estree.js(3902,22): error TS2345: Argument of type 'any' is not assignable to parameter of type 'never'.
src/language-js/printer-estree.js(3969,14): error TS2339: Property 'comments' does not exist on type 'Expression'.
  Property 'comments' does not exist on type 'Identifier'.
src/language-js/printer-estree.js(3981,9): error TS2367: This condition will always return 'false' since the types '"FunctionExpression" | "ClassExpression" | "ObjectExpression" | "TaggedTemplateExpression" | "CallExpression" | "ConditionalExpression" | "UpdateExpression" | "SequenceExpression" | ... 11 more ... | "MetaProperty"' and '"OptionalMemberExpression"' have no overlap.
src/language-js/printer-estree.js(3982,13): error TS2339: Property 'property' does not exist on type 'SimpleLiteral | RegExpLiteral | FunctionExpression | ArrowFunctionExpression | ArrayExpression | ObjectExpression | YieldExpression | UnaryExpression | UpdateExpression | ... 12 more ... | AwaitExpression'.
  Property 'property' does not exist on type 'SimpleLiteral'.
src/language-js/printer-estree.js(3982,52): error TS2339: Property 'property' does not exist on type 'SimpleLiteral | RegExpLiteral | FunctionExpression | ArrowFunctionExpression | ArrayExpression | ObjectExpression | YieldExpression | UnaryExpression | UpdateExpression | ... 12 more ... | AwaitExpression'.
  Property 'property' does not exist on type 'SimpleLiteral'.
src/language-js/printer-estree.js(3987,9): error TS2367: This condition will always return 'false' since the types '"FunctionExpression" | "ClassExpression" | "ObjectExpression" | "TaggedTemplateExpression" | "CallExpression" | "ConditionalExpression" | "UpdateExpression" | "SequenceExpression" | ... 11 more ... | "MetaProperty"' and '"OptionalMemberExpression"' have no overlap.
src/language-js/printer-estree.js(3989,29): error TS2339: Property 'object' does not exist on type 'SimpleLiteral | RegExpLiteral | FunctionExpression | ArrowFunctionExpression | ArrayExpression | ObjectExpression | YieldExpression | UnaryExpression | UpdateExpression | ... 12 more ... | AwaitExpression'.
  Property 'object' does not exist on type 'SimpleLiteral'.
src/language-js/printer-estree.js(3990,22): error TS2339: Property 'comments' does not exist on type 'SimpleLiteral | RegExpLiteral | FunctionExpression | ArrowFunctionExpression | ArrayExpression | ObjectExpression | YieldExpression | UnaryExpression | UpdateExpression | ... 12 more ... | AwaitExpression'.
  Property 'comments' does not exist on type 'SimpleLiteral'.
src/language-js/printer-estree.js(3996,9): error TS2367: This condition will always return 'false' since the types '"FunctionExpression" | "ClassExpression" | "ObjectExpression" | "TaggedTemplateExpression" | "CallExpression" | "ConditionalExpression" | "UpdateExpression" | "SequenceExpression" | ... 11 more ... | "MetaProperty"' and '"Identifier"' have no overlap.
src/language-js/printer-estree.js(3997,9): error TS2367: This condition will always return 'false' since the types '"FunctionExpression" | "ClassExpression" | "ObjectExpression" | "TaggedTemplateExpression" | "CallExpression" | "ConditionalExpression" | "UpdateExpression" | "SequenceExpression" | ... 11 more ... | "MetaProperty"' and '"ThisExpression"' have no overlap.
src/language-js/printer-estree.js(4201,23): error TS2532: Object is possibly 'undefined'.
src/language-js/printer-estree.js(4202,24): error TS2532: Object is possibly 'undefined'.
src/language-js/printer-estree.js(4558,5): error TS2345: Argument of type '"" | { type: string; parts: any; } | { type: string; contents: any; }' is not assignable to parameter of type 'string'.
  Type '{ type: string; parts: any; }' is not assignable to type 'string'.
src/language-js/printer-estree.js(4562,16): error TS2345: Argument of type '{ type: string; parts: any; }' is not assignable to parameter of type 'string'.
src/language-js/printer-estree.js(4610,11): error TS2322: Type '{ type: string; id: any; contents: any; break: boolean; expandedStates: any; }' is not assignable to type 'string'.
src/language-js/printer-estree.js(4625,11): error TS2322: Type '{ type: string; parts: any; }' is not assignable to type 'string'.
src/language-js/printer-estree.js(4637,9): error TS2345: Argument of type '{ type: string; parts: any; }' is not assignable to parameter of type 'string'.
<<<<<<< HEAD
src/language-js/printer-estree.js(4924,9): error TS2554: Expected 0-2 arguments, but got 3.
src/language-js/printer-estree.js(6131,7): error TS2769: No overload matches this call.
=======
src/language-js/printer-estree.js(4931,9): error TS2554: Expected 0-2 arguments, but got 3.
src/language-js/printer-estree.js(6138,7): error TS2769: No overload matches this call.
>>>>>>> 9faca24a
  Overload 1 of 2, '(...items: ConcatArray<(childPath: any) => any>[]): ((childPath: any) => any)[]', gave the following error.
    Argument of type '(string | number)[]' is not assignable to parameter of type 'ConcatArray<(childPath: any) => any>'.
      The types returned by 'slice(...)' are incompatible between these types.
        Type '(string | number)[]' is not assignable to type '((childPath: any) => any)[]'.
          Type 'string | number' is not assignable to type '(childPath: any) => any'.
            Type 'string' is not assignable to type '(childPath: any) => any'.
  Overload 2 of 2, '(...items: (((childPath: any) => any) | ConcatArray<(childPath: any) => any>)[]): ((childPath: any) => any)[]', gave the following error.
    Argument of type '(string | number)[]' is not assignable to parameter of type '((childPath: any) => any) | ConcatArray<(childPath: any) => any>'.
      Type '(string | number)[]' is not assignable to type 'ConcatArray<(childPath: any) => any>'.
src/language-js/utils.js(107,55): error TS2554: Expected 0-1 arguments, but got 2.
src/language-markdown/index.js(8,26): error TS2307: Cannot find module 'linguist-languages/data/Markdown'.
src/language-markdown/index.js(21,26): error TS2307: Cannot find module 'linguist-languages/data/Markdown'.
src/language-markdown/index.js(21,63): error TS2345: Argument of type '{ override: { name: string; since: string; parsers: string[]; vscodeLanguageIds: string[]; filenames: never[]; extensions: string[]; }; }' is not assignable to parameter of type '{ extend: any; override: any; exclude: any; }'.
  Type '{ override: { name: string; since: string; parsers: string[]; vscodeLanguageIds: string[]; filenames: never[]; extensions: string[]; }; }' is missing the following properties from type '{ extend: any; override: any; exclude: any; }': extend, exclude
src/language-markdown/printer-markdown.js(278,18): error TS2532: Object is possibly 'undefined'.
src/language-markdown/printer-markdown.js(279,17): error TS2532: Object is possibly 'undefined'.
src/language-markdown/printer-markdown.js(300,14): error TS2532: Object is possibly 'undefined'.
src/language-markdown/utils.js(203,5): error TS2322: Type 'never[]' is not assignable to type 'null'.
src/language-markdown/utils.js(213,47): error TS2345: Argument of type 'any[]' is not assignable to parameter of type 'null'.
src/language-yaml/index.js(8,26): error TS2307: Cannot find module 'linguist-languages/data/YAML'.
src/language-yaml/index.js(8,59): error TS2345: Argument of type '{ override: { since: string; parsers: string[]; vscodeLanguageIds: string[]; }; }' is not assignable to parameter of type '{ extend: any; override: any; exclude: any; }'.
  Type '{ override: { since: string; parsers: string[]; vscodeLanguageIds: string[]; }; }' is missing the following properties from type '{ extend: any; override: any; exclude: any; }': extend, exclude
src/language-yaml/printer-yaml.js(226,41): error TS2769: No overload matches this call.
  Overload 1 of 2, '(...items: ConcatArray<never>[]): never[]', gave the following error.
    Argument of type '"" | { type: string; parts: any; }' is not assignable to parameter of type 'ConcatArray<never>'.
      Type '""' is not assignable to type 'ConcatArray<never>'.
  Overload 2 of 2, '(...items: ConcatArray<never>[]): never[]', gave the following error.
    Argument of type '"" | { type: string; parts: any; }' is not assignable to parameter of type 'ConcatArray<never>'.
      Type '""' is not assignable to type 'ConcatArray<never>'.
src/main/core-options.js(51,43): error TS1005: '}' expected.
src/main/core-options.js(63,5): error TS2322: Type '{ since: string; category: string; type: "int"; default: number; range: { start: number; end: number; step: number; }; description: any; cliCategory: string; }' is not assignable to type 'OptionInfo'.
  Object literal may only specify known properties, and 'cliCategory' does not exist in type 'OptionInfo'.
src/main/core-options.js(71,5): error TS2740: Type '{ value: string; description: any; }[]' is missing the following properties from type 'OptionChoiceInfo': value, description, since, deprecated, and 4 more.
src/main/core-options.js(101,5): error TS2322: Type '{ since: string; category: string; type: "path"; description: string; cliName: string; cliCategory: string; cliDescription: string; }' is not assignable to type 'OptionInfo'.
  Object literal may only specify known properties, and 'cliName' does not exist in type 'OptionInfo'.
src/main/core-options.js(111,5): error TS2322: Type '{ since: string; category: string; type: "boolean"; default: false; description: string; cliCategory: string; }' is not assignable to type 'OptionInfo'.
  Object literal may only specify known properties, and 'cliCategory' does not exist in type 'OptionInfo'.
src/main/core-options.js(118,9): error TS2322: Type '[{ since: string; value: string; }, { since: string; value: undefined; }]' is not assignable to type 'string | number | boolean | { since: string; value: string | number | boolean; }[] | [{ value: (string | number | boolean)[]; }]'.
  Type '[{ since: string; value: string; }, { since: string; value: undefined; }]' is not assignable to type '[{ value: (string | number | boolean)[]; }]'.
    Types of property '0' are incompatible.
      Type '{ since: string; value: string; }' is not assignable to type '{ value: (string | number | boolean)[]; }'.
        Object literal may only specify known properties, and 'since' does not exist in type '{ value: (string | number | boolean)[]; }'.
src/main/core-options.js(124,5): error TS2740: Type '({ value: string; description: string; } | { value: string; description: string; deprecated: string; redirect: string; } | { value: string; since: string; description: string; } | { value: string; since: string; description: string; deprecated: string; redirect: string; } | { ...; })[]' is missing the following properties from type 'OptionChoiceInfo': value, description, since, deprecated, and 4 more.
src/main/core-options.js(176,5): error TS2322: Type '{ since: string; type: "path"; array: true; default: [{ value: never[]; }]; category: string; description: string; exception: (value: any) => boolean; cliName: string; cliCategory: string; }' is not assignable to type 'OptionInfo'.
  Object literal may only specify known properties, and 'cliName' does not exist in type 'OptionInfo'.
src/main/core-options.js(191,5): error TS2322: Type '{ since: string; type: "path"; array: true; default: [{ value: never[]; }]; category: string; description: any; exception: (value: any) => boolean; cliName: string; cliCategory: string; }' is not assignable to type 'OptionInfo'.
  Object literal may only specify known properties, and 'cliName' does not exist in type 'OptionInfo'.
src/main/core-options.js(194,3): error TS2740: Type '{ since: string; category: string; type: "int"; default: number; description: string; range: { start: number; end: number; step: number; }; }' is missing the following properties from type 'OptionInfo': array, deprecated, redirect, oppositeDescription, and 2 more.
src/main/core-options.js(213,5): error TS2322: Type '{ since: string; category: string; type: "int"; default: number; range: { start: number; end: number; step: number; }; description: any; cliCategory: string; }' is not assignable to type 'OptionInfo'.
  Object literal may only specify known properties, and 'cliCategory' does not exist in type 'OptionInfo'.
src/main/core-options.js(226,5): error TS2322: Type '{ since: string; category: string; type: "int"; default: number; range: { start: number; end: number; step: number; }; description: any; cliCategory: string; }' is not assignable to type 'OptionInfo'.
  Object literal may only specify known properties, and 'cliCategory' does not exist in type 'OptionInfo'.
src/main/core-options.js(237,5): error TS2322: Type '{ since: string; category: string; type: "boolean"; default: false; description: any; cliCategory: string; }' is not assignable to type 'OptionInfo'.
  Object literal may only specify known properties, and 'cliCategory' does not exist in type 'OptionInfo'.
src/main/core-options.js(239,3): error TS2740: Type '{ type: "int"; category: string; default: number; description: string; range: { start: number; end: number; step: number; }; }' is missing the following properties from type 'OptionInfo': since, array, deprecated, redirect, and 3 more.
src/main/core-options.js(251,9): error TS2322: Type '[{ since: string; value: false; }, { since: string; value: undefined; }]' is not assignable to type 'string | number | boolean | { since: string; value: string | number | boolean; }[] | [{ value: (string | number | boolean)[]; }]'.
  Type '[{ since: string; value: false; }, { since: string; value: undefined; }]' is not assignable to type '[{ value: (string | number | boolean)[]; }]'.
    Types of property '0' are incompatible.
      Type '{ since: string; value: false; }' is not assignable to type '{ value: (string | number | boolean)[]; }'.
        Object literal may only specify known properties, and 'since' does not exist in type '{ value: (string | number | boolean)[]; }'.
src/main/core-options.js(254,5): error TS2322: Type 'string' is not assignable to type 'boolean | null'.
src/main/core-options.js(259,3): error TS2740: Type '{ since: string; category: string; type: "boolean"; default: false; description: string; }' is missing the following properties from type 'OptionInfo': array, deprecated, redirect, oppositeDescription, and 3 more.
src/main/core.js(303,34): error TS2538: Type 'false' cannot be used as an index type.
src/main/core.js(303,47): error TS2538: Type 'false' cannot be used as an index type.
src/main/core.js(308,28): error TS2538: Type 'false' cannot be used as an index type.
src/main/core.js(308,72): error TS2538: Type 'false' cannot be used as an index type.
src/main/core.js(316,14): error TS2538: Type 'false' cannot be used as an index type.
src/main/options-normalizer.js(35,35): error TS2339: Property 'yellow' does not exist on type 'typeof import("../../../node_modules/chalk/types/index")'.
src/main/options-normalizer.js(36,35): error TS2339: Property 'blue' does not exist on type 'typeof import("../../../node_modules/chalk/types/index")'.
src/main/options-normalizer.js(54,5): error TS2525: Initializer provides no value for this binding element and the binding element has no default value.
src/main/options-normalizer.js(74,16): error TS2341: Property '_hasDeprecationWarned' is private and only accessible within class 'Normalizer'.
src/main/options-normalizer.js(80,39): error TS2341: Property '_hasDeprecationWarned' is private and only accessible within class 'Normalizer'.
src/main/options-normalizer.js(99,11): error TS2345: Argument of type '{ name: any; sourceName: any; }' is not assignable to parameter of type 'SchemaHandlers<any>'.
  Object literal may only specify known properties, and 'name' does not exist in type 'SchemaHandlers<any>'.
src/main/options-normalizer.js(143,13): error TS2769: No overload matches this call.
  Overload 1 of 2, '(...items: ConcatArray<never>[]): never[]', gave the following error.
    Argument of type 'string | never[]' is not assignable to parameter of type 'ConcatArray<never>'.
      Type 'string' is not assignable to type 'ConcatArray<never>'.
  Overload 2 of 2, '(...items: ConcatArray<never>[]): never[]', gave the following error.
    Argument of type 'string | never[]' is not assignable to parameter of type 'ConcatArray<never>'.
      Type 'string' is not assignable to type 'ConcatArray<never>'.
src/main/options-normalizer.js(198,51): error TS2559: Type '{ name: any; }' has no properties in common with type 'SchemaHandlers<any>'.
src/main/parser.js(21,44): error TS2345: Argument of type 'PropertyDescriptor | undefined' is not assignable to parameter of type 'PropertyDescriptor & ThisType<any>'.
  Type 'undefined' is not assignable to type 'PropertyDescriptor & ThisType<any>'.
    Type 'undefined' is not assignable to type 'PropertyDescriptor'.
src/main/support.js(5,32): error TS2732: Cannot find module '../../package.json'. Consider using '--resolveJsonModule' to import module with '.json' extension
src/main/support.js(38,24): error TS2339: Property 'name' does not exist on type 'never'.
src/main/support.js(38,35): error TS2339: Property 'name' does not exist on type 'never'.
src/main/support.js(38,48): error TS2339: Property 'name' does not exist on type 'never'.
src/main/support.js(38,57): error TS2339: Property 'name' does not exist on type 'never'.
src/standalone.js(3,25): error TS2732: Cannot find module '../package.json'. Consider using '--resolveJsonModule' to import module with '.json' extension



Standard error:<|MERGE_RESOLUTION|>--- conflicted
+++ resolved
@@ -258,13 +258,8 @@
 src/language-js/printer-estree.js(4610,11): error TS2322: Type '{ type: string; id: any; contents: any; break: boolean; expandedStates: any; }' is not assignable to type 'string'.
 src/language-js/printer-estree.js(4625,11): error TS2322: Type '{ type: string; parts: any; }' is not assignable to type 'string'.
 src/language-js/printer-estree.js(4637,9): error TS2345: Argument of type '{ type: string; parts: any; }' is not assignable to parameter of type 'string'.
-<<<<<<< HEAD
-src/language-js/printer-estree.js(4924,9): error TS2554: Expected 0-2 arguments, but got 3.
-src/language-js/printer-estree.js(6131,7): error TS2769: No overload matches this call.
-=======
 src/language-js/printer-estree.js(4931,9): error TS2554: Expected 0-2 arguments, but got 3.
 src/language-js/printer-estree.js(6138,7): error TS2769: No overload matches this call.
->>>>>>> 9faca24a
   Overload 1 of 2, '(...items: ConcatArray<(childPath: any) => any>[]): ((childPath: any) => any)[]', gave the following error.
     Argument of type '(string | number)[]' is not assignable to parameter of type 'ConcatArray<(childPath: any) => any>'.
       The types returned by 'slice(...)' are incompatible between these types.
