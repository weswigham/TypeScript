//// [declarationEmitDestructuringPrivacyError.ts]
module m {
    class c {
    }
    export var [x, y, z] = [10, new c(), 30];
}

//// [declarationEmitDestructuringPrivacyError.js]
var m;
(function (m) {
    var _a;
    var c = /** @class */ (function () {
        function c() {
        }
        return c;
    }());
    _a = [10, new c(), 30], m.x = _a[0], m.y = _a[1], m.z = _a[2];
<<<<<<< HEAD
    var _a;
})(m || (m = {}));


//// [declarationEmitDestructuringPrivacyError.d.ts]
declare module m {
    class c {
    }
    var x: number, y: c, z: number;
}

=======
})(m || (m = {}));

>>>>>>> ad5a4c70
<|MERGE_RESOLUTION|>--- conflicted
+++ resolved
@@ -1,33 +1,26 @@
-//// [declarationEmitDestructuringPrivacyError.ts]
+//// [declarationEmitDestructuringPrivacyError.ts]
 module m {
     class c {
     }
     export var [x, y, z] = [10, new c(), 30];
-}
-
-//// [declarationEmitDestructuringPrivacyError.js]
-var m;
-(function (m) {
-    var _a;
-    var c = /** @class */ (function () {
-        function c() {
-        }
-        return c;
-    }());
-    _a = [10, new c(), 30], m.x = _a[0], m.y = _a[1], m.z = _a[2];
-<<<<<<< HEAD
-    var _a;
-})(m || (m = {}));
-
-
-//// [declarationEmitDestructuringPrivacyError.d.ts]
-declare module m {
-    class c {
-    }
-    var x: number, y: c, z: number;
-}
-
-=======
-})(m || (m = {}));
-
->>>>>>> ad5a4c70
+}
+
+//// [declarationEmitDestructuringPrivacyError.js]
+var m;
+(function (m) {
+    var _a;
+    var c = /** @class */ (function () {
+        function c() {
+        }
+        return c;
+    }());
+    _a = [10, new c(), 30], m.x = _a[0], m.y = _a[1], m.z = _a[2];
+})(m || (m = {}));
+
+
+//// [declarationEmitDestructuringPrivacyError.d.ts]
+declare module m {
+    class c {
+    }
+    var x: number, y: c, z: number;
+}