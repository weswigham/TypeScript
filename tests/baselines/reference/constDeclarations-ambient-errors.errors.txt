<<<<<<< HEAD
tests/cases/compiler/constDeclarations-ambient-errors.ts(2,27): error TS1039: Initializers are not allowed in ambient contexts.
tests/cases/compiler/constDeclarations-ambient-errors.ts(3,26): error TS1039: Initializers are not allowed in ambient contexts.
tests/cases/compiler/constDeclarations-ambient-errors.ts(4,20): error TS1254: A 'const' initializer in an ambient context must be a string or numeric literal or literal enum reference.
tests/cases/compiler/constDeclarations-ambient-errors.ts(4,37): error TS1039: Initializers are not allowed in ambient contexts.
tests/cases/compiler/constDeclarations-ambient-errors.ts(4,51): error TS1039: Initializers are not allowed in ambient contexts.
tests/cases/compiler/constDeclarations-ambient-errors.ts(8,22): error TS1039: Initializers are not allowed in ambient contexts.
=======
tests/cases/compiler/constDeclarations-ambient-errors.ts(2,29): error TS1039: Initializers are not allowed in ambient contexts.
tests/cases/compiler/constDeclarations-ambient-errors.ts(3,28): error TS1039: Initializers are not allowed in ambient contexts.
tests/cases/compiler/constDeclarations-ambient-errors.ts(4,20): error TS1254: A 'const' initializer in an ambient context must be a string or numeric literal.
tests/cases/compiler/constDeclarations-ambient-errors.ts(4,39): error TS1039: Initializers are not allowed in ambient contexts.
tests/cases/compiler/constDeclarations-ambient-errors.ts(4,53): error TS1039: Initializers are not allowed in ambient contexts.
tests/cases/compiler/constDeclarations-ambient-errors.ts(8,24): error TS1039: Initializers are not allowed in ambient contexts.
>>>>>>> 62d8b85f


==== tests/cases/compiler/constDeclarations-ambient-errors.ts (6 errors) ====
    // error: no intialization expected in ambient declarations
    declare const c1: boolean = true;
                                ~~~~
!!! error TS1039: Initializers are not allowed in ambient contexts.
    declare const c2: number = 0;
                               ~
!!! error TS1039: Initializers are not allowed in ambient contexts.
    declare const c3 = null, c4 :string = "", c5: any = 0;
                       ~~~~
<<<<<<< HEAD
!!! error TS1254: A 'const' initializer in an ambient context must be a string or numeric literal or literal enum reference.
                                        ~
=======
!!! error TS1254: A 'const' initializer in an ambient context must be a string or numeric literal.
                                          ~~
>>>>>>> 62d8b85f
!!! error TS1039: Initializers are not allowed in ambient contexts.
                                                        ~
!!! error TS1039: Initializers are not allowed in ambient contexts.
    
    declare module M {
        const c6 = 0;
        const c7: number = 7;
                           ~
!!! error TS1039: Initializers are not allowed in ambient contexts.
    }<|MERGE_RESOLUTION|>--- conflicted
+++ resolved
@@ -1,44 +1,30 @@
-<<<<<<< HEAD
-tests/cases/compiler/constDeclarations-ambient-errors.ts(2,27): error TS1039: Initializers are not allowed in ambient contexts.
-tests/cases/compiler/constDeclarations-ambient-errors.ts(3,26): error TS1039: Initializers are not allowed in ambient contexts.
-tests/cases/compiler/constDeclarations-ambient-errors.ts(4,20): error TS1254: A 'const' initializer in an ambient context must be a string or numeric literal or literal enum reference.
-tests/cases/compiler/constDeclarations-ambient-errors.ts(4,37): error TS1039: Initializers are not allowed in ambient contexts.
-tests/cases/compiler/constDeclarations-ambient-errors.ts(4,51): error TS1039: Initializers are not allowed in ambient contexts.
-tests/cases/compiler/constDeclarations-ambient-errors.ts(8,22): error TS1039: Initializers are not allowed in ambient contexts.
-=======
-tests/cases/compiler/constDeclarations-ambient-errors.ts(2,29): error TS1039: Initializers are not allowed in ambient contexts.
-tests/cases/compiler/constDeclarations-ambient-errors.ts(3,28): error TS1039: Initializers are not allowed in ambient contexts.
-tests/cases/compiler/constDeclarations-ambient-errors.ts(4,20): error TS1254: A 'const' initializer in an ambient context must be a string or numeric literal.
-tests/cases/compiler/constDeclarations-ambient-errors.ts(4,39): error TS1039: Initializers are not allowed in ambient contexts.
-tests/cases/compiler/constDeclarations-ambient-errors.ts(4,53): error TS1039: Initializers are not allowed in ambient contexts.
-tests/cases/compiler/constDeclarations-ambient-errors.ts(8,24): error TS1039: Initializers are not allowed in ambient contexts.
->>>>>>> 62d8b85f
-
-
-==== tests/cases/compiler/constDeclarations-ambient-errors.ts (6 errors) ====
-    // error: no intialization expected in ambient declarations
-    declare const c1: boolean = true;
-                                ~~~~
-!!! error TS1039: Initializers are not allowed in ambient contexts.
-    declare const c2: number = 0;
-                               ~
-!!! error TS1039: Initializers are not allowed in ambient contexts.
-    declare const c3 = null, c4 :string = "", c5: any = 0;
-                       ~~~~
-<<<<<<< HEAD
-!!! error TS1254: A 'const' initializer in an ambient context must be a string or numeric literal or literal enum reference.
-                                        ~
-=======
-!!! error TS1254: A 'const' initializer in an ambient context must be a string or numeric literal.
-                                          ~~
->>>>>>> 62d8b85f
-!!! error TS1039: Initializers are not allowed in ambient contexts.
-                                                        ~
-!!! error TS1039: Initializers are not allowed in ambient contexts.
-    
-    declare module M {
-        const c6 = 0;
-        const c7: number = 7;
-                           ~
-!!! error TS1039: Initializers are not allowed in ambient contexts.
+tests/cases/compiler/constDeclarations-ambient-errors.ts(2,29): error TS1039: Initializers are not allowed in ambient contexts.
+tests/cases/compiler/constDeclarations-ambient-errors.ts(3,28): error TS1039: Initializers are not allowed in ambient contexts.
+tests/cases/compiler/constDeclarations-ambient-errors.ts(4,20): error TS1254: A 'const' initializer in an ambient context must be a string or numeric literal or literal enum reference.
+tests/cases/compiler/constDeclarations-ambient-errors.ts(4,39): error TS1039: Initializers are not allowed in ambient contexts.
+tests/cases/compiler/constDeclarations-ambient-errors.ts(4,53): error TS1039: Initializers are not allowed in ambient contexts.
+tests/cases/compiler/constDeclarations-ambient-errors.ts(8,24): error TS1039: Initializers are not allowed in ambient contexts.
+
+
+==== tests/cases/compiler/constDeclarations-ambient-errors.ts (6 errors) ====
+    // error: no intialization expected in ambient declarations
+    declare const c1: boolean = true;
+                                ~~~~
+!!! error TS1039: Initializers are not allowed in ambient contexts.
+    declare const c2: number = 0;
+                               ~
+!!! error TS1039: Initializers are not allowed in ambient contexts.
+    declare const c3 = null, c4 :string = "", c5: any = 0;
+                       ~~~~
+!!! error TS1254: A 'const' initializer in an ambient context must be a string or numeric literal or literal enum reference.
+                                          ~~
+!!! error TS1039: Initializers are not allowed in ambient contexts.
+                                                        ~
+!!! error TS1039: Initializers are not allowed in ambient contexts.
+    
+    declare module M {
+        const c6 = 0;
+        const c7: number = 7;
+                           ~
+!!! error TS1039: Initializers are not allowed in ambient contexts.
     }