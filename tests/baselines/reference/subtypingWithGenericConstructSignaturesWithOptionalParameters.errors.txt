--- conflicted
+++ resolved
@@ -1,588 +1,492 @@
-tests/cases/conformance/types/typeRelationships/subtypesAndSuperTypes/subtypingWithGenericConstructSignaturesWithOptionalParameters.ts(20,15): error TS2430: Interface 'I3<T>' incorrectly extends interface 'Base<T>'.
-  Types of property 'a' are incompatible.
-    Type 'new (x: T) => T' is not assignable to type 'new () => T'.
-tests/cases/conformance/types/typeRelationships/subtypesAndSuperTypes/subtypingWithGenericConstructSignaturesWithOptionalParameters.ts(50,15): error TS2430: Interface 'I10<T>' incorrectly extends interface 'Base<T>'.
-  Types of property 'a3' are incompatible.
-    Type 'new (x: T, y: T) => T' is not assignable to type 'new (x: T) => T'.
-tests/cases/conformance/types/typeRelationships/subtypesAndSuperTypes/subtypingWithGenericConstructSignaturesWithOptionalParameters.ts(100,15): error TS2430: Interface 'I1<T>' incorrectly extends interface 'Base2'.
-  The types returned by 'new a()' are incompatible between these types.
-    Type 'T' is not assignable to type 'T'. Two different types with this name exist, but they are unrelated.
-<<<<<<< HEAD
-tests/cases/conformance/types/typeRelationships/subtypesAndSuperTypes/subtypingWithGenericConstructSignaturesWithOptionalParameters.ts(104,15): error TS2430: Interface 'I2<T>' incorrectly extends interface 'Base2'.
-  The types returned by 'new a(...)' are incompatible between these types.
-    Type 'T' is not assignable to type 'T'. Two different types with this name exist, but they are unrelated.
-=======
-      'T' could be instantiated with an arbitrary type which could be unrelated to 'T'.
-tests/cases/conformance/types/typeRelationships/subtypesAndSuperTypes/subtypingWithGenericConstructSignaturesWithOptionalParameters.ts(104,15): error TS2430: Interface 'I2<T>' incorrectly extends interface 'Base2'.
-  The types returned by 'new a(...)' are incompatible between these types.
-    Type 'T' is not assignable to type 'T'. Two different types with this name exist, but they are unrelated.
-      'T' could be instantiated with an arbitrary type which could be unrelated to 'T'.
->>>>>>> d1f87d18
-tests/cases/conformance/types/typeRelationships/subtypesAndSuperTypes/subtypingWithGenericConstructSignaturesWithOptionalParameters.ts(108,15): error TS2430: Interface 'I3<T>' incorrectly extends interface 'Base2'.
-  Types of property 'a' are incompatible.
-    Type 'new (x: T) => T' is not assignable to type 'new <T>() => T'.
-tests/cases/conformance/types/typeRelationships/subtypesAndSuperTypes/subtypingWithGenericConstructSignaturesWithOptionalParameters.ts(113,15): error TS2430: Interface 'I4<T>' incorrectly extends interface 'Base2'.
-  The types returned by 'new a2(...)' are incompatible between these types.
-    Type 'T' is not assignable to type 'T'. Two different types with this name exist, but they are unrelated.
-<<<<<<< HEAD
-=======
-      'T' could be instantiated with an arbitrary type which could be unrelated to 'T'.
->>>>>>> d1f87d18
-tests/cases/conformance/types/typeRelationships/subtypesAndSuperTypes/subtypingWithGenericConstructSignaturesWithOptionalParameters.ts(117,15): error TS2430: Interface 'I5<T>' incorrectly extends interface 'Base2'.
-  Types of property 'a2' are incompatible.
-    Type 'new (x?: T) => T' is not assignable to type 'new <T>(x?: T) => T'.
-      Types of parameters 'x' and 'x' are incompatible.
-        Type 'T' is not assignable to type 'T'. Two different types with this name exist, but they are unrelated.
-<<<<<<< HEAD
-=======
-          'T' could be instantiated with an arbitrary type which could be unrelated to 'T'.
->>>>>>> d1f87d18
-tests/cases/conformance/types/typeRelationships/subtypesAndSuperTypes/subtypingWithGenericConstructSignaturesWithOptionalParameters.ts(121,15): error TS2430: Interface 'I6<T>' incorrectly extends interface 'Base2'.
-  Types of property 'a2' are incompatible.
-    Type 'new (x: T) => T' is not assignable to type 'new <T>(x?: T) => T'.
-      Types of parameters 'x' and 'x' are incompatible.
-        Type 'T' is not assignable to type 'T'. Two different types with this name exist, but they are unrelated.
-<<<<<<< HEAD
-tests/cases/conformance/types/typeRelationships/subtypesAndSuperTypes/subtypingWithGenericConstructSignaturesWithOptionalParameters.ts(126,15): error TS2430: Interface 'I7<T>' incorrectly extends interface 'Base2'.
-  The types returned by 'new a3(...)' are incompatible between these types.
-    Type 'T' is not assignable to type 'T'. Two different types with this name exist, but they are unrelated.
-=======
-          'T' could be instantiated with an arbitrary type which could be unrelated to 'T'.
-tests/cases/conformance/types/typeRelationships/subtypesAndSuperTypes/subtypingWithGenericConstructSignaturesWithOptionalParameters.ts(126,15): error TS2430: Interface 'I7<T>' incorrectly extends interface 'Base2'.
-  The types returned by 'new a3(...)' are incompatible between these types.
-    Type 'T' is not assignable to type 'T'. Two different types with this name exist, but they are unrelated.
-      'T' could be instantiated with an arbitrary type which could be unrelated to 'T'.
->>>>>>> d1f87d18
-tests/cases/conformance/types/typeRelationships/subtypesAndSuperTypes/subtypingWithGenericConstructSignaturesWithOptionalParameters.ts(130,15): error TS2430: Interface 'I8<T>' incorrectly extends interface 'Base2'.
-  Types of property 'a3' are incompatible.
-    Type 'new (x?: T) => T' is not assignable to type 'new <T>(x: T) => T'.
-      Types of parameters 'x' and 'x' are incompatible.
-        Type 'T' is not assignable to type 'T'. Two different types with this name exist, but they are unrelated.
-<<<<<<< HEAD
-=======
-          'T' could be instantiated with an arbitrary type which could be unrelated to 'T'.
->>>>>>> d1f87d18
-tests/cases/conformance/types/typeRelationships/subtypesAndSuperTypes/subtypingWithGenericConstructSignaturesWithOptionalParameters.ts(134,15): error TS2430: Interface 'I9<T>' incorrectly extends interface 'Base2'.
-  Types of property 'a3' are incompatible.
-    Type 'new (x: T) => T' is not assignable to type 'new <T>(x: T) => T'.
-      Types of parameters 'x' and 'x' are incompatible.
-        Type 'T' is not assignable to type 'T'. Two different types with this name exist, but they are unrelated.
-<<<<<<< HEAD
-=======
-          'T' could be instantiated with an arbitrary type which could be unrelated to 'T'.
->>>>>>> d1f87d18
-tests/cases/conformance/types/typeRelationships/subtypesAndSuperTypes/subtypingWithGenericConstructSignaturesWithOptionalParameters.ts(138,15): error TS2430: Interface 'I10<T>' incorrectly extends interface 'Base2'.
-  Types of property 'a3' are incompatible.
-    Type 'new (x: T, y: T) => T' is not assignable to type 'new <T>(x: T) => T'.
-tests/cases/conformance/types/typeRelationships/subtypesAndSuperTypes/subtypingWithGenericConstructSignaturesWithOptionalParameters.ts(143,15): error TS2430: Interface 'I11<T>' incorrectly extends interface 'Base2'.
-  The types returned by 'new a4(...)' are incompatible between these types.
-    Type 'T' is not assignable to type 'T'. Two different types with this name exist, but they are unrelated.
-<<<<<<< HEAD
-=======
-      'T' could be instantiated with an arbitrary type which could be unrelated to 'T'.
->>>>>>> d1f87d18
-tests/cases/conformance/types/typeRelationships/subtypesAndSuperTypes/subtypingWithGenericConstructSignaturesWithOptionalParameters.ts(147,15): error TS2430: Interface 'I12<T>' incorrectly extends interface 'Base2'.
-  Types of property 'a4' are incompatible.
-    Type 'new (x?: T, y?: T) => T' is not assignable to type 'new <T>(x: T, y?: T) => T'.
-      Types of parameters 'x' and 'x' are incompatible.
-        Type 'T' is not assignable to type 'T'. Two different types with this name exist, but they are unrelated.
-<<<<<<< HEAD
-=======
-          'T' could be instantiated with an arbitrary type which could be unrelated to 'T'.
->>>>>>> d1f87d18
-tests/cases/conformance/types/typeRelationships/subtypesAndSuperTypes/subtypingWithGenericConstructSignaturesWithOptionalParameters.ts(151,15): error TS2430: Interface 'I13<T>' incorrectly extends interface 'Base2'.
-  Types of property 'a4' are incompatible.
-    Type 'new (x: T) => T' is not assignable to type 'new <T>(x: T, y?: T) => T'.
-      Types of parameters 'x' and 'x' are incompatible.
-        Type 'T' is not assignable to type 'T'. Two different types with this name exist, but they are unrelated.
-<<<<<<< HEAD
-=======
-          'T' could be instantiated with an arbitrary type which could be unrelated to 'T'.
->>>>>>> d1f87d18
-tests/cases/conformance/types/typeRelationships/subtypesAndSuperTypes/subtypingWithGenericConstructSignaturesWithOptionalParameters.ts(155,15): error TS2430: Interface 'I14<T>' incorrectly extends interface 'Base2'.
-  Types of property 'a4' are incompatible.
-    Type 'new (x: T, y: T) => T' is not assignable to type 'new <T>(x: T, y?: T) => T'.
-      Types of parameters 'x' and 'x' are incompatible.
-        Type 'T' is not assignable to type 'T'. Two different types with this name exist, but they are unrelated.
-<<<<<<< HEAD
-tests/cases/conformance/types/typeRelationships/subtypesAndSuperTypes/subtypingWithGenericConstructSignaturesWithOptionalParameters.ts(160,15): error TS2430: Interface 'I15<T>' incorrectly extends interface 'Base2'.
-  The types returned by 'new a5(...)' are incompatible between these types.
-    Type 'T' is not assignable to type 'T'. Two different types with this name exist, but they are unrelated.
-=======
-          'T' could be instantiated with an arbitrary type which could be unrelated to 'T'.
-tests/cases/conformance/types/typeRelationships/subtypesAndSuperTypes/subtypingWithGenericConstructSignaturesWithOptionalParameters.ts(160,15): error TS2430: Interface 'I15<T>' incorrectly extends interface 'Base2'.
-  The types returned by 'new a5(...)' are incompatible between these types.
-    Type 'T' is not assignable to type 'T'. Two different types with this name exist, but they are unrelated.
-      'T' could be instantiated with an arbitrary type which could be unrelated to 'T'.
->>>>>>> d1f87d18
-tests/cases/conformance/types/typeRelationships/subtypesAndSuperTypes/subtypingWithGenericConstructSignaturesWithOptionalParameters.ts(164,15): error TS2430: Interface 'I16<T>' incorrectly extends interface 'Base2'.
-  Types of property 'a5' are incompatible.
-    Type 'new (x?: T, y?: T) => T' is not assignable to type 'new <T>(x?: T, y?: T) => T'.
-      Types of parameters 'x' and 'x' are incompatible.
-        Type 'T' is not assignable to type 'T'. Two different types with this name exist, but they are unrelated.
-<<<<<<< HEAD
-=======
-          'T' could be instantiated with an arbitrary type which could be unrelated to 'T'.
->>>>>>> d1f87d18
-tests/cases/conformance/types/typeRelationships/subtypesAndSuperTypes/subtypingWithGenericConstructSignaturesWithOptionalParameters.ts(168,15): error TS2430: Interface 'I17<T>' incorrectly extends interface 'Base2'.
-  Types of property 'a5' are incompatible.
-    Type 'new (x: T) => T' is not assignable to type 'new <T>(x?: T, y?: T) => T'.
-      Types of parameters 'x' and 'x' are incompatible.
-        Type 'T' is not assignable to type 'T'. Two different types with this name exist, but they are unrelated.
-<<<<<<< HEAD
-=======
-          'T' could be instantiated with an arbitrary type which could be unrelated to 'T'.
->>>>>>> d1f87d18
-tests/cases/conformance/types/typeRelationships/subtypesAndSuperTypes/subtypingWithGenericConstructSignaturesWithOptionalParameters.ts(172,15): error TS2430: Interface 'I18<T>' incorrectly extends interface 'Base2'.
-  Types of property 'a5' are incompatible.
-    Type 'new (x: T, y: T) => T' is not assignable to type 'new <T>(x?: T, y?: T) => T'.
-      Types of parameters 'x' and 'x' are incompatible.
-        Type 'T' is not assignable to type 'T'. Two different types with this name exist, but they are unrelated.
-<<<<<<< HEAD
-=======
-          'T' could be instantiated with an arbitrary type which could be unrelated to 'T'.
->>>>>>> d1f87d18
-tests/cases/conformance/types/typeRelationships/subtypesAndSuperTypes/subtypingWithGenericConstructSignaturesWithOptionalParameters.ts(196,15): error TS2430: Interface 'I3' incorrectly extends interface 'Base2'.
-  Types of property 'a' are incompatible.
-    Type 'new <T>(x: T) => T' is not assignable to type 'new <T>() => T'.
-tests/cases/conformance/types/typeRelationships/subtypesAndSuperTypes/subtypingWithGenericConstructSignaturesWithOptionalParameters.ts(226,15): error TS2430: Interface 'I10' incorrectly extends interface 'Base2'.
-  Types of property 'a3' are incompatible.
-    Type 'new <T>(x: T, y: T) => T' is not assignable to type 'new <T>(x: T) => T'.
-
-
-==== tests/cases/conformance/types/typeRelationships/subtypesAndSuperTypes/subtypingWithGenericConstructSignaturesWithOptionalParameters.ts (22 errors) ====
-    // call signatures in derived types must have the same or fewer optional parameters as the base type
-    
-    module ClassTypeParam {
-        interface Base<T> {
-            a: new () => T;
-            a2: new (x?: T) => T;
-            a3: new (x: T) => T;
-            a4: new (x: T, y?: T) => T;
-            a5: new (x?: T, y?: T) => T;
-        }
-    
-        interface I1<T> extends Base<T> {
-            a: new () => T; // ok, same T of required params
-        }
-    
-        interface I2<T> extends Base<T> {
-            a: new (x?: T) => T; // ok, same T of required params
-        }
-    
-        interface I3<T> extends Base<T> {
-                  ~~
-!!! error TS2430: Interface 'I3<T>' incorrectly extends interface 'Base<T>'.
-!!! error TS2430:   Types of property 'a' are incompatible.
-!!! error TS2430:     Type 'new (x: T) => T' is not assignable to type 'new () => T'.
-            a: new (x: T) => T; // error, too many required params
-        }
-    
-    
-        interface I4<T> extends Base<T> {
-            a2: new () => T; // ok, same T of required params
-        }
-    
-        interface I5<T> extends Base<T> {
-            a2: new (x?: T) => T; // ok, same T of required params
-        }
-    
-        interface I6<T> extends Base<T> {
-            a2: new (x: T) => T; // ok, same number of params
-        }
-    
-    
-        interface I7<T> extends Base<T> {
-            a3: new () => T; // ok, fewer required params
-        }
-    
-        interface I8<T> extends Base<T> {
-            a3: new (x?: T) => T; // ok, fewer required params
-        }
-    
-        interface I9<T> extends Base<T> {
-            a3: new (x: T) => T; // ok, same T of required params
-        }
-    
-        interface I10<T> extends Base<T> {
-                  ~~~
-!!! error TS2430: Interface 'I10<T>' incorrectly extends interface 'Base<T>'.
-!!! error TS2430:   Types of property 'a3' are incompatible.
-!!! error TS2430:     Type 'new (x: T, y: T) => T' is not assignable to type 'new (x: T) => T'.
-            a3: new (x: T, y: T) => T;  // error, too many required params
-        }
-    
-    
-        interface I11<T> extends Base<T> {
-            a4: new () => T; // ok, fewer required params
-        }
-    
-        interface I12<T> extends Base<T> {
-            a4: new (x?: T, y?: T) => T; // ok, fewer required params
-        }
-    
-        interface I13<T> extends Base<T> {
-            a4: new (x: T) => T; // ok, same T of required params
-        }
-    
-        interface I14<T> extends Base<T> {
-            a4: new (x: T, y: T) => T;  // ok, same number of params
-        }
-    
-    
-        interface I15<T> extends Base<T> {
-            a5: new () => T; // ok, fewer required params
-        }
-    
-        interface I16<T> extends Base<T> {
-            a5: new (x?: T, y?: T) => T; // ok, fewer required params
-        }
-    
-        interface I17<T> extends Base<T> {
-            a5: new (x: T) => T; // ok, all present params match
-        }
-    
-        interface I18<T> extends Base<T> {
-            a5: new (x: T, y: T) => T;  // ok, same number of params
-        }
-    }
-    
-    module GenericSignaturesInvalid {
-    
-        // all of these are errors
-        interface Base2 {
-            a: new <T>() => T;
-            a2: new <T>(x?: T) => T;
-            a3: new <T>(x: T) => T;
-            a4: new <T>(x: T, y?: T) => T;
-            a5: new <T>(x?: T, y?: T) => T;
-        }
-    
-        interface I1<T> extends Base2 {
-                  ~~
-!!! error TS2430: Interface 'I1<T>' incorrectly extends interface 'Base2'.
-!!! error TS2430:   The types returned by 'new a()' are incompatible between these types.
-!!! error TS2430:     Type 'T' is not assignable to type 'T'. Two different types with this name exist, but they are unrelated.
-<<<<<<< HEAD
-=======
-!!! error TS2430:       'T' could be instantiated with an arbitrary type which could be unrelated to 'T'.
->>>>>>> d1f87d18
-            a: new () => T; 
-        }
-    
-        interface I2<T> extends Base2 {
-                  ~~
-!!! error TS2430: Interface 'I2<T>' incorrectly extends interface 'Base2'.
-!!! error TS2430:   The types returned by 'new a(...)' are incompatible between these types.
-!!! error TS2430:     Type 'T' is not assignable to type 'T'. Two different types with this name exist, but they are unrelated.
-<<<<<<< HEAD
-=======
-!!! error TS2430:       'T' could be instantiated with an arbitrary type which could be unrelated to 'T'.
->>>>>>> d1f87d18
-            a: new (x?: T) => T;
-        }
-    
-        interface I3<T> extends Base2 {
-                  ~~
-!!! error TS2430: Interface 'I3<T>' incorrectly extends interface 'Base2'.
-!!! error TS2430:   Types of property 'a' are incompatible.
-!!! error TS2430:     Type 'new (x: T) => T' is not assignable to type 'new <T>() => T'.
-            a: new (x: T) => T; 
-        }
-    
-    
-        interface I4<T> extends Base2 {
-                  ~~
-!!! error TS2430: Interface 'I4<T>' incorrectly extends interface 'Base2'.
-!!! error TS2430:   The types returned by 'new a2(...)' are incompatible between these types.
-!!! error TS2430:     Type 'T' is not assignable to type 'T'. Two different types with this name exist, but they are unrelated.
-<<<<<<< HEAD
-=======
-!!! error TS2430:       'T' could be instantiated with an arbitrary type which could be unrelated to 'T'.
->>>>>>> d1f87d18
-            a2: new () => T; 
-        }
-    
-        interface I5<T> extends Base2 {
-                  ~~
-!!! error TS2430: Interface 'I5<T>' incorrectly extends interface 'Base2'.
-!!! error TS2430:   Types of property 'a2' are incompatible.
-!!! error TS2430:     Type 'new (x?: T) => T' is not assignable to type 'new <T>(x?: T) => T'.
-!!! error TS2430:       Types of parameters 'x' and 'x' are incompatible.
-!!! error TS2430:         Type 'T' is not assignable to type 'T'. Two different types with this name exist, but they are unrelated.
-<<<<<<< HEAD
-=======
-!!! error TS2430:           'T' could be instantiated with an arbitrary type which could be unrelated to 'T'.
->>>>>>> d1f87d18
-            a2: new (x?: T) => T
-        }
-    
-        interface I6<T> extends Base2 {
-                  ~~
-!!! error TS2430: Interface 'I6<T>' incorrectly extends interface 'Base2'.
-!!! error TS2430:   Types of property 'a2' are incompatible.
-!!! error TS2430:     Type 'new (x: T) => T' is not assignable to type 'new <T>(x?: T) => T'.
-!!! error TS2430:       Types of parameters 'x' and 'x' are incompatible.
-!!! error TS2430:         Type 'T' is not assignable to type 'T'. Two different types with this name exist, but they are unrelated.
-<<<<<<< HEAD
-=======
-!!! error TS2430:           'T' could be instantiated with an arbitrary type which could be unrelated to 'T'.
->>>>>>> d1f87d18
-            a2: new (x: T) => T;
-        }
-    
-    
-        interface I7<T> extends Base2 {
-                  ~~
-!!! error TS2430: Interface 'I7<T>' incorrectly extends interface 'Base2'.
-!!! error TS2430:   The types returned by 'new a3(...)' are incompatible between these types.
-!!! error TS2430:     Type 'T' is not assignable to type 'T'. Two different types with this name exist, but they are unrelated.
-<<<<<<< HEAD
-=======
-!!! error TS2430:       'T' could be instantiated with an arbitrary type which could be unrelated to 'T'.
->>>>>>> d1f87d18
-            a3: new () => T;
-        }
-    
-        interface I8<T> extends Base2 {
-                  ~~
-!!! error TS2430: Interface 'I8<T>' incorrectly extends interface 'Base2'.
-!!! error TS2430:   Types of property 'a3' are incompatible.
-!!! error TS2430:     Type 'new (x?: T) => T' is not assignable to type 'new <T>(x: T) => T'.
-!!! error TS2430:       Types of parameters 'x' and 'x' are incompatible.
-!!! error TS2430:         Type 'T' is not assignable to type 'T'. Two different types with this name exist, but they are unrelated.
-<<<<<<< HEAD
-=======
-!!! error TS2430:           'T' could be instantiated with an arbitrary type which could be unrelated to 'T'.
->>>>>>> d1f87d18
-            a3: new (x?: T) => T; 
-        }
-    
-        interface I9<T> extends Base2 {
-                  ~~
-!!! error TS2430: Interface 'I9<T>' incorrectly extends interface 'Base2'.
-!!! error TS2430:   Types of property 'a3' are incompatible.
-!!! error TS2430:     Type 'new (x: T) => T' is not assignable to type 'new <T>(x: T) => T'.
-!!! error TS2430:       Types of parameters 'x' and 'x' are incompatible.
-!!! error TS2430:         Type 'T' is not assignable to type 'T'. Two different types with this name exist, but they are unrelated.
-<<<<<<< HEAD
-=======
-!!! error TS2430:           'T' could be instantiated with an arbitrary type which could be unrelated to 'T'.
->>>>>>> d1f87d18
-            a3: new (x: T) => T; 
-        }
-    
-        interface I10<T> extends Base2 {
-                  ~~~
-!!! error TS2430: Interface 'I10<T>' incorrectly extends interface 'Base2'.
-!!! error TS2430:   Types of property 'a3' are incompatible.
-!!! error TS2430:     Type 'new (x: T, y: T) => T' is not assignable to type 'new <T>(x: T) => T'.
-            a3: new (x: T, y: T) => T;  
-        }
-    
-    
-        interface I11<T> extends Base2 {
-                  ~~~
-!!! error TS2430: Interface 'I11<T>' incorrectly extends interface 'Base2'.
-!!! error TS2430:   The types returned by 'new a4(...)' are incompatible between these types.
-!!! error TS2430:     Type 'T' is not assignable to type 'T'. Two different types with this name exist, but they are unrelated.
-<<<<<<< HEAD
-=======
-!!! error TS2430:       'T' could be instantiated with an arbitrary type which could be unrelated to 'T'.
->>>>>>> d1f87d18
-            a4: new () => T; 
-        }
-    
-        interface I12<T> extends Base2 {
-                  ~~~
-!!! error TS2430: Interface 'I12<T>' incorrectly extends interface 'Base2'.
-!!! error TS2430:   Types of property 'a4' are incompatible.
-!!! error TS2430:     Type 'new (x?: T, y?: T) => T' is not assignable to type 'new <T>(x: T, y?: T) => T'.
-!!! error TS2430:       Types of parameters 'x' and 'x' are incompatible.
-!!! error TS2430:         Type 'T' is not assignable to type 'T'. Two different types with this name exist, but they are unrelated.
-<<<<<<< HEAD
-=======
-!!! error TS2430:           'T' could be instantiated with an arbitrary type which could be unrelated to 'T'.
->>>>>>> d1f87d18
-            a4: new (x?: T, y?: T) => T; 
-        }
-    
-        interface I13<T> extends Base2 {
-                  ~~~
-!!! error TS2430: Interface 'I13<T>' incorrectly extends interface 'Base2'.
-!!! error TS2430:   Types of property 'a4' are incompatible.
-!!! error TS2430:     Type 'new (x: T) => T' is not assignable to type 'new <T>(x: T, y?: T) => T'.
-!!! error TS2430:       Types of parameters 'x' and 'x' are incompatible.
-!!! error TS2430:         Type 'T' is not assignable to type 'T'. Two different types with this name exist, but they are unrelated.
-<<<<<<< HEAD
-=======
-!!! error TS2430:           'T' could be instantiated with an arbitrary type which could be unrelated to 'T'.
->>>>>>> d1f87d18
-            a4: new (x: T) => T; 
-        }
-    
-        interface I14<T> extends Base2 {
-                  ~~~
-!!! error TS2430: Interface 'I14<T>' incorrectly extends interface 'Base2'.
-!!! error TS2430:   Types of property 'a4' are incompatible.
-!!! error TS2430:     Type 'new (x: T, y: T) => T' is not assignable to type 'new <T>(x: T, y?: T) => T'.
-!!! error TS2430:       Types of parameters 'x' and 'x' are incompatible.
-!!! error TS2430:         Type 'T' is not assignable to type 'T'. Two different types with this name exist, but they are unrelated.
-<<<<<<< HEAD
-=======
-!!! error TS2430:           'T' could be instantiated with an arbitrary type which could be unrelated to 'T'.
->>>>>>> d1f87d18
-            a4: new (x: T, y: T) => T; 
-        }
-    
-    
-        interface I15<T> extends Base2 {
-                  ~~~
-!!! error TS2430: Interface 'I15<T>' incorrectly extends interface 'Base2'.
-!!! error TS2430:   The types returned by 'new a5(...)' are incompatible between these types.
-!!! error TS2430:     Type 'T' is not assignable to type 'T'. Two different types with this name exist, but they are unrelated.
-<<<<<<< HEAD
-=======
-!!! error TS2430:       'T' could be instantiated with an arbitrary type which could be unrelated to 'T'.
->>>>>>> d1f87d18
-            a5: new () => T; 
-        }
-    
-        interface I16<T> extends Base2 {
-                  ~~~
-!!! error TS2430: Interface 'I16<T>' incorrectly extends interface 'Base2'.
-!!! error TS2430:   Types of property 'a5' are incompatible.
-!!! error TS2430:     Type 'new (x?: T, y?: T) => T' is not assignable to type 'new <T>(x?: T, y?: T) => T'.
-!!! error TS2430:       Types of parameters 'x' and 'x' are incompatible.
-!!! error TS2430:         Type 'T' is not assignable to type 'T'. Two different types with this name exist, but they are unrelated.
-<<<<<<< HEAD
-=======
-!!! error TS2430:           'T' could be instantiated with an arbitrary type which could be unrelated to 'T'.
->>>>>>> d1f87d18
-            a5: new (x?: T, y?: T) => T; 
-        }
-    
-        interface I17<T> extends Base2 {
-                  ~~~
-!!! error TS2430: Interface 'I17<T>' incorrectly extends interface 'Base2'.
-!!! error TS2430:   Types of property 'a5' are incompatible.
-!!! error TS2430:     Type 'new (x: T) => T' is not assignable to type 'new <T>(x?: T, y?: T) => T'.
-!!! error TS2430:       Types of parameters 'x' and 'x' are incompatible.
-!!! error TS2430:         Type 'T' is not assignable to type 'T'. Two different types with this name exist, but they are unrelated.
-<<<<<<< HEAD
-=======
-!!! error TS2430:           'T' could be instantiated with an arbitrary type which could be unrelated to 'T'.
->>>>>>> d1f87d18
-            a5: new (x: T) => T;
-        }
-    
-        interface I18<T> extends Base2 {
-                  ~~~
-!!! error TS2430: Interface 'I18<T>' incorrectly extends interface 'Base2'.
-!!! error TS2430:   Types of property 'a5' are incompatible.
-!!! error TS2430:     Type 'new (x: T, y: T) => T' is not assignable to type 'new <T>(x?: T, y?: T) => T'.
-!!! error TS2430:       Types of parameters 'x' and 'x' are incompatible.
-!!! error TS2430:         Type 'T' is not assignable to type 'T'. Two different types with this name exist, but they are unrelated.
-<<<<<<< HEAD
-=======
-!!! error TS2430:           'T' could be instantiated with an arbitrary type which could be unrelated to 'T'.
->>>>>>> d1f87d18
-            a5: new (x: T, y: T) => T; 
-        }
-    }
-    
-    module GenericSignaturesValid {
-    
-        interface Base2 {
-            a: new <T>() => T;
-            a2: new <T>(x?: T) => T;
-            a3: new <T>(x: T) => T;
-            a4: new <T>(x: T, y?: T) => T;
-            a5: new <T>(x?: T, y?: T) => T;
-        }
-    
-        // BUG 833350
-        interface I1 extends Base2 {
-            a: new <T>() => T; // ok, same number of required params
-        }
-    
-        interface I2 extends Base2 {
-            a: new <T>(x?: T) => T; // error, not identical and contextual signature instatiation can't make inference from T to T
-        }
-    
-        interface I3 extends Base2 {
-                  ~~
-!!! error TS2430: Interface 'I3' incorrectly extends interface 'Base2'.
-!!! error TS2430:   Types of property 'a' are incompatible.
-!!! error TS2430:     Type 'new <T>(x: T) => T' is not assignable to type 'new <T>() => T'.
-            a: new <T>(x: T) => T; // error, not identical and contextual signature instatiation can't make inference from T to T
-        }
-    
-    
-        interface I4 extends Base2 {
-            a2: new <T>() => T; // error, not identical and contextual signature instatiation can't make inference from T to T
-        }
-    
-        interface I5 extends Base2 {
-            a2: new <T>(x?: T) => T; // ok, identical
-        }
-    
-        interface I6 extends Base2 {
-            a2: new <T>(x: T) => T; // ok, same number of params
-        }
-    
-    
-        interface I7 extends Base2 {
-            a3: new <T>() => T; // ok, fewer required params
-        }
-    
-        interface I8 extends Base2 {
-            a3: new <T>(x?: T) => T; // error, no inferences for T so {} not assignable to {} in return type
-        }
-    
-        interface I9 extends Base2 {
-            a3: new <T>(x: T) => T; // ok, identical, same number of required params
-        }
-    
-        interface I10 extends Base2 {
-                  ~~~
-!!! error TS2430: Interface 'I10' incorrectly extends interface 'Base2'.
-!!! error TS2430:   Types of property 'a3' are incompatible.
-!!! error TS2430:     Type 'new <T>(x: T, y: T) => T' is not assignable to type 'new <T>(x: T) => T'.
-            a3: new <T>(x: T, y: T) => T;  // error, too many required params
-        }
-    
-    
-        interface I11 extends Base2 {
-            a4: new <T>() => T; // error, not identical and contextual signature instatiation can't make inference from T to T
-        }
-    
-        interface I12 extends Base2 {
-            a4: new <T>(x?: T, y?: T) => T; // ok, fewer required params
-        }
-    
-        interface I13 extends Base2 {
-            a4: new <T>(x: T) => T; // ok, same T of required params
-        }
-    
-        interface I14 extends Base2 {
-            a4: new <T>(x: T, y: T) => T;  // ok, same number of params
-        }
-    
-    
-        interface I15 extends Base2 {
-            a5: new <T>() => T; // error, not identical and contextual signature instatiation can't make inference from T to T
-        }
-    
-        interface I16 extends Base2 {
-            a5: new <T>(x?: T, y?: T) => T; // ok, fewer required params
-        }
-    
-        interface I17 extends Base2 {
-            a5: new <T>(x: T) => T; // ok, all present params match
-        }
-    
-        interface I18 extends Base2 {
-            a5: new <T>(x: T, y: T) => T;  // ok, same number of params
-        }
+tests/cases/conformance/types/typeRelationships/subtypesAndSuperTypes/subtypingWithGenericConstructSignaturesWithOptionalParameters.ts(20,15): error TS2430: Interface 'I3<T>' incorrectly extends interface 'Base<T>'.
+  Types of property 'a' are incompatible.
+    Type 'new (x: T) => T' is not assignable to type 'new () => T'.
+tests/cases/conformance/types/typeRelationships/subtypesAndSuperTypes/subtypingWithGenericConstructSignaturesWithOptionalParameters.ts(50,15): error TS2430: Interface 'I10<T>' incorrectly extends interface 'Base<T>'.
+  Types of property 'a3' are incompatible.
+    Type 'new (x: T, y: T) => T' is not assignable to type 'new (x: T) => T'.
+tests/cases/conformance/types/typeRelationships/subtypesAndSuperTypes/subtypingWithGenericConstructSignaturesWithOptionalParameters.ts(100,15): error TS2430: Interface 'I1<T>' incorrectly extends interface 'Base2'.
+  The types returned by 'new a()' are incompatible between these types.
+    Type 'T' is not assignable to type 'T'. Two different types with this name exist, but they are unrelated.
+      'T' could be instantiated with an arbitrary type which could be unrelated to 'T'.
+tests/cases/conformance/types/typeRelationships/subtypesAndSuperTypes/subtypingWithGenericConstructSignaturesWithOptionalParameters.ts(104,15): error TS2430: Interface 'I2<T>' incorrectly extends interface 'Base2'.
+  The types returned by 'new a(...)' are incompatible between these types.
+    Type 'T' is not assignable to type 'T'. Two different types with this name exist, but they are unrelated.
+      'T' could be instantiated with an arbitrary type which could be unrelated to 'T'.
+tests/cases/conformance/types/typeRelationships/subtypesAndSuperTypes/subtypingWithGenericConstructSignaturesWithOptionalParameters.ts(108,15): error TS2430: Interface 'I3<T>' incorrectly extends interface 'Base2'.
+  Types of property 'a' are incompatible.
+    Type 'new (x: T) => T' is not assignable to type 'new <T>() => T'.
+tests/cases/conformance/types/typeRelationships/subtypesAndSuperTypes/subtypingWithGenericConstructSignaturesWithOptionalParameters.ts(113,15): error TS2430: Interface 'I4<T>' incorrectly extends interface 'Base2'.
+  The types returned by 'new a2(...)' are incompatible between these types.
+    Type 'T' is not assignable to type 'T'. Two different types with this name exist, but they are unrelated.
+      'T' could be instantiated with an arbitrary type which could be unrelated to 'T'.
+tests/cases/conformance/types/typeRelationships/subtypesAndSuperTypes/subtypingWithGenericConstructSignaturesWithOptionalParameters.ts(117,15): error TS2430: Interface 'I5<T>' incorrectly extends interface 'Base2'.
+  Types of property 'a2' are incompatible.
+    Type 'new (x?: T) => T' is not assignable to type 'new <T>(x?: T) => T'.
+      Types of parameters 'x' and 'x' are incompatible.
+        Type 'T' is not assignable to type 'T'. Two different types with this name exist, but they are unrelated.
+          'T' could be instantiated with an arbitrary type which could be unrelated to 'T'.
+tests/cases/conformance/types/typeRelationships/subtypesAndSuperTypes/subtypingWithGenericConstructSignaturesWithOptionalParameters.ts(121,15): error TS2430: Interface 'I6<T>' incorrectly extends interface 'Base2'.
+  Types of property 'a2' are incompatible.
+    Type 'new (x: T) => T' is not assignable to type 'new <T>(x?: T) => T'.
+      Types of parameters 'x' and 'x' are incompatible.
+        Type 'T' is not assignable to type 'T'. Two different types with this name exist, but they are unrelated.
+          'T' could be instantiated with an arbitrary type which could be unrelated to 'T'.
+tests/cases/conformance/types/typeRelationships/subtypesAndSuperTypes/subtypingWithGenericConstructSignaturesWithOptionalParameters.ts(126,15): error TS2430: Interface 'I7<T>' incorrectly extends interface 'Base2'.
+  The types returned by 'new a3(...)' are incompatible between these types.
+    Type 'T' is not assignable to type 'T'. Two different types with this name exist, but they are unrelated.
+      'T' could be instantiated with an arbitrary type which could be unrelated to 'T'.
+tests/cases/conformance/types/typeRelationships/subtypesAndSuperTypes/subtypingWithGenericConstructSignaturesWithOptionalParameters.ts(130,15): error TS2430: Interface 'I8<T>' incorrectly extends interface 'Base2'.
+  Types of property 'a3' are incompatible.
+    Type 'new (x?: T) => T' is not assignable to type 'new <T>(x: T) => T'.
+      Types of parameters 'x' and 'x' are incompatible.
+        Type 'T' is not assignable to type 'T'. Two different types with this name exist, but they are unrelated.
+          'T' could be instantiated with an arbitrary type which could be unrelated to 'T'.
+tests/cases/conformance/types/typeRelationships/subtypesAndSuperTypes/subtypingWithGenericConstructSignaturesWithOptionalParameters.ts(134,15): error TS2430: Interface 'I9<T>' incorrectly extends interface 'Base2'.
+  Types of property 'a3' are incompatible.
+    Type 'new (x: T) => T' is not assignable to type 'new <T>(x: T) => T'.
+      Types of parameters 'x' and 'x' are incompatible.
+        Type 'T' is not assignable to type 'T'. Two different types with this name exist, but they are unrelated.
+          'T' could be instantiated with an arbitrary type which could be unrelated to 'T'.
+tests/cases/conformance/types/typeRelationships/subtypesAndSuperTypes/subtypingWithGenericConstructSignaturesWithOptionalParameters.ts(138,15): error TS2430: Interface 'I10<T>' incorrectly extends interface 'Base2'.
+  Types of property 'a3' are incompatible.
+    Type 'new (x: T, y: T) => T' is not assignable to type 'new <T>(x: T) => T'.
+tests/cases/conformance/types/typeRelationships/subtypesAndSuperTypes/subtypingWithGenericConstructSignaturesWithOptionalParameters.ts(143,15): error TS2430: Interface 'I11<T>' incorrectly extends interface 'Base2'.
+  The types returned by 'new a4(...)' are incompatible between these types.
+    Type 'T' is not assignable to type 'T'. Two different types with this name exist, but they are unrelated.
+      'T' could be instantiated with an arbitrary type which could be unrelated to 'T'.
+tests/cases/conformance/types/typeRelationships/subtypesAndSuperTypes/subtypingWithGenericConstructSignaturesWithOptionalParameters.ts(147,15): error TS2430: Interface 'I12<T>' incorrectly extends interface 'Base2'.
+  Types of property 'a4' are incompatible.
+    Type 'new (x?: T, y?: T) => T' is not assignable to type 'new <T>(x: T, y?: T) => T'.
+      Types of parameters 'x' and 'x' are incompatible.
+        Type 'T' is not assignable to type 'T'. Two different types with this name exist, but they are unrelated.
+          'T' could be instantiated with an arbitrary type which could be unrelated to 'T'.
+tests/cases/conformance/types/typeRelationships/subtypesAndSuperTypes/subtypingWithGenericConstructSignaturesWithOptionalParameters.ts(151,15): error TS2430: Interface 'I13<T>' incorrectly extends interface 'Base2'.
+  Types of property 'a4' are incompatible.
+    Type 'new (x: T) => T' is not assignable to type 'new <T>(x: T, y?: T) => T'.
+      Types of parameters 'x' and 'x' are incompatible.
+        Type 'T' is not assignable to type 'T'. Two different types with this name exist, but they are unrelated.
+          'T' could be instantiated with an arbitrary type which could be unrelated to 'T'.
+tests/cases/conformance/types/typeRelationships/subtypesAndSuperTypes/subtypingWithGenericConstructSignaturesWithOptionalParameters.ts(155,15): error TS2430: Interface 'I14<T>' incorrectly extends interface 'Base2'.
+  Types of property 'a4' are incompatible.
+    Type 'new (x: T, y: T) => T' is not assignable to type 'new <T>(x: T, y?: T) => T'.
+      Types of parameters 'x' and 'x' are incompatible.
+        Type 'T' is not assignable to type 'T'. Two different types with this name exist, but they are unrelated.
+          'T' could be instantiated with an arbitrary type which could be unrelated to 'T'.
+tests/cases/conformance/types/typeRelationships/subtypesAndSuperTypes/subtypingWithGenericConstructSignaturesWithOptionalParameters.ts(160,15): error TS2430: Interface 'I15<T>' incorrectly extends interface 'Base2'.
+  The types returned by 'new a5(...)' are incompatible between these types.
+    Type 'T' is not assignable to type 'T'. Two different types with this name exist, but they are unrelated.
+      'T' could be instantiated with an arbitrary type which could be unrelated to 'T'.
+tests/cases/conformance/types/typeRelationships/subtypesAndSuperTypes/subtypingWithGenericConstructSignaturesWithOptionalParameters.ts(164,15): error TS2430: Interface 'I16<T>' incorrectly extends interface 'Base2'.
+  Types of property 'a5' are incompatible.
+    Type 'new (x?: T, y?: T) => T' is not assignable to type 'new <T>(x?: T, y?: T) => T'.
+      Types of parameters 'x' and 'x' are incompatible.
+        Type 'T' is not assignable to type 'T'. Two different types with this name exist, but they are unrelated.
+          'T' could be instantiated with an arbitrary type which could be unrelated to 'T'.
+tests/cases/conformance/types/typeRelationships/subtypesAndSuperTypes/subtypingWithGenericConstructSignaturesWithOptionalParameters.ts(168,15): error TS2430: Interface 'I17<T>' incorrectly extends interface 'Base2'.
+  Types of property 'a5' are incompatible.
+    Type 'new (x: T) => T' is not assignable to type 'new <T>(x?: T, y?: T) => T'.
+      Types of parameters 'x' and 'x' are incompatible.
+        Type 'T' is not assignable to type 'T'. Two different types with this name exist, but they are unrelated.
+          'T' could be instantiated with an arbitrary type which could be unrelated to 'T'.
+tests/cases/conformance/types/typeRelationships/subtypesAndSuperTypes/subtypingWithGenericConstructSignaturesWithOptionalParameters.ts(172,15): error TS2430: Interface 'I18<T>' incorrectly extends interface 'Base2'.
+  Types of property 'a5' are incompatible.
+    Type 'new (x: T, y: T) => T' is not assignable to type 'new <T>(x?: T, y?: T) => T'.
+      Types of parameters 'x' and 'x' are incompatible.
+        Type 'T' is not assignable to type 'T'. Two different types with this name exist, but they are unrelated.
+          'T' could be instantiated with an arbitrary type which could be unrelated to 'T'.
+tests/cases/conformance/types/typeRelationships/subtypesAndSuperTypes/subtypingWithGenericConstructSignaturesWithOptionalParameters.ts(196,15): error TS2430: Interface 'I3' incorrectly extends interface 'Base2'.
+  Types of property 'a' are incompatible.
+    Type 'new <T>(x: T) => T' is not assignable to type 'new <T>() => T'.
+tests/cases/conformance/types/typeRelationships/subtypesAndSuperTypes/subtypingWithGenericConstructSignaturesWithOptionalParameters.ts(226,15): error TS2430: Interface 'I10' incorrectly extends interface 'Base2'.
+  Types of property 'a3' are incompatible.
+    Type 'new <T>(x: T, y: T) => T' is not assignable to type 'new <T>(x: T) => T'.
+
+
+==== tests/cases/conformance/types/typeRelationships/subtypesAndSuperTypes/subtypingWithGenericConstructSignaturesWithOptionalParameters.ts (22 errors) ====
+    // call signatures in derived types must have the same or fewer optional parameters as the base type
+    
+    module ClassTypeParam {
+        interface Base<T> {
+            a: new () => T;
+            a2: new (x?: T) => T;
+            a3: new (x: T) => T;
+            a4: new (x: T, y?: T) => T;
+            a5: new (x?: T, y?: T) => T;
+        }
+    
+        interface I1<T> extends Base<T> {
+            a: new () => T; // ok, same T of required params
+        }
+    
+        interface I2<T> extends Base<T> {
+            a: new (x?: T) => T; // ok, same T of required params
+        }
+    
+        interface I3<T> extends Base<T> {
+                  ~~
+!!! error TS2430: Interface 'I3<T>' incorrectly extends interface 'Base<T>'.
+!!! error TS2430:   Types of property 'a' are incompatible.
+!!! error TS2430:     Type 'new (x: T) => T' is not assignable to type 'new () => T'.
+            a: new (x: T) => T; // error, too many required params
+        }
+    
+    
+        interface I4<T> extends Base<T> {
+            a2: new () => T; // ok, same T of required params
+        }
+    
+        interface I5<T> extends Base<T> {
+            a2: new (x?: T) => T; // ok, same T of required params
+        }
+    
+        interface I6<T> extends Base<T> {
+            a2: new (x: T) => T; // ok, same number of params
+        }
+    
+    
+        interface I7<T> extends Base<T> {
+            a3: new () => T; // ok, fewer required params
+        }
+    
+        interface I8<T> extends Base<T> {
+            a3: new (x?: T) => T; // ok, fewer required params
+        }
+    
+        interface I9<T> extends Base<T> {
+            a3: new (x: T) => T; // ok, same T of required params
+        }
+    
+        interface I10<T> extends Base<T> {
+                  ~~~
+!!! error TS2430: Interface 'I10<T>' incorrectly extends interface 'Base<T>'.
+!!! error TS2430:   Types of property 'a3' are incompatible.
+!!! error TS2430:     Type 'new (x: T, y: T) => T' is not assignable to type 'new (x: T) => T'.
+            a3: new (x: T, y: T) => T;  // error, too many required params
+        }
+    
+    
+        interface I11<T> extends Base<T> {
+            a4: new () => T; // ok, fewer required params
+        }
+    
+        interface I12<T> extends Base<T> {
+            a4: new (x?: T, y?: T) => T; // ok, fewer required params
+        }
+    
+        interface I13<T> extends Base<T> {
+            a4: new (x: T) => T; // ok, same T of required params
+        }
+    
+        interface I14<T> extends Base<T> {
+            a4: new (x: T, y: T) => T;  // ok, same number of params
+        }
+    
+    
+        interface I15<T> extends Base<T> {
+            a5: new () => T; // ok, fewer required params
+        }
+    
+        interface I16<T> extends Base<T> {
+            a5: new (x?: T, y?: T) => T; // ok, fewer required params
+        }
+    
+        interface I17<T> extends Base<T> {
+            a5: new (x: T) => T; // ok, all present params match
+        }
+    
+        interface I18<T> extends Base<T> {
+            a5: new (x: T, y: T) => T;  // ok, same number of params
+        }
+    }
+    
+    module GenericSignaturesInvalid {
+    
+        // all of these are errors
+        interface Base2 {
+            a: new <T>() => T;
+            a2: new <T>(x?: T) => T;
+            a3: new <T>(x: T) => T;
+            a4: new <T>(x: T, y?: T) => T;
+            a5: new <T>(x?: T, y?: T) => T;
+        }
+    
+        interface I1<T> extends Base2 {
+                  ~~
+!!! error TS2430: Interface 'I1<T>' incorrectly extends interface 'Base2'.
+!!! error TS2430:   The types returned by 'new a()' are incompatible between these types.
+!!! error TS2430:     Type 'T' is not assignable to type 'T'. Two different types with this name exist, but they are unrelated.
+!!! error TS2430:       'T' could be instantiated with an arbitrary type which could be unrelated to 'T'.
+            a: new () => T; 
+        }
+    
+        interface I2<T> extends Base2 {
+                  ~~
+!!! error TS2430: Interface 'I2<T>' incorrectly extends interface 'Base2'.
+!!! error TS2430:   The types returned by 'new a(...)' are incompatible between these types.
+!!! error TS2430:     Type 'T' is not assignable to type 'T'. Two different types with this name exist, but they are unrelated.
+!!! error TS2430:       'T' could be instantiated with an arbitrary type which could be unrelated to 'T'.
+            a: new (x?: T) => T;
+        }
+    
+        interface I3<T> extends Base2 {
+                  ~~
+!!! error TS2430: Interface 'I3<T>' incorrectly extends interface 'Base2'.
+!!! error TS2430:   Types of property 'a' are incompatible.
+!!! error TS2430:     Type 'new (x: T) => T' is not assignable to type 'new <T>() => T'.
+            a: new (x: T) => T; 
+        }
+    
+    
+        interface I4<T> extends Base2 {
+                  ~~
+!!! error TS2430: Interface 'I4<T>' incorrectly extends interface 'Base2'.
+!!! error TS2430:   The types returned by 'new a2(...)' are incompatible between these types.
+!!! error TS2430:     Type 'T' is not assignable to type 'T'. Two different types with this name exist, but they are unrelated.
+!!! error TS2430:       'T' could be instantiated with an arbitrary type which could be unrelated to 'T'.
+            a2: new () => T; 
+        }
+    
+        interface I5<T> extends Base2 {
+                  ~~
+!!! error TS2430: Interface 'I5<T>' incorrectly extends interface 'Base2'.
+!!! error TS2430:   Types of property 'a2' are incompatible.
+!!! error TS2430:     Type 'new (x?: T) => T' is not assignable to type 'new <T>(x?: T) => T'.
+!!! error TS2430:       Types of parameters 'x' and 'x' are incompatible.
+!!! error TS2430:         Type 'T' is not assignable to type 'T'. Two different types with this name exist, but they are unrelated.
+!!! error TS2430:           'T' could be instantiated with an arbitrary type which could be unrelated to 'T'.
+            a2: new (x?: T) => T
+        }
+    
+        interface I6<T> extends Base2 {
+                  ~~
+!!! error TS2430: Interface 'I6<T>' incorrectly extends interface 'Base2'.
+!!! error TS2430:   Types of property 'a2' are incompatible.
+!!! error TS2430:     Type 'new (x: T) => T' is not assignable to type 'new <T>(x?: T) => T'.
+!!! error TS2430:       Types of parameters 'x' and 'x' are incompatible.
+!!! error TS2430:         Type 'T' is not assignable to type 'T'. Two different types with this name exist, but they are unrelated.
+!!! error TS2430:           'T' could be instantiated with an arbitrary type which could be unrelated to 'T'.
+            a2: new (x: T) => T;
+        }
+    
+    
+        interface I7<T> extends Base2 {
+                  ~~
+!!! error TS2430: Interface 'I7<T>' incorrectly extends interface 'Base2'.
+!!! error TS2430:   The types returned by 'new a3(...)' are incompatible between these types.
+!!! error TS2430:     Type 'T' is not assignable to type 'T'. Two different types with this name exist, but they are unrelated.
+!!! error TS2430:       'T' could be instantiated with an arbitrary type which could be unrelated to 'T'.
+            a3: new () => T;
+        }
+    
+        interface I8<T> extends Base2 {
+                  ~~
+!!! error TS2430: Interface 'I8<T>' incorrectly extends interface 'Base2'.
+!!! error TS2430:   Types of property 'a3' are incompatible.
+!!! error TS2430:     Type 'new (x?: T) => T' is not assignable to type 'new <T>(x: T) => T'.
+!!! error TS2430:       Types of parameters 'x' and 'x' are incompatible.
+!!! error TS2430:         Type 'T' is not assignable to type 'T'. Two different types with this name exist, but they are unrelated.
+!!! error TS2430:           'T' could be instantiated with an arbitrary type which could be unrelated to 'T'.
+            a3: new (x?: T) => T; 
+        }
+    
+        interface I9<T> extends Base2 {
+                  ~~
+!!! error TS2430: Interface 'I9<T>' incorrectly extends interface 'Base2'.
+!!! error TS2430:   Types of property 'a3' are incompatible.
+!!! error TS2430:     Type 'new (x: T) => T' is not assignable to type 'new <T>(x: T) => T'.
+!!! error TS2430:       Types of parameters 'x' and 'x' are incompatible.
+!!! error TS2430:         Type 'T' is not assignable to type 'T'. Two different types with this name exist, but they are unrelated.
+!!! error TS2430:           'T' could be instantiated with an arbitrary type which could be unrelated to 'T'.
+            a3: new (x: T) => T; 
+        }
+    
+        interface I10<T> extends Base2 {
+                  ~~~
+!!! error TS2430: Interface 'I10<T>' incorrectly extends interface 'Base2'.
+!!! error TS2430:   Types of property 'a3' are incompatible.
+!!! error TS2430:     Type 'new (x: T, y: T) => T' is not assignable to type 'new <T>(x: T) => T'.
+            a3: new (x: T, y: T) => T;  
+        }
+    
+    
+        interface I11<T> extends Base2 {
+                  ~~~
+!!! error TS2430: Interface 'I11<T>' incorrectly extends interface 'Base2'.
+!!! error TS2430:   The types returned by 'new a4(...)' are incompatible between these types.
+!!! error TS2430:     Type 'T' is not assignable to type 'T'. Two different types with this name exist, but they are unrelated.
+!!! error TS2430:       'T' could be instantiated with an arbitrary type which could be unrelated to 'T'.
+            a4: new () => T; 
+        }
+    
+        interface I12<T> extends Base2 {
+                  ~~~
+!!! error TS2430: Interface 'I12<T>' incorrectly extends interface 'Base2'.
+!!! error TS2430:   Types of property 'a4' are incompatible.
+!!! error TS2430:     Type 'new (x?: T, y?: T) => T' is not assignable to type 'new <T>(x: T, y?: T) => T'.
+!!! error TS2430:       Types of parameters 'x' and 'x' are incompatible.
+!!! error TS2430:         Type 'T' is not assignable to type 'T'. Two different types with this name exist, but they are unrelated.
+!!! error TS2430:           'T' could be instantiated with an arbitrary type which could be unrelated to 'T'.
+            a4: new (x?: T, y?: T) => T; 
+        }
+    
+        interface I13<T> extends Base2 {
+                  ~~~
+!!! error TS2430: Interface 'I13<T>' incorrectly extends interface 'Base2'.
+!!! error TS2430:   Types of property 'a4' are incompatible.
+!!! error TS2430:     Type 'new (x: T) => T' is not assignable to type 'new <T>(x: T, y?: T) => T'.
+!!! error TS2430:       Types of parameters 'x' and 'x' are incompatible.
+!!! error TS2430:         Type 'T' is not assignable to type 'T'. Two different types with this name exist, but they are unrelated.
+!!! error TS2430:           'T' could be instantiated with an arbitrary type which could be unrelated to 'T'.
+            a4: new (x: T) => T; 
+        }
+    
+        interface I14<T> extends Base2 {
+                  ~~~
+!!! error TS2430: Interface 'I14<T>' incorrectly extends interface 'Base2'.
+!!! error TS2430:   Types of property 'a4' are incompatible.
+!!! error TS2430:     Type 'new (x: T, y: T) => T' is not assignable to type 'new <T>(x: T, y?: T) => T'.
+!!! error TS2430:       Types of parameters 'x' and 'x' are incompatible.
+!!! error TS2430:         Type 'T' is not assignable to type 'T'. Two different types with this name exist, but they are unrelated.
+!!! error TS2430:           'T' could be instantiated with an arbitrary type which could be unrelated to 'T'.
+            a4: new (x: T, y: T) => T; 
+        }
+    
+    
+        interface I15<T> extends Base2 {
+                  ~~~
+!!! error TS2430: Interface 'I15<T>' incorrectly extends interface 'Base2'.
+!!! error TS2430:   The types returned by 'new a5(...)' are incompatible between these types.
+!!! error TS2430:     Type 'T' is not assignable to type 'T'. Two different types with this name exist, but they are unrelated.
+!!! error TS2430:       'T' could be instantiated with an arbitrary type which could be unrelated to 'T'.
+            a5: new () => T; 
+        }
+    
+        interface I16<T> extends Base2 {
+                  ~~~
+!!! error TS2430: Interface 'I16<T>' incorrectly extends interface 'Base2'.
+!!! error TS2430:   Types of property 'a5' are incompatible.
+!!! error TS2430:     Type 'new (x?: T, y?: T) => T' is not assignable to type 'new <T>(x?: T, y?: T) => T'.
+!!! error TS2430:       Types of parameters 'x' and 'x' are incompatible.
+!!! error TS2430:         Type 'T' is not assignable to type 'T'. Two different types with this name exist, but they are unrelated.
+!!! error TS2430:           'T' could be instantiated with an arbitrary type which could be unrelated to 'T'.
+            a5: new (x?: T, y?: T) => T; 
+        }
+    
+        interface I17<T> extends Base2 {
+                  ~~~
+!!! error TS2430: Interface 'I17<T>' incorrectly extends interface 'Base2'.
+!!! error TS2430:   Types of property 'a5' are incompatible.
+!!! error TS2430:     Type 'new (x: T) => T' is not assignable to type 'new <T>(x?: T, y?: T) => T'.
+!!! error TS2430:       Types of parameters 'x' and 'x' are incompatible.
+!!! error TS2430:         Type 'T' is not assignable to type 'T'. Two different types with this name exist, but they are unrelated.
+!!! error TS2430:           'T' could be instantiated with an arbitrary type which could be unrelated to 'T'.
+            a5: new (x: T) => T;
+        }
+    
+        interface I18<T> extends Base2 {
+                  ~~~
+!!! error TS2430: Interface 'I18<T>' incorrectly extends interface 'Base2'.
+!!! error TS2430:   Types of property 'a5' are incompatible.
+!!! error TS2430:     Type 'new (x: T, y: T) => T' is not assignable to type 'new <T>(x?: T, y?: T) => T'.
+!!! error TS2430:       Types of parameters 'x' and 'x' are incompatible.
+!!! error TS2430:         Type 'T' is not assignable to type 'T'. Two different types with this name exist, but they are unrelated.
+!!! error TS2430:           'T' could be instantiated with an arbitrary type which could be unrelated to 'T'.
+            a5: new (x: T, y: T) => T; 
+        }
+    }
+    
+    module GenericSignaturesValid {
+    
+        interface Base2 {
+            a: new <T>() => T;
+            a2: new <T>(x?: T) => T;
+            a3: new <T>(x: T) => T;
+            a4: new <T>(x: T, y?: T) => T;
+            a5: new <T>(x?: T, y?: T) => T;
+        }
+    
+        // BUG 833350
+        interface I1 extends Base2 {
+            a: new <T>() => T; // ok, same number of required params
+        }
+    
+        interface I2 extends Base2 {
+            a: new <T>(x?: T) => T; // error, not identical and contextual signature instatiation can't make inference from T to T
+        }
+    
+        interface I3 extends Base2 {
+                  ~~
+!!! error TS2430: Interface 'I3' incorrectly extends interface 'Base2'.
+!!! error TS2430:   Types of property 'a' are incompatible.
+!!! error TS2430:     Type 'new <T>(x: T) => T' is not assignable to type 'new <T>() => T'.
+            a: new <T>(x: T) => T; // error, not identical and contextual signature instatiation can't make inference from T to T
+        }
+    
+    
+        interface I4 extends Base2 {
+            a2: new <T>() => T; // error, not identical and contextual signature instatiation can't make inference from T to T
+        }
+    
+        interface I5 extends Base2 {
+            a2: new <T>(x?: T) => T; // ok, identical
+        }
+    
+        interface I6 extends Base2 {
+            a2: new <T>(x: T) => T; // ok, same number of params
+        }
+    
+    
+        interface I7 extends Base2 {
+            a3: new <T>() => T; // ok, fewer required params
+        }
+    
+        interface I8 extends Base2 {
+            a3: new <T>(x?: T) => T; // error, no inferences for T so {} not assignable to {} in return type
+        }
+    
+        interface I9 extends Base2 {
+            a3: new <T>(x: T) => T; // ok, identical, same number of required params
+        }
+    
+        interface I10 extends Base2 {
+                  ~~~
+!!! error TS2430: Interface 'I10' incorrectly extends interface 'Base2'.
+!!! error TS2430:   Types of property 'a3' are incompatible.
+!!! error TS2430:     Type 'new <T>(x: T, y: T) => T' is not assignable to type 'new <T>(x: T) => T'.
+            a3: new <T>(x: T, y: T) => T;  // error, too many required params
+        }
+    
+    
+        interface I11 extends Base2 {
+            a4: new <T>() => T; // error, not identical and contextual signature instatiation can't make inference from T to T
+        }
+    
+        interface I12 extends Base2 {
+            a4: new <T>(x?: T, y?: T) => T; // ok, fewer required params
+        }
+    
+        interface I13 extends Base2 {
+            a4: new <T>(x: T) => T; // ok, same T of required params
+        }
+    
+        interface I14 extends Base2 {
+            a4: new <T>(x: T, y: T) => T;  // ok, same number of params
+        }
+    
+    
+        interface I15 extends Base2 {
+            a5: new <T>() => T; // error, not identical and contextual signature instatiation can't make inference from T to T
+        }
+    
+        interface I16 extends Base2 {
+            a5: new <T>(x?: T, y?: T) => T; // ok, fewer required params
+        }
+    
+        interface I17 extends Base2 {
+            a5: new <T>(x: T) => T; // ok, all present params match
+        }
+    
+        interface I18 extends Base2 {
+            a5: new <T>(x: T, y: T) => T;  // ok, same number of params
+        }
     }