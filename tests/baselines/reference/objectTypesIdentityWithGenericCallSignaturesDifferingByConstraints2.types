--- conflicted
+++ resolved
@@ -1,344 +1,334 @@
-=== tests/cases/conformance/types/typeRelationships/typeAndMemberIdentity/objectTypesIdentityWithGenericCallSignaturesDifferingByConstraints2.ts ===
-// Two call or construct signatures are considered identical when they have the same number of type parameters and, considering those 
-// parameters pairwise identical, have identical type parameter constraints, identical number of parameters with identical kind(required, 
-// optional or rest) and types, and identical return types.
-
-class A {
->A : A
-
-    foo<T extends U, U extends Date>(x: T, y: U): string { return null; }
->foo : <T extends U, U extends Date>(x: T, y: U) => string
->x : T
->y : U
->null : null
-}
-
-class B<T extends U, U extends Array<number>> {
->B : B<T, U>
-
-    foo(x: T, y: U): string { return null; }
->foo : (x: T, y: U) => string
->x : T
->y : U
->null : null
-}
-
-class C<T extends U, U extends String> {
->C : C<T, U>
-
-    foo(x: T, y: U): string { return null; }
->foo : (x: T, y: U) => string
->x : T
->y : U
->null : null
-}
-
-class D<T extends U, U extends Number> {
->D : D<T, U>
-
-    foo(x: T, y: U): string { return null; }
->foo : (x: T, y: U) => string
->x : T
->y : U
->null : null
-}
-
-interface I<T extends U, U extends Number> {
-    foo(x: T, y: U): string;
->foo : (x: T, y: U) => string
->x : T
->y : U
-}
-
-interface I2 {
-    foo<T extends U, U extends Boolean>(x: T, y: U): string;
->foo : <T extends U, U extends Boolean>(x: T, y: U) => string
->x : T
->y : U
-}
-
-var a: { foo<T extends U, U extends Array<string>>(x: T, y: U): string }
->a : { foo<T extends U, U extends string[]>(x: T, y: U): string; }
->foo : <T extends U, U extends string[]>(x: T, y: U) => string
->x : T
->y : U
-
-var b = { foo<T extends U, U extends RegExp>(x: T, y: U) { return ''; } };
-<<<<<<< HEAD
->b : { foo<T extends U, U extends RegExp<string>>(x: T, y: U): string; }
->{ foo<T extends U, U extends RegExp>(x: T, y: U) { return ''; } } : { foo<T extends U, U extends RegExp<string>>(x: T, y: U): string; }
->foo : <T extends U, U extends RegExp<string>>(x: T, y: U) => string
->T : T
->U : U
->U : U
->RegExp : RegExp<T>
-=======
->b : { foo<T extends U, U extends RegExp>(x: T, y: U): string; }
->{ foo<T extends U, U extends RegExp>(x: T, y: U) { return ''; } } : { foo<T extends U, U extends RegExp>(x: T, y: U): string; }
->foo : <T extends U, U extends RegExp>(x: T, y: U) => string
->>>>>>> b065902a
->x : T
->y : U
->'' : ""
-
-function foo1(x: A);
->foo1 : { (x: A): any; (x: A): any; }
->x : A
-
-function foo1(x: A); // error
->foo1 : { (x: A): any; (x: A): any; }
->x : A
-
-function foo1(x: any) { }
->foo1 : { (x: A): any; (x: A): any; }
->x : any
-
-function foo1b(x: B<Array<number>, Array<number>>);
->foo1b : { (x: B<number[], number[]>): any; (x: B<number[], number[]>): any; }
->x : B<number[], number[]>
-
-function foo1b(x: B<Array<number>, Array<number>>); // error
->foo1b : { (x: B<number[], number[]>): any; (x: B<number[], number[]>): any; }
->x : B<number[], number[]>
-
-function foo1b(x: any) { }
->foo1b : { (x: B<number[], number[]>): any; (x: B<number[], number[]>): any; }
->x : any
-
-function foo1c(x: C<String, String>);
->foo1c : { (x: C<String, String>): any; (x: C<String, String>): any; }
->x : C<String, String>
-
-function foo1c(x: C<String, String>); // error
->foo1c : { (x: C<String, String>): any; (x: C<String, String>): any; }
->x : C<String, String>
-
-function foo1c(x: any) { }
->foo1c : { (x: C<String, String>): any; (x: C<String, String>): any; }
->x : any
-
-function foo2(x: I<Number, Number>);
->foo2 : { (x: I<Number, Number>): any; (x: I<Number, Number>): any; }
->x : I<Number, Number>
-
-function foo2(x: I<Number, Number>); // error
->foo2 : { (x: I<Number, Number>): any; (x: I<Number, Number>): any; }
->x : I<Number, Number>
-
-function foo2(x: any) { }
->foo2 : { (x: I<Number, Number>): any; (x: I<Number, Number>): any; }
->x : any
-
-function foo3(x: typeof a);
->foo3 : { (x: { foo<T extends U, U extends string[]>(x: T, y: U): string; }): any; (x: { foo<T extends U, U extends string[]>(x: T, y: U): string; }): any; }
->x : { foo<T extends U, U extends string[]>(x: T, y: U): string; }
->a : { foo<T extends U, U extends string[]>(x: T, y: U): string; }
-
-function foo3(x: typeof a); // error
->foo3 : { (x: { foo<T extends U, U extends string[]>(x: T, y: U): string; }): any; (x: { foo<T extends U, U extends string[]>(x: T, y: U): string; }): any; }
->x : { foo<T extends U, U extends string[]>(x: T, y: U): string; }
->a : { foo<T extends U, U extends string[]>(x: T, y: U): string; }
-
-function foo3(x: any) { }
->foo3 : { (x: { foo<T extends U, U extends string[]>(x: T, y: U): string; }): any; (x: { foo<T extends U, U extends string[]>(x: T, y: U): string; }): any; }
->x : any
-
-function foo4(x: typeof b);
->foo4 : { (x: { foo<T extends U, U extends RegExp<string>>(x: T, y: U): string; }): any; (x: { foo<T extends U, U extends RegExp<string>>(x: T, y: U): string; }): any; }
->x : { foo<T extends U, U extends RegExp<string>>(x: T, y: U): string; }
->b : { foo<T extends U, U extends RegExp<string>>(x: T, y: U): string; }
-
-function foo4(x: typeof b); // error
->foo4 : { (x: { foo<T extends U, U extends RegExp<string>>(x: T, y: U): string; }): any; (x: { foo<T extends U, U extends RegExp<string>>(x: T, y: U): string; }): any; }
->x : { foo<T extends U, U extends RegExp<string>>(x: T, y: U): string; }
->b : { foo<T extends U, U extends RegExp<string>>(x: T, y: U): string; }
-
-function foo4(x: any) { }
->foo4 : { (x: { foo<T extends U, U extends RegExp<string>>(x: T, y: U): string; }): any; (x: { foo<T extends U, U extends RegExp<string>>(x: T, y: U): string; }): any; }
->x : any
-
-function foo5(x: A);
->foo5 : { (x: A): any; (x: B<number[], number[]>): any; }
->x : A
-
-function foo5(x: B<Array<number>, Array<number>>); // ok
->foo5 : { (x: A): any; (x: B<number[], number[]>): any; }
->x : B<number[], number[]>
-
-function foo5(x: any) { }
->foo5 : { (x: A): any; (x: B<number[], number[]>): any; }
->x : any
-
-function foo5b(x: A);
->foo5b : { (x: A): any; (x: C<String, String>): any; }
->x : A
-
-function foo5b(x: C<String, String>); // ok
->foo5b : { (x: A): any; (x: C<String, String>): any; }
->x : C<String, String>
-
-function foo5b(x: any) { }
->foo5b : { (x: A): any; (x: C<String, String>): any; }
->x : any
-
-function foo5c(x: C<String, String>);
->foo5c : { (x: C<String, String>): any; (x: D<Number, Number>): any; }
->x : C<String, String>
-
-function foo5c(x: D<Number, Number>); // ok
->foo5c : { (x: C<String, String>): any; (x: D<Number, Number>): any; }
->x : D<Number, Number>
-
-function foo5c(x: any) { }
->foo5c : { (x: C<String, String>): any; (x: D<Number, Number>): any; }
->x : any
-
-function foo6c(x: C<String, String>);
->foo6c : { (x: C<String, String>): any; (x: D<any, Number>): any; }
->x : C<String, String>
-
-function foo6c(x: D<any, Number>); // error, "any" does not satisfy the constraint
->foo6c : { (x: C<String, String>): any; (x: D<any, Number>): any; }
->x : D<any, Number>
-
-function foo6c(x: any) { }
->foo6c : { (x: C<String, String>): any; (x: D<any, Number>): any; }
->x : any
-
-function foo6(x: A);
->foo6 : { (x: A): any; (x: I<Number, Number>): any; }
->x : A
-
-function foo6(x: I<Number, Number>); // ok
->foo6 : { (x: A): any; (x: I<Number, Number>): any; }
->x : I<Number, Number>
-
-function foo6(x: any) { }
->foo6 : { (x: A): any; (x: I<Number, Number>): any; }
->x : any
-
-function foo7(x: A);
->foo7 : { (x: A): any; (x: { foo<T extends U, U extends string[]>(x: T, y: U): string; }): any; }
->x : A
-
-function foo7(x: typeof a); // ok
->foo7 : { (x: A): any; (x: { foo<T extends U, U extends string[]>(x: T, y: U): string; }): any; }
->x : { foo<T extends U, U extends string[]>(x: T, y: U): string; }
->a : { foo<T extends U, U extends string[]>(x: T, y: U): string; }
-
-function foo7(x: any) { }
->foo7 : { (x: A): any; (x: { foo<T extends U, U extends string[]>(x: T, y: U): string; }): any; }
->x : any
-
-function foo8(x: B<Array<number>, Array<number>>);
->foo8 : { (x: B<number[], number[]>): any; (x: I<Number, Number>): any; }
->x : B<number[], number[]>
-
-function foo8(x: I<Number, Number>); // ok
->foo8 : { (x: B<number[], number[]>): any; (x: I<Number, Number>): any; }
->x : I<Number, Number>
-
-function foo8(x: any) { }
->foo8 : { (x: B<number[], number[]>): any; (x: I<Number, Number>): any; }
->x : any
-
-function foo9(x: B<Array<number>, Array<number>>);
->foo9 : { (x: B<number[], number[]>): any; (x: C<String, String>): any; }
->x : B<number[], number[]>
-
-function foo9(x: C<String, String>); // ok
->foo9 : { (x: B<number[], number[]>): any; (x: C<String, String>): any; }
->x : C<String, String>
-
-function foo9(x: any) { }
->foo9 : { (x: B<number[], number[]>): any; (x: C<String, String>): any; }
->x : any
-
-function foo10(x: B<Array<number>, Array<number>>);
->foo10 : { (x: B<number[], number[]>): any; (x: { foo<T extends U, U extends string[]>(x: T, y: U): string; }): any; }
->x : B<number[], number[]>
-
-function foo10(x: typeof a); // ok
->foo10 : { (x: B<number[], number[]>): any; (x: { foo<T extends U, U extends string[]>(x: T, y: U): string; }): any; }
->x : { foo<T extends U, U extends string[]>(x: T, y: U): string; }
->a : { foo<T extends U, U extends string[]>(x: T, y: U): string; }
-
-function foo10(x: any) { }
->foo10 : { (x: B<number[], number[]>): any; (x: { foo<T extends U, U extends string[]>(x: T, y: U): string; }): any; }
->x : any
-
-function foo11(x: B<Array<number>, Array<number>>);
->foo11 : { (x: B<number[], number[]>): any; (x: { foo<T extends U, U extends RegExp<string>>(x: T, y: U): string; }): any; }
->x : B<number[], number[]>
-
-function foo11(x: typeof b); // ok
->foo11 : { (x: B<number[], number[]>): any; (x: { foo<T extends U, U extends RegExp<string>>(x: T, y: U): string; }): any; }
->x : { foo<T extends U, U extends RegExp<string>>(x: T, y: U): string; }
->b : { foo<T extends U, U extends RegExp<string>>(x: T, y: U): string; }
-
-function foo11(x: any) { }
->foo11 : { (x: B<number[], number[]>): any; (x: { foo<T extends U, U extends RegExp<string>>(x: T, y: U): string; }): any; }
->x : any
-
-function foo12(x: I<Number, Number>);
->foo12 : { (x: I<Number, Number>): any; (x: C<String, String>): any; }
->x : I<Number, Number>
-
-function foo12(x: C<String, String>); // ok
->foo12 : { (x: I<Number, Number>): any; (x: C<String, String>): any; }
->x : C<String, String>
-
-function foo12(x: any) { }
->foo12 : { (x: I<Number, Number>): any; (x: C<String, String>): any; }
->x : any
-
-function foo12b(x: I2);
->foo12b : { (x: I2): any; (x: C<String, String>): any; }
->x : I2
-
-function foo12b(x: C<String, String>); // ok
->foo12b : { (x: I2): any; (x: C<String, String>): any; }
->x : C<String, String>
-
-function foo12b(x: any) { }
->foo12b : { (x: I2): any; (x: C<String, String>): any; }
->x : any
-
-function foo13(x: I<Number, Number>);
->foo13 : { (x: I<Number, Number>): any; (x: { foo<T extends U, U extends string[]>(x: T, y: U): string; }): any; }
->x : I<Number, Number>
-
-function foo13(x: typeof a); // ok
->foo13 : { (x: I<Number, Number>): any; (x: { foo<T extends U, U extends string[]>(x: T, y: U): string; }): any; }
->x : { foo<T extends U, U extends string[]>(x: T, y: U): string; }
->a : { foo<T extends U, U extends string[]>(x: T, y: U): string; }
-
-function foo13(x: any) { }
->foo13 : { (x: I<Number, Number>): any; (x: { foo<T extends U, U extends string[]>(x: T, y: U): string; }): any; }
->x : any
-
-function foo14(x: I<Number, Number>);
->foo14 : { (x: I<Number, Number>): any; (x: { foo<T extends U, U extends RegExp<string>>(x: T, y: U): string; }): any; }
->x : I<Number, Number>
-
-function foo14(x: typeof b); // ok
->foo14 : { (x: I<Number, Number>): any; (x: { foo<T extends U, U extends RegExp<string>>(x: T, y: U): string; }): any; }
->x : { foo<T extends U, U extends RegExp<string>>(x: T, y: U): string; }
->b : { foo<T extends U, U extends RegExp<string>>(x: T, y: U): string; }
-
-function foo14(x: any) { }
->foo14 : { (x: I<Number, Number>): any; (x: { foo<T extends U, U extends RegExp<string>>(x: T, y: U): string; }): any; }
->x : any
-
-function foo15(x: I2);
->foo15 : { (x: I2): any; (x: C<String, String>): any; }
->x : I2
-
-function foo15(x: C<String, String>); // ok
->foo15 : { (x: I2): any; (x: C<String, String>): any; }
->x : C<String, String>
-
-function foo15(x: any) { }
->foo15 : { (x: I2): any; (x: C<String, String>): any; }
->x : any
-
+=== tests/cases/conformance/types/typeRelationships/typeAndMemberIdentity/objectTypesIdentityWithGenericCallSignaturesDifferingByConstraints2.ts ===
+// Two call or construct signatures are considered identical when they have the same number of type parameters and, considering those 
+// parameters pairwise identical, have identical type parameter constraints, identical number of parameters with identical kind(required, 
+// optional or rest) and types, and identical return types.
+
+class A {
+>A : A
+
+    foo<T extends U, U extends Date>(x: T, y: U): string { return null; }
+>foo : <T extends U, U extends Date>(x: T, y: U) => string
+>x : T
+>y : U
+>null : null
+}
+
+class B<T extends U, U extends Array<number>> {
+>B : B<T, U>
+
+    foo(x: T, y: U): string { return null; }
+>foo : (x: T, y: U) => string
+>x : T
+>y : U
+>null : null
+}
+
+class C<T extends U, U extends String> {
+>C : C<T, U>
+
+    foo(x: T, y: U): string { return null; }
+>foo : (x: T, y: U) => string
+>x : T
+>y : U
+>null : null
+}
+
+class D<T extends U, U extends Number> {
+>D : D<T, U>
+
+    foo(x: T, y: U): string { return null; }
+>foo : (x: T, y: U) => string
+>x : T
+>y : U
+>null : null
+}
+
+interface I<T extends U, U extends Number> {
+    foo(x: T, y: U): string;
+>foo : (x: T, y: U) => string
+>x : T
+>y : U
+}
+
+interface I2 {
+    foo<T extends U, U extends Boolean>(x: T, y: U): string;
+>foo : <T extends U, U extends Boolean>(x: T, y: U) => string
+>x : T
+>y : U
+}
+
+var a: { foo<T extends U, U extends Array<string>>(x: T, y: U): string }
+>a : { foo<T extends U, U extends string[]>(x: T, y: U): string; }
+>foo : <T extends U, U extends string[]>(x: T, y: U) => string
+>x : T
+>y : U
+
+var b = { foo<T extends U, U extends RegExp>(x: T, y: U) { return ''; } };
+>b : { foo<T extends U, U extends RegExp<string>>(x: T, y: U): string; }
+>{ foo<T extends U, U extends RegExp>(x: T, y: U) { return ''; } } : { foo<T extends U, U extends RegExp<string>>(x: T, y: U): string; }
+>foo : <T extends U, U extends RegExp<string>>(x: T, y: U) => string
+>x : T
+>y : U
+>'' : ""
+
+function foo1(x: A);
+>foo1 : { (x: A): any; (x: A): any; }
+>x : A
+
+function foo1(x: A); // error
+>foo1 : { (x: A): any; (x: A): any; }
+>x : A
+
+function foo1(x: any) { }
+>foo1 : { (x: A): any; (x: A): any; }
+>x : any
+
+function foo1b(x: B<Array<number>, Array<number>>);
+>foo1b : { (x: B<number[], number[]>): any; (x: B<number[], number[]>): any; }
+>x : B<number[], number[]>
+
+function foo1b(x: B<Array<number>, Array<number>>); // error
+>foo1b : { (x: B<number[], number[]>): any; (x: B<number[], number[]>): any; }
+>x : B<number[], number[]>
+
+function foo1b(x: any) { }
+>foo1b : { (x: B<number[], number[]>): any; (x: B<number[], number[]>): any; }
+>x : any
+
+function foo1c(x: C<String, String>);
+>foo1c : { (x: C<String, String>): any; (x: C<String, String>): any; }
+>x : C<String, String>
+
+function foo1c(x: C<String, String>); // error
+>foo1c : { (x: C<String, String>): any; (x: C<String, String>): any; }
+>x : C<String, String>
+
+function foo1c(x: any) { }
+>foo1c : { (x: C<String, String>): any; (x: C<String, String>): any; }
+>x : any
+
+function foo2(x: I<Number, Number>);
+>foo2 : { (x: I<Number, Number>): any; (x: I<Number, Number>): any; }
+>x : I<Number, Number>
+
+function foo2(x: I<Number, Number>); // error
+>foo2 : { (x: I<Number, Number>): any; (x: I<Number, Number>): any; }
+>x : I<Number, Number>
+
+function foo2(x: any) { }
+>foo2 : { (x: I<Number, Number>): any; (x: I<Number, Number>): any; }
+>x : any
+
+function foo3(x: typeof a);
+>foo3 : { (x: { foo<T extends U, U extends string[]>(x: T, y: U): string; }): any; (x: { foo<T extends U, U extends string[]>(x: T, y: U): string; }): any; }
+>x : { foo<T extends U, U extends string[]>(x: T, y: U): string; }
+>a : { foo<T extends U, U extends string[]>(x: T, y: U): string; }
+
+function foo3(x: typeof a); // error
+>foo3 : { (x: { foo<T extends U, U extends string[]>(x: T, y: U): string; }): any; (x: { foo<T extends U, U extends string[]>(x: T, y: U): string; }): any; }
+>x : { foo<T extends U, U extends string[]>(x: T, y: U): string; }
+>a : { foo<T extends U, U extends string[]>(x: T, y: U): string; }
+
+function foo3(x: any) { }
+>foo3 : { (x: { foo<T extends U, U extends string[]>(x: T, y: U): string; }): any; (x: { foo<T extends U, U extends string[]>(x: T, y: U): string; }): any; }
+>x : any
+
+function foo4(x: typeof b);
+>foo4 : { (x: { foo<T extends U, U extends RegExp<string>>(x: T, y: U): string; }): any; (x: { foo<T extends U, U extends RegExp<string>>(x: T, y: U): string; }): any; }
+>x : { foo<T extends U, U extends RegExp<string>>(x: T, y: U): string; }
+>b : { foo<T extends U, U extends RegExp<string>>(x: T, y: U): string; }
+
+function foo4(x: typeof b); // error
+>foo4 : { (x: { foo<T extends U, U extends RegExp<string>>(x: T, y: U): string; }): any; (x: { foo<T extends U, U extends RegExp<string>>(x: T, y: U): string; }): any; }
+>x : { foo<T extends U, U extends RegExp<string>>(x: T, y: U): string; }
+>b : { foo<T extends U, U extends RegExp<string>>(x: T, y: U): string; }
+
+function foo4(x: any) { }
+>foo4 : { (x: { foo<T extends U, U extends RegExp<string>>(x: T, y: U): string; }): any; (x: { foo<T extends U, U extends RegExp<string>>(x: T, y: U): string; }): any; }
+>x : any
+
+function foo5(x: A);
+>foo5 : { (x: A): any; (x: B<number[], number[]>): any; }
+>x : A
+
+function foo5(x: B<Array<number>, Array<number>>); // ok
+>foo5 : { (x: A): any; (x: B<number[], number[]>): any; }
+>x : B<number[], number[]>
+
+function foo5(x: any) { }
+>foo5 : { (x: A): any; (x: B<number[], number[]>): any; }
+>x : any
+
+function foo5b(x: A);
+>foo5b : { (x: A): any; (x: C<String, String>): any; }
+>x : A
+
+function foo5b(x: C<String, String>); // ok
+>foo5b : { (x: A): any; (x: C<String, String>): any; }
+>x : C<String, String>
+
+function foo5b(x: any) { }
+>foo5b : { (x: A): any; (x: C<String, String>): any; }
+>x : any
+
+function foo5c(x: C<String, String>);
+>foo5c : { (x: C<String, String>): any; (x: D<Number, Number>): any; }
+>x : C<String, String>
+
+function foo5c(x: D<Number, Number>); // ok
+>foo5c : { (x: C<String, String>): any; (x: D<Number, Number>): any; }
+>x : D<Number, Number>
+
+function foo5c(x: any) { }
+>foo5c : { (x: C<String, String>): any; (x: D<Number, Number>): any; }
+>x : any
+
+function foo6c(x: C<String, String>);
+>foo6c : { (x: C<String, String>): any; (x: D<any, Number>): any; }
+>x : C<String, String>
+
+function foo6c(x: D<any, Number>); // error, "any" does not satisfy the constraint
+>foo6c : { (x: C<String, String>): any; (x: D<any, Number>): any; }
+>x : D<any, Number>
+
+function foo6c(x: any) { }
+>foo6c : { (x: C<String, String>): any; (x: D<any, Number>): any; }
+>x : any
+
+function foo6(x: A);
+>foo6 : { (x: A): any; (x: I<Number, Number>): any; }
+>x : A
+
+function foo6(x: I<Number, Number>); // ok
+>foo6 : { (x: A): any; (x: I<Number, Number>): any; }
+>x : I<Number, Number>
+
+function foo6(x: any) { }
+>foo6 : { (x: A): any; (x: I<Number, Number>): any; }
+>x : any
+
+function foo7(x: A);
+>foo7 : { (x: A): any; (x: { foo<T extends U, U extends string[]>(x: T, y: U): string; }): any; }
+>x : A
+
+function foo7(x: typeof a); // ok
+>foo7 : { (x: A): any; (x: { foo<T extends U, U extends string[]>(x: T, y: U): string; }): any; }
+>x : { foo<T extends U, U extends string[]>(x: T, y: U): string; }
+>a : { foo<T extends U, U extends string[]>(x: T, y: U): string; }
+
+function foo7(x: any) { }
+>foo7 : { (x: A): any; (x: { foo<T extends U, U extends string[]>(x: T, y: U): string; }): any; }
+>x : any
+
+function foo8(x: B<Array<number>, Array<number>>);
+>foo8 : { (x: B<number[], number[]>): any; (x: I<Number, Number>): any; }
+>x : B<number[], number[]>
+
+function foo8(x: I<Number, Number>); // ok
+>foo8 : { (x: B<number[], number[]>): any; (x: I<Number, Number>): any; }
+>x : I<Number, Number>
+
+function foo8(x: any) { }
+>foo8 : { (x: B<number[], number[]>): any; (x: I<Number, Number>): any; }
+>x : any
+
+function foo9(x: B<Array<number>, Array<number>>);
+>foo9 : { (x: B<number[], number[]>): any; (x: C<String, String>): any; }
+>x : B<number[], number[]>
+
+function foo9(x: C<String, String>); // ok
+>foo9 : { (x: B<number[], number[]>): any; (x: C<String, String>): any; }
+>x : C<String, String>
+
+function foo9(x: any) { }
+>foo9 : { (x: B<number[], number[]>): any; (x: C<String, String>): any; }
+>x : any
+
+function foo10(x: B<Array<number>, Array<number>>);
+>foo10 : { (x: B<number[], number[]>): any; (x: { foo<T extends U, U extends string[]>(x: T, y: U): string; }): any; }
+>x : B<number[], number[]>
+
+function foo10(x: typeof a); // ok
+>foo10 : { (x: B<number[], number[]>): any; (x: { foo<T extends U, U extends string[]>(x: T, y: U): string; }): any; }
+>x : { foo<T extends U, U extends string[]>(x: T, y: U): string; }
+>a : { foo<T extends U, U extends string[]>(x: T, y: U): string; }
+
+function foo10(x: any) { }
+>foo10 : { (x: B<number[], number[]>): any; (x: { foo<T extends U, U extends string[]>(x: T, y: U): string; }): any; }
+>x : any
+
+function foo11(x: B<Array<number>, Array<number>>);
+>foo11 : { (x: B<number[], number[]>): any; (x: { foo<T extends U, U extends RegExp<string>>(x: T, y: U): string; }): any; }
+>x : B<number[], number[]>
+
+function foo11(x: typeof b); // ok
+>foo11 : { (x: B<number[], number[]>): any; (x: { foo<T extends U, U extends RegExp<string>>(x: T, y: U): string; }): any; }
+>x : { foo<T extends U, U extends RegExp<string>>(x: T, y: U): string; }
+>b : { foo<T extends U, U extends RegExp<string>>(x: T, y: U): string; }
+
+function foo11(x: any) { }
+>foo11 : { (x: B<number[], number[]>): any; (x: { foo<T extends U, U extends RegExp<string>>(x: T, y: U): string; }): any; }
+>x : any
+
+function foo12(x: I<Number, Number>);
+>foo12 : { (x: I<Number, Number>): any; (x: C<String, String>): any; }
+>x : I<Number, Number>
+
+function foo12(x: C<String, String>); // ok
+>foo12 : { (x: I<Number, Number>): any; (x: C<String, String>): any; }
+>x : C<String, String>
+
+function foo12(x: any) { }
+>foo12 : { (x: I<Number, Number>): any; (x: C<String, String>): any; }
+>x : any
+
+function foo12b(x: I2);
+>foo12b : { (x: I2): any; (x: C<String, String>): any; }
+>x : I2
+
+function foo12b(x: C<String, String>); // ok
+>foo12b : { (x: I2): any; (x: C<String, String>): any; }
+>x : C<String, String>
+
+function foo12b(x: any) { }
+>foo12b : { (x: I2): any; (x: C<String, String>): any; }
+>x : any
+
+function foo13(x: I<Number, Number>);
+>foo13 : { (x: I<Number, Number>): any; (x: { foo<T extends U, U extends string[]>(x: T, y: U): string; }): any; }
+>x : I<Number, Number>
+
+function foo13(x: typeof a); // ok
+>foo13 : { (x: I<Number, Number>): any; (x: { foo<T extends U, U extends string[]>(x: T, y: U): string; }): any; }
+>x : { foo<T extends U, U extends string[]>(x: T, y: U): string; }
+>a : { foo<T extends U, U extends string[]>(x: T, y: U): string; }
+
+function foo13(x: any) { }
+>foo13 : { (x: I<Number, Number>): any; (x: { foo<T extends U, U extends string[]>(x: T, y: U): string; }): any; }
+>x : any
+
+function foo14(x: I<Number, Number>);
+>foo14 : { (x: I<Number, Number>): any; (x: { foo<T extends U, U extends RegExp<string>>(x: T, y: U): string; }): any; }
+>x : I<Number, Number>
+
+function foo14(x: typeof b); // ok
+>foo14 : { (x: I<Number, Number>): any; (x: { foo<T extends U, U extends RegExp<string>>(x: T, y: U): string; }): any; }
+>x : { foo<T extends U, U extends RegExp<string>>(x: T, y: U): string; }
+>b : { foo<T extends U, U extends RegExp<string>>(x: T, y: U): string; }
+
+function foo14(x: any) { }
+>foo14 : { (x: I<Number, Number>): any; (x: { foo<T extends U, U extends RegExp<string>>(x: T, y: U): string; }): any; }
+>x : any
+
+function foo15(x: I2);
+>foo15 : { (x: I2): any; (x: C<String, String>): any; }
+>x : I2
+
+function foo15(x: C<String, String>); // ok
+>foo15 : { (x: I2): any; (x: C<String, String>): any; }
+>x : C<String, String>
+
+function foo15(x: any) { }
+>foo15 : { (x: I2): any; (x: C<String, String>): any; }
+>x : any
+