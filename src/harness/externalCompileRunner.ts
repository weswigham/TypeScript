/// <reference path="harness.ts"/>
/// <reference path="runnerbase.ts" />
const fs = require("fs");
const path = require("path");
const del = require("del");

interface ExecResult {
    stdout: Buffer;
    stderr: Buffer;
    status: number;
}

interface UserConfig {
    types: string[];
}

abstract class ExternalCompileRunnerBase extends RunnerBase {
    abstract testDir: string;
    abstract report(result: ExecResult, cwd: string): string;
    enumerateTestFiles() {
        return Harness.IO.getDirectories(this.testDir);
    }
    /** Setup the runner's tests so that they are ready to be executed by the harness
     *  The first test should be a describe/it block that sets up the harness's compiler instance appropriately
     */
    initializeTests(): void {
        // Read in and evaluate the test list
        const testList = this.tests && this.tests.length ? this.tests : this.enumerateTestFiles();

        // tslint:disable-next-line:no-this-assignment
        const cls = this;
        describe(`${this.kind()} code samples`, function(this: Mocha.ISuiteCallbackContext) {
            this.timeout(600_000); // 10 minutes
            for (const test of testList) {
                cls.runTest(typeof test === "string" ? test : test.file);
            }
        });
    }
    private runTest(directoryName: string) {
        // tslint:disable-next-line:no-this-assignment
        const cls = this;
        const timeout = 600_000; // 10 minutes
        describe(directoryName, function(this: Mocha.ISuiteCallbackContext) {
            this.timeout(timeout);
            const cp = require("child_process");

            it("should build successfully", () => {
                let cwd = path.join(Harness.IO.getWorkspaceRoot(), cls.testDir, directoryName);
                const originalCwd = cwd;
                const stdio = isWorker ? "pipe" : "inherit";
                let types: string[];
                if (fs.existsSync(path.join(cwd, "test.json"))) {
                    const submoduleDir = path.join(cwd, directoryName);
                    const reset = cp.spawnSync("git", ["reset", "HEAD", "--hard"], { cwd: submoduleDir, timeout, shell: true, stdio });
                    if (reset.status !== 0) throw new Error(`git reset for ${directoryName} failed: ${reset.stderr.toString()}`);
                    const clean = cp.spawnSync("git", ["clean", "-f"], { cwd: submoduleDir, timeout, shell: true, stdio });
                    if (clean.status !== 0) throw new Error(`git clean for ${directoryName} failed: ${clean.stderr.toString()}`);
                    const update = cp.spawnSync("git", ["submodule", "update", "--remote", "."], { cwd: submoduleDir, timeout, shell: true, stdio });
                    if (update.status !== 0) throw new Error(`git submodule update for ${directoryName} failed: ${update.stderr.toString()}`);

                    const config = JSON.parse(fs.readFileSync(path.join(cwd, "test.json"), { encoding: "utf8" })) as UserConfig;
                    ts.Debug.assert(!!config.types, "Bad format from test.json: Types field must be present.");
                    types = config.types;

                    cwd = submoduleDir;
                }
                if (fs.existsSync(path.join(cwd, "package.json"))) {
                    if (fs.existsSync(path.join(cwd, "package-lock.json"))) {
                        fs.unlinkSync(path.join(cwd, "package-lock.json"));
                    }
                    if (fs.existsSync(path.join(cwd, "node_modules"))) {
                        del.sync(path.join(cwd, "node_modules"), { force: true });
                    }
                    const install = cp.spawnSync(`npm`, ["i", "--ignore-scripts"], { cwd, timeout: timeout / 2, shell: true, stdio }); // NPM shouldn't take the entire timeout - if it takes a long time, it should be terminated and we should log the failure
                    if (install.status !== 0) throw new Error(`NPM Install for ${directoryName} failed: ${install.stderr.toString()}`);
                }
                const args = [path.join(Harness.IO.getWorkspaceRoot(), "built/local/tsc.js")];
                if (types) {
                    args.push("--types", types.join(","));
                    // Also actually install those types (for, eg, the js projects which need node)
                    const install = cp.spawnSync(`npm`, ["i", ...types.map(t => `@types/${t}`), "--no-save", "--ignore-scripts"], { cwd: originalCwd, timeout: timeout / 2, shell: true, stdio }); // NPM shouldn't take the entire timeout - if it takes a long time, it should be terminated and we should log the failure
                    if (install.status !== 0) throw new Error(`NPM Install types for ${directoryName} failed: ${install.stderr.toString()}`);
                }
                args.push("--noEmit");
                Harness.Baseline.runBaseline(`${cls.kind()}/${directoryName}.log`, () => {
                    return cls.report(cp.spawnSync(`node`, args, { cwd, timeout, shell: true }), cwd);
                });
            });
        });
    }
}

class UserCodeRunner extends ExternalCompileRunnerBase {
    readonly testDir = "tests/cases/user/";
    kind(): TestRunnerKind {
        return "user";
    }
    report(result: ExecResult) {
        // tslint:disable-next-line:no-null-keyword
        return result.status === 0 && !result.stdout.length && !result.stderr.length ? null : `Exit Code: ${result.status}
Standard output:
${sortErrors(stripAbsoluteImportPaths(result.stdout.toString().replace(/\r\n/g, "\n")))}


Standard error:
${stripAbsoluteImportPaths(result.stderr.toString().replace(/\r\n/g, "\n"))}`;
    }
}

/**
 * Import types and some other error messages use absolute paths in errors as they have no context to be written relative to;
 * This is problematic for error baselines, so we grep for them and strip them out.
 */
function stripAbsoluteImportPaths(result: string) {
    const workspaceRegexp = new RegExp(Harness.IO.getWorkspaceRoot().replace(/\\/g, "\\\\"), "g");
    return result
        .replace(/import\(".*?\/tests\/cases\/user\//g, `import("/`)
        .replace(/Module '".*?\/tests\/cases\/user\//g, `Module '"/`)
<<<<<<< HEAD
        .replace(/import\(".*?\/TypeScript\/node_modules\//g, `import("../../../node_modules`)
        .replace(/Module '".*?\/TypeScript\/node_modules\//g, `Module '"../../../node_modules`);
=======
        .replace(workspaceRegexp, "../../..");
>>>>>>> d60866aa
}

function sortErrors(result: string) {
    return ts.flatten(splitBy(result.split("\n"), s => /^\S+/.test(s)).sort(compareErrorStrings)).join("\n");
}

const errorRegexp = /^(.+\.[tj]sx?)\((\d+),(\d+)\)(: error TS.*)/;
function compareErrorStrings(a: string[], b: string[]) {
    ts.Debug.assertGreaterThanOrEqual(a.length, 1);
    ts.Debug.assertGreaterThanOrEqual(b.length, 1);
    const matchA = a[0].match(errorRegexp);
    if (!matchA) {
        return -1;
    }
    const matchB = b[0].match(errorRegexp);
    if (!matchB) {
        return 1;
    }
    const [, errorFileA, lineNumberStringA, columnNumberStringA, remainderA] = matchA;
    const [, errorFileB, lineNumberStringB, columnNumberStringB, remainderB] = matchB;
    return ts.comparePathsCaseSensitive(errorFileA, errorFileB) ||
        ts.compareValues(parseInt(lineNumberStringA), parseInt(lineNumberStringB)) ||
        ts.compareValues(parseInt(columnNumberStringA), parseInt(columnNumberStringB)) ||
        ts.compareStringsCaseSensitive(remainderA, remainderB);
}

class DefinitelyTypedRunner extends ExternalCompileRunnerBase {
    readonly testDir = "../DefinitelyTyped/types/";
    workingDirectory = this.testDir;
    kind(): TestRunnerKind {
        return "dt";
    }
    report(result: ExecResult, cwd: string) {
        const stdout = removeExpectedErrors(result.stdout.toString(), cwd);
        const stderr = result.stderr.toString();
        // tslint:disable-next-line:no-null-keyword
        return !stdout.length && !stderr.length ? null : `Exit Code: ${result.status}
Standard output:
${stdout.replace(/\r\n/g, "\n")}


Standard error:
${stderr.replace(/\r\n/g, "\n")}`;
    }
}

function removeExpectedErrors(errors: string, cwd: string): string {
    return ts.flatten(splitBy(errors.split("\n"), s => /^\S+/.test(s)).filter(isUnexpectedError(cwd))).join("\n");
}
/**
 * Returns true if the line that caused the error contains '$ExpectError',
 * or if the line before that one contains '$ExpectError'.
 * '$ExpectError' is a marker used in Definitely Typed tests,
 * meaning that the error should not contribute toward our error baslines.
 */
function isUnexpectedError(cwd: string) {
    return (error: string[]) => {
        ts.Debug.assertGreaterThanOrEqual(error.length, 1);
        const match = error[0].match(/(.+\.tsx?)\((\d+),\d+\): error TS/);
        if (!match) {
            return true;
        }
        const [, errorFile, lineNumberString] = match;
        const lines = fs.readFileSync(path.join(cwd, errorFile), { encoding: "utf8" }).split("\n");
        const lineNumber = parseInt(lineNumberString) - 1;
        ts.Debug.assertGreaterThanOrEqual(lineNumber, 0);
        ts.Debug.assertLessThan(lineNumber, lines.length);
        const previousLine = lineNumber - 1 > 0 ? lines[lineNumber - 1] : "";
        return !ts.stringContains(lines[lineNumber], "$ExpectError") && !ts.stringContains(previousLine, "$ExpectError");
    };
}
/**
 * Split an array into multiple arrays whenever `isStart` returns true.
 * @example
 * splitBy([1,2,3,4,5,6], isOdd)
 * ==> [[1, 2], [3, 4], [5, 6]]
 * where
 * const isOdd = n => !!(n % 2)
 */
function splitBy<T>(xs: T[], isStart: (x: T) => boolean): T[][] {
    const result = [];
    let group: T[] = [];
    for (const x of xs) {
        if (isStart(x)) {
            if (group.length) {
                result.push(group);
            }
            group = [x];
        }
        else {
            group.push(x);
        }
    }
    if (group.length) {
        result.push(group);
    }
    return result;
}
<|MERGE_RESOLUTION|>--- conflicted
+++ resolved
@@ -1,222 +1,217 @@
-/// <reference path="harness.ts"/>
-/// <reference path="runnerbase.ts" />
-const fs = require("fs");
-const path = require("path");
-const del = require("del");
-
-interface ExecResult {
-    stdout: Buffer;
-    stderr: Buffer;
-    status: number;
-}
-
-interface UserConfig {
-    types: string[];
-}
-
-abstract class ExternalCompileRunnerBase extends RunnerBase {
-    abstract testDir: string;
-    abstract report(result: ExecResult, cwd: string): string;
-    enumerateTestFiles() {
-        return Harness.IO.getDirectories(this.testDir);
-    }
-    /** Setup the runner's tests so that they are ready to be executed by the harness
-     *  The first test should be a describe/it block that sets up the harness's compiler instance appropriately
-     */
-    initializeTests(): void {
-        // Read in and evaluate the test list
-        const testList = this.tests && this.tests.length ? this.tests : this.enumerateTestFiles();
-
-        // tslint:disable-next-line:no-this-assignment
-        const cls = this;
-        describe(`${this.kind()} code samples`, function(this: Mocha.ISuiteCallbackContext) {
-            this.timeout(600_000); // 10 minutes
-            for (const test of testList) {
-                cls.runTest(typeof test === "string" ? test : test.file);
-            }
-        });
-    }
-    private runTest(directoryName: string) {
-        // tslint:disable-next-line:no-this-assignment
-        const cls = this;
-        const timeout = 600_000; // 10 minutes
-        describe(directoryName, function(this: Mocha.ISuiteCallbackContext) {
-            this.timeout(timeout);
-            const cp = require("child_process");
-
-            it("should build successfully", () => {
-                let cwd = path.join(Harness.IO.getWorkspaceRoot(), cls.testDir, directoryName);
-                const originalCwd = cwd;
-                const stdio = isWorker ? "pipe" : "inherit";
-                let types: string[];
-                if (fs.existsSync(path.join(cwd, "test.json"))) {
-                    const submoduleDir = path.join(cwd, directoryName);
-                    const reset = cp.spawnSync("git", ["reset", "HEAD", "--hard"], { cwd: submoduleDir, timeout, shell: true, stdio });
-                    if (reset.status !== 0) throw new Error(`git reset for ${directoryName} failed: ${reset.stderr.toString()}`);
-                    const clean = cp.spawnSync("git", ["clean", "-f"], { cwd: submoduleDir, timeout, shell: true, stdio });
-                    if (clean.status !== 0) throw new Error(`git clean for ${directoryName} failed: ${clean.stderr.toString()}`);
-                    const update = cp.spawnSync("git", ["submodule", "update", "--remote", "."], { cwd: submoduleDir, timeout, shell: true, stdio });
-                    if (update.status !== 0) throw new Error(`git submodule update for ${directoryName} failed: ${update.stderr.toString()}`);
-
-                    const config = JSON.parse(fs.readFileSync(path.join(cwd, "test.json"), { encoding: "utf8" })) as UserConfig;
-                    ts.Debug.assert(!!config.types, "Bad format from test.json: Types field must be present.");
-                    types = config.types;
-
-                    cwd = submoduleDir;
-                }
-                if (fs.existsSync(path.join(cwd, "package.json"))) {
-                    if (fs.existsSync(path.join(cwd, "package-lock.json"))) {
-                        fs.unlinkSync(path.join(cwd, "package-lock.json"));
-                    }
-                    if (fs.existsSync(path.join(cwd, "node_modules"))) {
-                        del.sync(path.join(cwd, "node_modules"), { force: true });
-                    }
-                    const install = cp.spawnSync(`npm`, ["i", "--ignore-scripts"], { cwd, timeout: timeout / 2, shell: true, stdio }); // NPM shouldn't take the entire timeout - if it takes a long time, it should be terminated and we should log the failure
-                    if (install.status !== 0) throw new Error(`NPM Install for ${directoryName} failed: ${install.stderr.toString()}`);
-                }
-                const args = [path.join(Harness.IO.getWorkspaceRoot(), "built/local/tsc.js")];
-                if (types) {
-                    args.push("--types", types.join(","));
-                    // Also actually install those types (for, eg, the js projects which need node)
-                    const install = cp.spawnSync(`npm`, ["i", ...types.map(t => `@types/${t}`), "--no-save", "--ignore-scripts"], { cwd: originalCwd, timeout: timeout / 2, shell: true, stdio }); // NPM shouldn't take the entire timeout - if it takes a long time, it should be terminated and we should log the failure
-                    if (install.status !== 0) throw new Error(`NPM Install types for ${directoryName} failed: ${install.stderr.toString()}`);
-                }
-                args.push("--noEmit");
-                Harness.Baseline.runBaseline(`${cls.kind()}/${directoryName}.log`, () => {
-                    return cls.report(cp.spawnSync(`node`, args, { cwd, timeout, shell: true }), cwd);
-                });
-            });
-        });
-    }
-}
-
-class UserCodeRunner extends ExternalCompileRunnerBase {
-    readonly testDir = "tests/cases/user/";
-    kind(): TestRunnerKind {
-        return "user";
-    }
-    report(result: ExecResult) {
-        // tslint:disable-next-line:no-null-keyword
-        return result.status === 0 && !result.stdout.length && !result.stderr.length ? null : `Exit Code: ${result.status}
-Standard output:
-${sortErrors(stripAbsoluteImportPaths(result.stdout.toString().replace(/\r\n/g, "\n")))}
-
-
-Standard error:
-${stripAbsoluteImportPaths(result.stderr.toString().replace(/\r\n/g, "\n"))}`;
-    }
-}
-
-/**
- * Import types and some other error messages use absolute paths in errors as they have no context to be written relative to;
- * This is problematic for error baselines, so we grep for them and strip them out.
- */
-function stripAbsoluteImportPaths(result: string) {
-    const workspaceRegexp = new RegExp(Harness.IO.getWorkspaceRoot().replace(/\\/g, "\\\\"), "g");
-    return result
-        .replace(/import\(".*?\/tests\/cases\/user\//g, `import("/`)
-        .replace(/Module '".*?\/tests\/cases\/user\//g, `Module '"/`)
-<<<<<<< HEAD
-        .replace(/import\(".*?\/TypeScript\/node_modules\//g, `import("../../../node_modules`)
-        .replace(/Module '".*?\/TypeScript\/node_modules\//g, `Module '"../../../node_modules`);
-=======
-        .replace(workspaceRegexp, "../../..");
->>>>>>> d60866aa
-}
-
-function sortErrors(result: string) {
-    return ts.flatten(splitBy(result.split("\n"), s => /^\S+/.test(s)).sort(compareErrorStrings)).join("\n");
-}
-
-const errorRegexp = /^(.+\.[tj]sx?)\((\d+),(\d+)\)(: error TS.*)/;
-function compareErrorStrings(a: string[], b: string[]) {
-    ts.Debug.assertGreaterThanOrEqual(a.length, 1);
-    ts.Debug.assertGreaterThanOrEqual(b.length, 1);
-    const matchA = a[0].match(errorRegexp);
-    if (!matchA) {
-        return -1;
-    }
-    const matchB = b[0].match(errorRegexp);
-    if (!matchB) {
-        return 1;
-    }
-    const [, errorFileA, lineNumberStringA, columnNumberStringA, remainderA] = matchA;
-    const [, errorFileB, lineNumberStringB, columnNumberStringB, remainderB] = matchB;
-    return ts.comparePathsCaseSensitive(errorFileA, errorFileB) ||
-        ts.compareValues(parseInt(lineNumberStringA), parseInt(lineNumberStringB)) ||
-        ts.compareValues(parseInt(columnNumberStringA), parseInt(columnNumberStringB)) ||
-        ts.compareStringsCaseSensitive(remainderA, remainderB);
-}
-
-class DefinitelyTypedRunner extends ExternalCompileRunnerBase {
-    readonly testDir = "../DefinitelyTyped/types/";
-    workingDirectory = this.testDir;
-    kind(): TestRunnerKind {
-        return "dt";
-    }
-    report(result: ExecResult, cwd: string) {
-        const stdout = removeExpectedErrors(result.stdout.toString(), cwd);
-        const stderr = result.stderr.toString();
-        // tslint:disable-next-line:no-null-keyword
-        return !stdout.length && !stderr.length ? null : `Exit Code: ${result.status}
-Standard output:
-${stdout.replace(/\r\n/g, "\n")}
-
-
-Standard error:
-${stderr.replace(/\r\n/g, "\n")}`;
-    }
-}
-
-function removeExpectedErrors(errors: string, cwd: string): string {
-    return ts.flatten(splitBy(errors.split("\n"), s => /^\S+/.test(s)).filter(isUnexpectedError(cwd))).join("\n");
-}
-/**
- * Returns true if the line that caused the error contains '$ExpectError',
- * or if the line before that one contains '$ExpectError'.
- * '$ExpectError' is a marker used in Definitely Typed tests,
- * meaning that the error should not contribute toward our error baslines.
- */
-function isUnexpectedError(cwd: string) {
-    return (error: string[]) => {
-        ts.Debug.assertGreaterThanOrEqual(error.length, 1);
-        const match = error[0].match(/(.+\.tsx?)\((\d+),\d+\): error TS/);
-        if (!match) {
-            return true;
-        }
-        const [, errorFile, lineNumberString] = match;
-        const lines = fs.readFileSync(path.join(cwd, errorFile), { encoding: "utf8" }).split("\n");
-        const lineNumber = parseInt(lineNumberString) - 1;
-        ts.Debug.assertGreaterThanOrEqual(lineNumber, 0);
-        ts.Debug.assertLessThan(lineNumber, lines.length);
-        const previousLine = lineNumber - 1 > 0 ? lines[lineNumber - 1] : "";
-        return !ts.stringContains(lines[lineNumber], "$ExpectError") && !ts.stringContains(previousLine, "$ExpectError");
-    };
-}
-/**
- * Split an array into multiple arrays whenever `isStart` returns true.
- * @example
- * splitBy([1,2,3,4,5,6], isOdd)
- * ==> [[1, 2], [3, 4], [5, 6]]
- * where
- * const isOdd = n => !!(n % 2)
- */
-function splitBy<T>(xs: T[], isStart: (x: T) => boolean): T[][] {
-    const result = [];
-    let group: T[] = [];
-    for (const x of xs) {
-        if (isStart(x)) {
-            if (group.length) {
-                result.push(group);
-            }
-            group = [x];
-        }
-        else {
-            group.push(x);
-        }
-    }
-    if (group.length) {
-        result.push(group);
-    }
-    return result;
-}
+/// <reference path="harness.ts"/>
+/// <reference path="runnerbase.ts" />
+const fs = require("fs");
+const path = require("path");
+const del = require("del");
+
+interface ExecResult {
+    stdout: Buffer;
+    stderr: Buffer;
+    status: number;
+}
+
+interface UserConfig {
+    types: string[];
+}
+
+abstract class ExternalCompileRunnerBase extends RunnerBase {
+    abstract testDir: string;
+    abstract report(result: ExecResult, cwd: string): string;
+    enumerateTestFiles() {
+        return Harness.IO.getDirectories(this.testDir);
+    }
+    /** Setup the runner's tests so that they are ready to be executed by the harness
+     *  The first test should be a describe/it block that sets up the harness's compiler instance appropriately
+     */
+    initializeTests(): void {
+        // Read in and evaluate the test list
+        const testList = this.tests && this.tests.length ? this.tests : this.enumerateTestFiles();
+
+        // tslint:disable-next-line:no-this-assignment
+        const cls = this;
+        describe(`${this.kind()} code samples`, function(this: Mocha.ISuiteCallbackContext) {
+            this.timeout(600_000); // 10 minutes
+            for (const test of testList) {
+                cls.runTest(typeof test === "string" ? test : test.file);
+            }
+        });
+    }
+    private runTest(directoryName: string) {
+        // tslint:disable-next-line:no-this-assignment
+        const cls = this;
+        const timeout = 600_000; // 10 minutes
+        describe(directoryName, function(this: Mocha.ISuiteCallbackContext) {
+            this.timeout(timeout);
+            const cp = require("child_process");
+
+            it("should build successfully", () => {
+                let cwd = path.join(Harness.IO.getWorkspaceRoot(), cls.testDir, directoryName);
+                const originalCwd = cwd;
+                const stdio = isWorker ? "pipe" : "inherit";
+                let types: string[];
+                if (fs.existsSync(path.join(cwd, "test.json"))) {
+                    const submoduleDir = path.join(cwd, directoryName);
+                    const reset = cp.spawnSync("git", ["reset", "HEAD", "--hard"], { cwd: submoduleDir, timeout, shell: true, stdio });
+                    if (reset.status !== 0) throw new Error(`git reset for ${directoryName} failed: ${reset.stderr.toString()}`);
+                    const clean = cp.spawnSync("git", ["clean", "-f"], { cwd: submoduleDir, timeout, shell: true, stdio });
+                    if (clean.status !== 0) throw new Error(`git clean for ${directoryName} failed: ${clean.stderr.toString()}`);
+                    const update = cp.spawnSync("git", ["submodule", "update", "--remote", "."], { cwd: submoduleDir, timeout, shell: true, stdio });
+                    if (update.status !== 0) throw new Error(`git submodule update for ${directoryName} failed: ${update.stderr.toString()}`);
+
+                    const config = JSON.parse(fs.readFileSync(path.join(cwd, "test.json"), { encoding: "utf8" })) as UserConfig;
+                    ts.Debug.assert(!!config.types, "Bad format from test.json: Types field must be present.");
+                    types = config.types;
+
+                    cwd = submoduleDir;
+                }
+                if (fs.existsSync(path.join(cwd, "package.json"))) {
+                    if (fs.existsSync(path.join(cwd, "package-lock.json"))) {
+                        fs.unlinkSync(path.join(cwd, "package-lock.json"));
+                    }
+                    if (fs.existsSync(path.join(cwd, "node_modules"))) {
+                        del.sync(path.join(cwd, "node_modules"), { force: true });
+                    }
+                    const install = cp.spawnSync(`npm`, ["i", "--ignore-scripts"], { cwd, timeout: timeout / 2, shell: true, stdio }); // NPM shouldn't take the entire timeout - if it takes a long time, it should be terminated and we should log the failure
+                    if (install.status !== 0) throw new Error(`NPM Install for ${directoryName} failed: ${install.stderr.toString()}`);
+                }
+                const args = [path.join(Harness.IO.getWorkspaceRoot(), "built/local/tsc.js")];
+                if (types) {
+                    args.push("--types", types.join(","));
+                    // Also actually install those types (for, eg, the js projects which need node)
+                    const install = cp.spawnSync(`npm`, ["i", ...types.map(t => `@types/${t}`), "--no-save", "--ignore-scripts"], { cwd: originalCwd, timeout: timeout / 2, shell: true, stdio }); // NPM shouldn't take the entire timeout - if it takes a long time, it should be terminated and we should log the failure
+                    if (install.status !== 0) throw new Error(`NPM Install types for ${directoryName} failed: ${install.stderr.toString()}`);
+                }
+                args.push("--noEmit");
+                Harness.Baseline.runBaseline(`${cls.kind()}/${directoryName}.log`, () => {
+                    return cls.report(cp.spawnSync(`node`, args, { cwd, timeout, shell: true }), cwd);
+                });
+            });
+        });
+    }
+}
+
+class UserCodeRunner extends ExternalCompileRunnerBase {
+    readonly testDir = "tests/cases/user/";
+    kind(): TestRunnerKind {
+        return "user";
+    }
+    report(result: ExecResult) {
+        // tslint:disable-next-line:no-null-keyword
+        return result.status === 0 && !result.stdout.length && !result.stderr.length ? null : `Exit Code: ${result.status}
+Standard output:
+${sortErrors(stripAbsoluteImportPaths(result.stdout.toString().replace(/\r\n/g, "\n")))}
+
+
+Standard error:
+${stripAbsoluteImportPaths(result.stderr.toString().replace(/\r\n/g, "\n"))}`;
+    }
+}
+
+/**
+ * Import types and some other error messages use absolute paths in errors as they have no context to be written relative to;
+ * This is problematic for error baselines, so we grep for them and strip them out.
+ */
+function stripAbsoluteImportPaths(result: string) {
+    const workspaceRegexp = new RegExp(Harness.IO.getWorkspaceRoot().replace(/\\/g, "\\\\"), "g");
+    return result
+        .replace(/import\(".*?\/tests\/cases\/user\//g, `import("/`)
+        .replace(/Module '".*?\/tests\/cases\/user\//g, `Module '"/`)
+        .replace(workspaceRegexp, "../../..");
+}
+
+function sortErrors(result: string) {
+    return ts.flatten(splitBy(result.split("\n"), s => /^\S+/.test(s)).sort(compareErrorStrings)).join("\n");
+}
+
+const errorRegexp = /^(.+\.[tj]sx?)\((\d+),(\d+)\)(: error TS.*)/;
+function compareErrorStrings(a: string[], b: string[]) {
+    ts.Debug.assertGreaterThanOrEqual(a.length, 1);
+    ts.Debug.assertGreaterThanOrEqual(b.length, 1);
+    const matchA = a[0].match(errorRegexp);
+    if (!matchA) {
+        return -1;
+    }
+    const matchB = b[0].match(errorRegexp);
+    if (!matchB) {
+        return 1;
+    }
+    const [, errorFileA, lineNumberStringA, columnNumberStringA, remainderA] = matchA;
+    const [, errorFileB, lineNumberStringB, columnNumberStringB, remainderB] = matchB;
+    return ts.comparePathsCaseSensitive(errorFileA, errorFileB) ||
+        ts.compareValues(parseInt(lineNumberStringA), parseInt(lineNumberStringB)) ||
+        ts.compareValues(parseInt(columnNumberStringA), parseInt(columnNumberStringB)) ||
+        ts.compareStringsCaseSensitive(remainderA, remainderB);
+}
+
+class DefinitelyTypedRunner extends ExternalCompileRunnerBase {
+    readonly testDir = "../DefinitelyTyped/types/";
+    workingDirectory = this.testDir;
+    kind(): TestRunnerKind {
+        return "dt";
+    }
+    report(result: ExecResult, cwd: string) {
+        const stdout = removeExpectedErrors(result.stdout.toString(), cwd);
+        const stderr = result.stderr.toString();
+        // tslint:disable-next-line:no-null-keyword
+        return !stdout.length && !stderr.length ? null : `Exit Code: ${result.status}
+Standard output:
+${stdout.replace(/\r\n/g, "\n")}
+
+
+Standard error:
+${stderr.replace(/\r\n/g, "\n")}`;
+    }
+}
+
+function removeExpectedErrors(errors: string, cwd: string): string {
+    return ts.flatten(splitBy(errors.split("\n"), s => /^\S+/.test(s)).filter(isUnexpectedError(cwd))).join("\n");
+}
+/**
+ * Returns true if the line that caused the error contains '$ExpectError',
+ * or if the line before that one contains '$ExpectError'.
+ * '$ExpectError' is a marker used in Definitely Typed tests,
+ * meaning that the error should not contribute toward our error baslines.
+ */
+function isUnexpectedError(cwd: string) {
+    return (error: string[]) => {
+        ts.Debug.assertGreaterThanOrEqual(error.length, 1);
+        const match = error[0].match(/(.+\.tsx?)\((\d+),\d+\): error TS/);
+        if (!match) {
+            return true;
+        }
+        const [, errorFile, lineNumberString] = match;
+        const lines = fs.readFileSync(path.join(cwd, errorFile), { encoding: "utf8" }).split("\n");
+        const lineNumber = parseInt(lineNumberString) - 1;
+        ts.Debug.assertGreaterThanOrEqual(lineNumber, 0);
+        ts.Debug.assertLessThan(lineNumber, lines.length);
+        const previousLine = lineNumber - 1 > 0 ? lines[lineNumber - 1] : "";
+        return !ts.stringContains(lines[lineNumber], "$ExpectError") && !ts.stringContains(previousLine, "$ExpectError");
+    };
+}
+/**
+ * Split an array into multiple arrays whenever `isStart` returns true.
+ * @example
+ * splitBy([1,2,3,4,5,6], isOdd)
+ * ==> [[1, 2], [3, 4], [5, 6]]
+ * where
+ * const isOdd = n => !!(n % 2)
+ */
+function splitBy<T>(xs: T[], isStart: (x: T) => boolean): T[][] {
+    const result = [];
+    let group: T[] = [];
+    for (const x of xs) {
+        if (isStart(x)) {
+            if (group.length) {
+                result.push(group);
+            }
+            group = [x];
+        }
+        else {
+            group.push(x);
+        }
+    }
+    if (group.length) {
+        result.push(group);
+    }
+    return result;
+}