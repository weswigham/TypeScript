/// <reference path="../../factory.ts" />
/// <reference path="../../visitor.ts" />

/*@internal*/
namespace ts {
    export function transformES2015Module(context: TransformationContext) {
        const compilerOptions = context.getCompilerOptions();
        const previousOnEmitNode = context.onEmitNode;
        const previousOnSubstituteNode = context.onSubstituteNode;
        context.onEmitNode = onEmitNode;
        context.onSubstituteNode = onSubstituteNode;
<<<<<<< HEAD
        context.enableSubstitution(SyntaxKind.SourceFile);
=======
        context.enableEmitNotification(SyntaxKind.SourceFile);
        context.enableSubstitution(SyntaxKind.Identifier);
>>>>>>> bac93508

        let currentSourceFile: SourceFile;
        return transformSourceFile;

        function transformSourceFile(node: SourceFile) {
            if (isDeclarationFile(node)) {
                return node;
            }

            if (isExternalModule(node) || compilerOptions.isolatedModules) {
<<<<<<< HEAD
                const externalHelpersModuleName = getExternalHelpersModuleName(node);
=======
                const externalHelpersModuleName = getOrCreateExternalHelpersModuleNameIfNeeded(node, compilerOptions);
>>>>>>> bac93508
                if (externalHelpersModuleName) {
                    const statements: Statement[] = [];
                    const statementOffset = addPrologueDirectives(statements, node.statements);
                    append(statements,
                        createImportDeclaration(
                            /*decorators*/ undefined,
                            /*modifiers*/ undefined,
                            createImportClause(/*name*/ undefined, createNamespaceImport(externalHelpersModuleName)),
                            createLiteral(externalHelpersModuleNameText)
                        )
                    );

                    addRange(statements, visitNodes(node.statements, visitor, isStatement, statementOffset));
                    return updateSourceFileNode(
                        node,
                        createNodeArray(statements, node.statements));
                }
                else {
                    return visitEachChild(node, visitor, context);
                }
            }

            return node;
        }

        function visitor(node: Node): VisitResult<Node> {
            switch (node.kind) {
                case SyntaxKind.ImportEqualsDeclaration:
                    // Elide `import=` as it is not legal with --module ES6
                    return undefined;
                case SyntaxKind.ExportAssignment:
                    return visitExportAssignment(<ExportAssignment>node);
            }

            return node;
        }

        function visitExportAssignment(node: ExportAssignment): VisitResult<ExportAssignment> {
            // Elide `export=` as it is not legal with --module ES6
            return node.isExportEquals ? undefined : node;
        }

        //
        // Emit Notification
        //

        /**
<<<<<<< HEAD
         * Hook for node emit notifications.
=======
         * Hook for node emit.
>>>>>>> bac93508
         *
         * @param emitContext A context hint for the emitter.
         * @param node The node to emit.
         * @param emit A callback used to emit the node in the printer.
         */
        function onEmitNode(emitContext: EmitContext, node: Node, emitCallback: (emitContext: EmitContext, node: Node) => void): void {
            if (isSourceFile(node)) {
                currentSourceFile = node;
                previousOnEmitNode(emitContext, node, emitCallback);
                currentSourceFile = undefined;
            }
            else {
                previousOnEmitNode(emitContext, node, emitCallback);
            }
        }

        //
        // Substitutions
        //

        /**
         * Hooks node substitutions.
         *
         * @param emitContext A context hint for the emitter.
         * @param node The node to substitute.
         */
        function onSubstituteNode(emitContext: EmitContext, node: Node) {
            node = previousOnSubstituteNode(emitContext, node);
            if (isIdentifier(node) && emitContext === EmitContext.Expression) {
                return substituteExpressionIdentifier(node);
            }
<<<<<<< HEAD

=======
>>>>>>> bac93508
            return node;
        }

        function substituteExpressionIdentifier(node: Identifier): Expression {
            if (getEmitFlags(node) & EmitFlags.HelperName) {
<<<<<<< HEAD
                const externalHelpersModuleName = getOrCreateExternalHelpersModuleName(currentSourceFile, compilerOptions);
=======
                const externalHelpersModuleName = getExternalHelpersModuleName(currentSourceFile);
>>>>>>> bac93508
                if (externalHelpersModuleName) {
                    return createPropertyAccess(externalHelpersModuleName, node);
                }
            }
            return node;
        }
    }
}
<|MERGE_RESOLUTION|>--- conflicted
+++ resolved
@@ -1,137 +1,118 @@
-/// <reference path="../../factory.ts" />
-/// <reference path="../../visitor.ts" />
-
-/*@internal*/
-namespace ts {
-    export function transformES2015Module(context: TransformationContext) {
-        const compilerOptions = context.getCompilerOptions();
-        const previousOnEmitNode = context.onEmitNode;
-        const previousOnSubstituteNode = context.onSubstituteNode;
-        context.onEmitNode = onEmitNode;
-        context.onSubstituteNode = onSubstituteNode;
-<<<<<<< HEAD
-        context.enableSubstitution(SyntaxKind.SourceFile);
-=======
-        context.enableEmitNotification(SyntaxKind.SourceFile);
-        context.enableSubstitution(SyntaxKind.Identifier);
->>>>>>> bac93508
-
-        let currentSourceFile: SourceFile;
-        return transformSourceFile;
-
-        function transformSourceFile(node: SourceFile) {
-            if (isDeclarationFile(node)) {
-                return node;
-            }
-
-            if (isExternalModule(node) || compilerOptions.isolatedModules) {
-<<<<<<< HEAD
-                const externalHelpersModuleName = getExternalHelpersModuleName(node);
-=======
-                const externalHelpersModuleName = getOrCreateExternalHelpersModuleNameIfNeeded(node, compilerOptions);
->>>>>>> bac93508
-                if (externalHelpersModuleName) {
-                    const statements: Statement[] = [];
-                    const statementOffset = addPrologueDirectives(statements, node.statements);
-                    append(statements,
-                        createImportDeclaration(
-                            /*decorators*/ undefined,
-                            /*modifiers*/ undefined,
-                            createImportClause(/*name*/ undefined, createNamespaceImport(externalHelpersModuleName)),
-                            createLiteral(externalHelpersModuleNameText)
-                        )
-                    );
-
-                    addRange(statements, visitNodes(node.statements, visitor, isStatement, statementOffset));
-                    return updateSourceFileNode(
-                        node,
-                        createNodeArray(statements, node.statements));
-                }
-                else {
-                    return visitEachChild(node, visitor, context);
-                }
-            }
-
-            return node;
-        }
-
-        function visitor(node: Node): VisitResult<Node> {
-            switch (node.kind) {
-                case SyntaxKind.ImportEqualsDeclaration:
-                    // Elide `import=` as it is not legal with --module ES6
-                    return undefined;
-                case SyntaxKind.ExportAssignment:
-                    return visitExportAssignment(<ExportAssignment>node);
-            }
-
-            return node;
-        }
-
-        function visitExportAssignment(node: ExportAssignment): VisitResult<ExportAssignment> {
-            // Elide `export=` as it is not legal with --module ES6
-            return node.isExportEquals ? undefined : node;
-        }
-
-        //
-        // Emit Notification
-        //
-
-        /**
-<<<<<<< HEAD
-         * Hook for node emit notifications.
-=======
-         * Hook for node emit.
->>>>>>> bac93508
-         *
-         * @param emitContext A context hint for the emitter.
-         * @param node The node to emit.
-         * @param emit A callback used to emit the node in the printer.
-         */
-        function onEmitNode(emitContext: EmitContext, node: Node, emitCallback: (emitContext: EmitContext, node: Node) => void): void {
-            if (isSourceFile(node)) {
-                currentSourceFile = node;
-                previousOnEmitNode(emitContext, node, emitCallback);
-                currentSourceFile = undefined;
-            }
-            else {
-                previousOnEmitNode(emitContext, node, emitCallback);
-            }
-        }
-
-        //
-        // Substitutions
-        //
-
-        /**
-         * Hooks node substitutions.
-         *
-         * @param emitContext A context hint for the emitter.
-         * @param node The node to substitute.
-         */
-        function onSubstituteNode(emitContext: EmitContext, node: Node) {
-            node = previousOnSubstituteNode(emitContext, node);
-            if (isIdentifier(node) && emitContext === EmitContext.Expression) {
-                return substituteExpressionIdentifier(node);
-            }
-<<<<<<< HEAD
-
-=======
->>>>>>> bac93508
-            return node;
-        }
-
-        function substituteExpressionIdentifier(node: Identifier): Expression {
-            if (getEmitFlags(node) & EmitFlags.HelperName) {
-<<<<<<< HEAD
-                const externalHelpersModuleName = getOrCreateExternalHelpersModuleName(currentSourceFile, compilerOptions);
-=======
-                const externalHelpersModuleName = getExternalHelpersModuleName(currentSourceFile);
->>>>>>> bac93508
-                if (externalHelpersModuleName) {
-                    return createPropertyAccess(externalHelpersModuleName, node);
-                }
-            }
-            return node;
-        }
-    }
-}
+/// <reference path="../../factory.ts" />
+/// <reference path="../../visitor.ts" />
+
+/*@internal*/
+namespace ts {
+    export function transformES2015Module(context: TransformationContext) {
+        const compilerOptions = context.getCompilerOptions();
+        const previousOnEmitNode = context.onEmitNode;
+        const previousOnSubstituteNode = context.onSubstituteNode;
+        context.onEmitNode = onEmitNode;
+        context.onSubstituteNode = onSubstituteNode;
+        context.enableEmitNotification(SyntaxKind.SourceFile);
+        context.enableSubstitution(SyntaxKind.Identifier);
+
+        let currentSourceFile: SourceFile;
+        return transformSourceFile;
+
+        function transformSourceFile(node: SourceFile) {
+            if (isDeclarationFile(node)) {
+                return node;
+            }
+
+            if (isExternalModule(node) || compilerOptions.isolatedModules) {
+                const externalHelpersModuleName = getOrCreateExternalHelpersModuleNameIfNeeded(node, compilerOptions);
+                if (externalHelpersModuleName) {
+                    const statements: Statement[] = [];
+                    const statementOffset = addPrologueDirectives(statements, node.statements);
+                    append(statements,
+                        createImportDeclaration(
+                            /*decorators*/ undefined,
+                            /*modifiers*/ undefined,
+                            createImportClause(/*name*/ undefined, createNamespaceImport(externalHelpersModuleName)),
+                            createLiteral(externalHelpersModuleNameText)
+                        )
+                    );
+
+                    addRange(statements, visitNodes(node.statements, visitor, isStatement, statementOffset));
+                    return updateSourceFileNode(
+                        node,
+                        createNodeArray(statements, node.statements));
+                }
+                else {
+                    return visitEachChild(node, visitor, context);
+                }
+            }
+
+            return node;
+        }
+
+        function visitor(node: Node): VisitResult<Node> {
+            switch (node.kind) {
+                case SyntaxKind.ImportEqualsDeclaration:
+                    // Elide `import=` as it is not legal with --module ES6
+                    return undefined;
+                case SyntaxKind.ExportAssignment:
+                    return visitExportAssignment(<ExportAssignment>node);
+            }
+
+            return node;
+        }
+
+        function visitExportAssignment(node: ExportAssignment): VisitResult<ExportAssignment> {
+            // Elide `export=` as it is not legal with --module ES6
+            return node.isExportEquals ? undefined : node;
+        }
+
+        //
+        // Emit Notification
+        //
+
+        /**
+         * Hook for node emit.
+         *
+         * @param emitContext A context hint for the emitter.
+         * @param node The node to emit.
+         * @param emit A callback used to emit the node in the printer.
+         */
+        function onEmitNode(emitContext: EmitContext, node: Node, emitCallback: (emitContext: EmitContext, node: Node) => void): void {
+            if (isSourceFile(node)) {
+                currentSourceFile = node;
+                previousOnEmitNode(emitContext, node, emitCallback);
+                currentSourceFile = undefined;
+            }
+            else {
+                previousOnEmitNode(emitContext, node, emitCallback);
+            }
+        }
+
+        //
+        // Substitutions
+        //
+
+        /**
+         * Hooks node substitutions.
+         *
+         * @param emitContext A context hint for the emitter.
+         * @param node The node to substitute.
+         */
+        function onSubstituteNode(emitContext: EmitContext, node: Node) {
+            node = previousOnSubstituteNode(emitContext, node);
+            if (isIdentifier(node) && emitContext === EmitContext.Expression) {
+                return substituteExpressionIdentifier(node);
+            }
+
+            return node;
+        }
+
+        function substituteExpressionIdentifier(node: Identifier): Expression {
+            if (getEmitFlags(node) & EmitFlags.HelperName) {
+                const externalHelpersModuleName = getExternalHelpersModuleName(currentSourceFile);
+                if (externalHelpersModuleName) {
+                    return createPropertyAccess(externalHelpersModuleName, node);
+                }
+            }
+            return node;
+        }
+    }
+}