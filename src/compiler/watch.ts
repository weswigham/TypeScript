/// <reference path="program.ts" />
/// <reference path="builder.ts" />
/// <reference path="resolutionCache.ts"/>

namespace ts {
    export type DiagnosticReporter = (diagnostic: Diagnostic) => void;

    const sysFormatDiagnosticsHost: FormatDiagnosticsHost = sys ? {
        getCurrentDirectory: () => sys.getCurrentDirectory(),
        getNewLine: () => sys.newLine,
        getCanonicalFileName: createGetCanonicalFileName(sys.useCaseSensitiveFileNames)
    } : undefined;

    /**
     * Create a function that reports error by writing to the system and handles the formating of the diagnostic
     */
    /*@internal*/
    export function createDiagnosticReporter(system = sys, pretty?: boolean): DiagnosticReporter {
        const host: FormatDiagnosticsHost = system === sys ? sysFormatDiagnosticsHost : {
            getCurrentDirectory: () => system.getCurrentDirectory(),
            getNewLine: () => system.newLine,
            getCanonicalFileName: createGetCanonicalFileName(system.useCaseSensitiveFileNames),
        };
        if (!pretty) {
            return diagnostic => system.write(ts.formatDiagnostic(diagnostic, host));
        }

        const diagnostics: Diagnostic[] = new Array(1);
        return diagnostic => {
            diagnostics[0] = diagnostic;
            system.write(formatDiagnosticsWithColorAndContext(diagnostics, host) + host.getNewLine());
            diagnostics[0] = undefined;
        };
    }

    /**
     * Reads the config file, reports errors if any and exits if the config file cannot be found
     */
    /*@internal*/
    export function parseConfigFile(configFileName: string, optionsToExtend: CompilerOptions, system: DirectoryStructureHost, reportDiagnostic: DiagnosticReporter): ParsedCommandLine {
        let configFileText: string;
        try {
            configFileText = system.readFile(configFileName);
        }
        catch (e) {
            const error = createCompilerDiagnostic(Diagnostics.Cannot_read_file_0_Colon_1, configFileName, e.message);
            reportDiagnostic(error);
            system.exit(ExitStatus.DiagnosticsPresent_OutputsSkipped);
            return;
        }
        if (!configFileText) {
            const error = createCompilerDiagnostic(Diagnostics.File_0_not_found, configFileName);
            reportDiagnostic(error);
            system.exit(ExitStatus.DiagnosticsPresent_OutputsSkipped);
            return;
        }

        const result = parseJsonText(configFileName, configFileText);
        result.parseDiagnostics.forEach(reportDiagnostic);

        const cwd = system.getCurrentDirectory();
        const configParseResult = parseJsonSourceFileConfigFileContent(result, system, getNormalizedAbsolutePath(getDirectoryPath(configFileName), cwd), optionsToExtend, getNormalizedAbsolutePath(configFileName, cwd));
        configParseResult.errors.forEach(reportDiagnostic);

        return configParseResult;
    }

    /**
     * Writes emitted files, source files depending on options
     */
    /*@internal*/
    export function writeFileAndEmittedFileList(system: System, program: Program, emittedFiles: string[]) {
        const currentDir = system.getCurrentDirectory();
        forEach(emittedFiles, file => {
            const filepath = getNormalizedAbsolutePath(file, currentDir);
            system.write(`TSFILE: ${filepath}${system.newLine}`);
        });

        if (program.getCompilerOptions().listFiles) {
            forEach(program.getSourceFiles(), file => {
                system.write(file.fileName + system.newLine);
            });
        }
    }

    /**
     * Creates the function that compiles the program by maintaining the builder for the program and reports the errors and emits files
     */
    export function createProgramCompilerWithBuilderState(system = sys, reportDiagnostic?: DiagnosticReporter) {
        reportDiagnostic = reportDiagnostic || createDiagnosticReporter(system);
        const builder = createEmitAndSemanticDiagnosticsBuilder({
            getCanonicalFileName: createGetCanonicalFileName(system.useCaseSensitiveFileNames),
            computeHash: system.createHash ? system.createHash.bind(system) : identity
        });

        return (host: DirectoryStructureHost, program: Program) => {
            builder.updateProgram(program);

            // First get and report any syntactic errors.
            const diagnostics = program.getSyntacticDiagnostics().slice();
            let reportSemanticDiagnostics = false;

            // If we didn't have any syntactic errors, then also try getting the global and
            // semantic errors.
            if (diagnostics.length === 0) {
                addRange(diagnostics, program.getOptionsDiagnostics());
                addRange(diagnostics, program.getGlobalDiagnostics());

                if (diagnostics.length === 0) {
                    reportSemanticDiagnostics = true;
                }
            }

            // Emit and report any errors we ran into.
            const emittedFiles: string[] = program.getCompilerOptions().listEmittedFiles ? [] : undefined;
            let sourceMaps: SourceMapData[];
            let emitSkipped: boolean;

            let affectedEmitResult: AffectedFileResult<EmitResult>;
            while (affectedEmitResult = builder.emitNextAffectedFile(program, writeFile)) {
                emitSkipped = emitSkipped || affectedEmitResult.result.emitSkipped;
                addRange(diagnostics, affectedEmitResult.result.diagnostics);
                sourceMaps = addRange(sourceMaps, affectedEmitResult.result.sourceMaps);
            }

            if (reportSemanticDiagnostics) {
                addRange(diagnostics, builder.getSemanticDiagnostics(program));
            }

            sortAndDeduplicateDiagnostics(diagnostics).forEach(reportDiagnostic);
            writeFileAndEmittedFileList(system, program, emittedFiles);

            function ensureDirectoriesExist(directoryPath: string) {
                if (directoryPath.length > getRootLength(directoryPath) && !host.directoryExists(directoryPath)) {
                    const parentDirectory = getDirectoryPath(directoryPath);
                    ensureDirectoriesExist(parentDirectory);
                    host.createDirectory(directoryPath);
                }
            }

            function writeFile(fileName: string, text: string, writeByteOrderMark: boolean, onError: (message: string) => void) {
                try {
                    performance.mark("beforeIOWrite");
                    ensureDirectoriesExist(getDirectoryPath(normalizePath(fileName)));

                    host.writeFile(fileName, text, writeByteOrderMark);

                    performance.mark("afterIOWrite");
                    performance.measure("I/O Write", "beforeIOWrite", "afterIOWrite");

                    if (emittedFiles) {
                        emittedFiles.push(fileName);
                    }
                }
                catch (e) {
                    if (onError) {
                        onError(e.message);
                    }
                }
            }
        };
    }

    export interface WatchHost {
        /** FS system to use */
        system: System;

        /** If provided, callback to invoke before each program creation */
        beforeProgramCreate?(compilerOptions: CompilerOptions): void;
        /** If provided, callback to invoke after every new program creation */
        afterProgramCreate?(host: DirectoryStructureHost, program: Program): void;

        /** Optional module name resolver */
        resolveModuleNames?(moduleNames: string[], containingFile: string, reusedNames?: string[]): ResolvedModule[];
    }

    /**
     * Host to create watch with root files and options
     */
    export interface WatchOfFilesAndCompilerOptionsHost extends WatchHost {
        /** root files to use to generate program */
        rootFiles: string[];

        /** Compiler options */
        options: CompilerOptions;
    }

    /**
     * Host to create watch with config file
     */
    export interface WatchOfConfigFileHost extends WatchHost {
        /** Name of the config file to compile */
        configFileName: string;

        /** Options to extend */
        optionsToExtend?: CompilerOptions;

        // Reports errors in the config file
        onConfigFileDiagnostic(diagnostic: Diagnostic): void;
    }

    /*@internal*/
    /**
     * Host to create watch with config file that is already parsed (from tsc)
     */
    export interface WatchOfConfigFileHost extends WatchHost {
        rootFiles?: string[];
        options?: CompilerOptions;
        optionsToExtend?: CompilerOptions;
        configFileSpecs?: ConfigFileSpecs;
        configFileWildCardDirectories?: MapLike<WatchDirectoryFlags>;
    }

    export interface Watch {
        /** Synchronize with host and get updated program */
        getProgram(): Program;
        /** Gets the existing program without synchronizing with changes on host */
        /*@internal*/
        getExistingProgram(): Program;
    }

    /**
     * Creates the watch what generates program using the config file
     */
    export interface WatchOfConfigFile extends Watch {
    }

    /**
     * Creates the watch that generates program using the root files and compiler options
     */
    export interface WatchOfFilesAndCompilerOptions extends Watch {
        /** Updates the root files in the program, only if this is not config file compilation */
        updateRootFileNames(fileNames: string[]): void;
    }

    /**
     * Create the watched program for config file
     */
    export function createWatchOfConfigFile(configFileName: string, optionsToExtend?: CompilerOptions, system = sys, reportDiagnostic?: DiagnosticReporter): WatchOfConfigFile {
        return createWatch({
            system,
            afterProgramCreate: createProgramCompilerWithBuilderState(system, reportDiagnostic),
            onConfigFileDiagnostic: reportDiagnostic || createDiagnosticReporter(system),
            configFileName,
            optionsToExtend
        });
    }

    /**
     * Create the watched program for root files and compiler options
     */
    export function createWatchOfFilesAndCompilerOptions(rootFiles: string[], options: CompilerOptions, system = sys, reportDiagnostic?: DiagnosticReporter): WatchOfFilesAndCompilerOptions {
        return createWatch({
            system,
            afterProgramCreate: createProgramCompilerWithBuilderState(system, reportDiagnostic),
            rootFiles,
            options
        });
    }

    /**
     * Creates the watch from the host for root files and compiler options
     */
    export function createWatch(host: WatchOfFilesAndCompilerOptionsHost): WatchOfFilesAndCompilerOptions;
    /**
     * Creates the watch from the host for config file
     */
    export function createWatch(host: WatchOfConfigFileHost): WatchOfConfigFile;
    export function createWatch(host: WatchOfFilesAndCompilerOptionsHost | WatchOfConfigFileHost): WatchOfFilesAndCompilerOptions | WatchOfConfigFile {
        interface HostFileInfo {
            version: number;
            sourceFile: SourceFile;
            fileWatcher: FileWatcher;
        }

        let program: Program;
        let reloadLevel: ConfigFileProgramReloadLevel;                      // level to indicate if the program needs to be reloaded from config file/just filenames etc
        let missingFilesMap: Map<FileWatcher>;                              // Map of file watchers for the missing files
        let watchedWildcardDirectories: Map<WildcardDirectoryWatcher>;      // map of watchers for the wild card directories in the config file
        let timerToUpdateProgram: any;                                      // timer callback to recompile the program

        const sourceFilesCache = createMap<HostFileInfo | string>();        // Cache that stores the source file and version info
        let missingFilePathsRequestedForRelease: Path[];                    // These paths are held temparirly so that we can remove the entry from source file cache if the file is not tracked by missing files
        let hasChangedCompilerOptions = false;                              // True if the compiler options have changed between compilations
        let hasChangedAutomaticTypeDirectiveNames = false;                  // True if the automatic type directives have changed

        const { system, configFileName, onConfigFileDiagnostic, optionsToExtend: optionsToExtendForConfigFile = {} } = host as WatchOfConfigFileHost;
        const beforeProgramCreate: WatchHost["beforeProgramCreate"] = host.beforeProgramCreate ? host.beforeProgramCreate.bind(host) : noop;
        const afterProgramCreate: WatchHost["afterProgramCreate"] = host.afterProgramCreate ? host.afterProgramCreate.bind(host) : noop;
        let { rootFiles: rootFileNames, options: compilerOptions, configFileSpecs, configFileWildCardDirectories } = host as WatchOfConfigFileHost;

        // From tsc we want to get already parsed result and hence check for rootFileNames
        const directoryStructureHost = configFileName ? createCachedDirectoryStructureHost(system) : system;
        if (configFileName && !rootFileNames) {
            parseConfigFile();
        }

        const loggingEnabled = compilerOptions.diagnostics || compilerOptions.extendedDiagnostics;
        const writeLog: (s: string) => void = loggingEnabled ? s => { system.write(s); system.write(system.newLine); } : noop;
        const watchFile = compilerOptions.extendedDiagnostics ? ts.addFileWatcherWithLogging : loggingEnabled ? ts.addFileWatcherWithOnlyTriggerLogging : ts.addFileWatcher;
        const watchFilePath = compilerOptions.extendedDiagnostics ? ts.addFilePathWatcherWithLogging : ts.addFilePathWatcher;
        const watchDirectoryWorker = compilerOptions.extendedDiagnostics ? ts.addDirectoryWatcherWithLogging : ts.addDirectoryWatcher;

        if (configFileName) {
            watchFile(system, configFileName, scheduleProgramReload, writeLog);
        }

        const getCurrentDirectory = memoize(() => directoryStructureHost.getCurrentDirectory());
        const realpath = system.realpath && ((path: string) => system.realpath(path));
        const getCachedDirectoryStructureHost = configFileName && (() => directoryStructureHost as CachedDirectoryStructureHost);
        const getCanonicalFileName = createGetCanonicalFileName(system.useCaseSensitiveFileNames);
        let newLine = getNewLineCharacter(compilerOptions, system);

        const compilerHost: CompilerHost & ResolutionCacheHost = {
            // Members for CompilerHost
            getSourceFile: (fileName, languageVersion, onError?, shouldCreateNewSourceFile?) => getVersionedSourceFileByPath(fileName, toPath(fileName), languageVersion, onError, shouldCreateNewSourceFile),
            getSourceFileByPath: getVersionedSourceFileByPath,
            getDefaultLibLocation,
            getDefaultLibFileName: options => combinePaths(getDefaultLibLocation(), getDefaultLibFileName(options)),
            writeFile: notImplemented,
            getCurrentDirectory,
            useCaseSensitiveFileNames: () => system.useCaseSensitiveFileNames,
            getCanonicalFileName,
            getNewLine: () => newLine,
            fileExists,
            readFile: fileName => system.readFile(fileName),
            trace: s => system.write(s + newLine),
            directoryExists: directoryName => directoryStructureHost.directoryExists(directoryName),
            getEnvironmentVariable: name => system.getEnvironmentVariable ? system.getEnvironmentVariable(name) : "",
            getDirectories: path => directoryStructureHost.getDirectories(path),
            realpath,
            onReleaseOldSourceFile,
            // Members for ResolutionCacheHost
            toPath,
            getCompilationSettings: () => compilerOptions,
            watchDirectoryOfFailedLookupLocation: watchDirectory,
            watchTypeRootsDirectory: watchDirectory,
            getCachedDirectoryStructureHost,
            onInvalidatedResolution: scheduleProgramUpdate,
            onChangedAutomaticTypeDirectiveNames: () => {
                hasChangedAutomaticTypeDirectiveNames = true;
                scheduleProgramUpdate();
            },
            writeLog,
        };
        // Cache for the module resolution
        const resolutionCache = createResolutionCache(compilerHost, configFileName ?
            getDirectoryPath(getNormalizedAbsolutePath(configFileName, getCurrentDirectory())) :
            getCurrentDirectory(),
            /*logChangesWhenResolvingModule*/ false
        );
        // Resolve module using host module resolution strategy if provided otherwise use resolution cache to resolve module names
        compilerHost.resolveModuleNames = host.resolveModuleNames ?
            host.resolveModuleNames.bind(host) :
            resolutionCache.resolveModuleNames.bind(resolutionCache);
        compilerHost.resolveTypeReferenceDirectives = resolutionCache.resolveTypeReferenceDirectives.bind(resolutionCache);

        clearHostScreen();
        reportWatchDiagnostic(createCompilerDiagnostic(Diagnostics.Starting_compilation_in_watch_mode));
        synchronizeProgram();

        // Update the wild card directory watch
        watchConfigFileWildCardDirectories();

        return configFileName ?
            { getExistingProgram: () => program, getProgram: synchronizeProgram } :
            { getExistingProgram: () => program, getProgram: synchronizeProgram, updateRootFileNames };

        function synchronizeProgram(): Program {
            writeLog(`Synchronizing program`);

            if (hasChangedCompilerOptions) {
                newLine = getNewLineCharacter(compilerOptions, system);
                if (program && changesAffectModuleResolution(program.getCompilerOptions(), compilerOptions)) {
                    resolutionCache.clear();
                }
            }

            const hasInvalidatedResolution = resolutionCache.createHasInvalidatedResolution();
            if (isProgramUptoDate(program, rootFileNames, compilerOptions, getSourceVersion, fileExists, hasInvalidatedResolution, hasChangedAutomaticTypeDirectiveNames)) {
                return program;
            }

            beforeProgramCreate(compilerOptions);

            // Compile the program
            const needsUpdateInTypeRootWatch = hasChangedCompilerOptions || !program;
            hasChangedCompilerOptions = false;
            resolutionCache.startCachingPerDirectoryResolution();
            compilerHost.hasInvalidatedResolution = hasInvalidatedResolution;
            compilerHost.hasChangedAutomaticTypeDirectiveNames = hasChangedAutomaticTypeDirectiveNames;
            program = createProgram(rootFileNames, compilerOptions, compilerHost, program);
            resolutionCache.finishCachingPerDirectoryResolution();

            // Update watches
            updateMissingFilePathsWatch(program, missingFilesMap || (missingFilesMap = createMap()), watchMissingFilePath);
            if (needsUpdateInTypeRootWatch) {
                resolutionCache.updateTypeRootsWatch();
            }

            if (missingFilePathsRequestedForRelease) {
                // These are the paths that program creater told us as not in use any more but were missing on the disk.
                // We didnt remove the entry for them from sourceFiles cache so that we dont have to do File IO,
                // if there is already watcher for it (for missing files)
                // At this point our watches were updated, hence now we know that these paths are not tracked and need to be removed
                // so that at later time we have correct result of their presence
                for (const missingFilePath of missingFilePathsRequestedForRelease) {
                    if (!missingFilesMap.has(missingFilePath)) {
                        sourceFilesCache.delete(missingFilePath);
                    }
                }
                missingFilePathsRequestedForRelease = undefined;
            }

            afterProgramCreate(directoryStructureHost, program);
            reportWatchDiagnostic(createCompilerDiagnostic(Diagnostics.Compilation_complete_Watching_for_file_changes));
            return program;
        }

        function updateRootFileNames(files: string[]) {
            Debug.assert(!configFileName, "Cannot update root file names with config file watch mode");
            rootFileNames = files;
            scheduleProgramUpdate();
        }

        function toPath(fileName: string) {
            return ts.toPath(fileName, getCurrentDirectory(), getCanonicalFileName);
        }

        function fileExists(fileName: string) {
            const path = toPath(fileName);
            const hostSourceFileInfo = sourceFilesCache.get(path);
            if (hostSourceFileInfo !== undefined) {
                return !isString(hostSourceFileInfo);
            }

            return directoryStructureHost.fileExists(fileName);
        }

        function getDefaultLibLocation(): string {
            return getDirectoryPath(normalizePath(system.getExecutingFilePath()));
        }

        function getVersionedSourceFileByPath(fileName: string, path: Path, languageVersion: ScriptTarget, onError?: (message: string) => void, shouldCreateNewSourceFile?: boolean): SourceFile {
            const hostSourceFile = sourceFilesCache.get(path);
            // No source file on the host
            if (isString(hostSourceFile)) {
                return undefined;
            }

            // Create new source file if requested or the versions dont match
            if (!hostSourceFile || shouldCreateNewSourceFile || hostSourceFile.version.toString() !== hostSourceFile.sourceFile.version) {
                const sourceFile = getNewSourceFile();
                if (hostSourceFile) {
                    if (shouldCreateNewSourceFile) {
                        hostSourceFile.version++;
                    }
                    if (sourceFile) {
                        hostSourceFile.sourceFile = sourceFile;
                        sourceFile.version = hostSourceFile.version.toString();
                        if (!hostSourceFile.fileWatcher) {
                            hostSourceFile.fileWatcher = watchFilePath(system, fileName, onSourceFileChange, path, writeLog);
                        }
                    }
                    else {
                        // There is no source file on host any more, close the watch, missing file paths will track it
                        hostSourceFile.fileWatcher.close();
                        sourceFilesCache.set(path, hostSourceFile.version.toString());
                    }
                }
                else {
                    let fileWatcher: FileWatcher;
                    if (sourceFile) {
                        sourceFile.version = "1";
                        fileWatcher = watchFilePath(system, fileName, onSourceFileChange, path, writeLog);
                        sourceFilesCache.set(path, { sourceFile, version: 1, fileWatcher });
                    }
                    else {
                        sourceFilesCache.set(path, "0");
                    }
                }
                return sourceFile;
            }
            return hostSourceFile.sourceFile;

            function getNewSourceFile() {
                let text: string;
                try {
                    performance.mark("beforeIORead");
                    text = system.readFile(fileName, compilerOptions.charset);
                    performance.mark("afterIORead");
                    performance.measure("I/O Read", "beforeIORead", "afterIORead");
                }
                catch (e) {
                    if (onError) {
                        onError(e.message);
                    }
                }

                return text !== undefined ? createSourceFile(fileName, text, languageVersion) : undefined;
            }
        }

        function removeSourceFile(path: Path) {
            const hostSourceFile = sourceFilesCache.get(path);
            if (hostSourceFile !== undefined) {
                if (!isString(hostSourceFile)) {
                    hostSourceFile.fileWatcher.close();
                    resolutionCache.invalidateResolutionOfFile(path);
                }
                sourceFilesCache.delete(path);
            }
        }

        function getSourceVersion(path: Path): string {
            const hostSourceFile = sourceFilesCache.get(path);
            return !hostSourceFile || isString(hostSourceFile) ? undefined : hostSourceFile.version.toString();
        }

        function onReleaseOldSourceFile(oldSourceFile: SourceFile, _oldOptions: CompilerOptions) {
            const hostSourceFileInfo = sourceFilesCache.get(oldSourceFile.path);
            // If this is the source file thats in the cache and new program doesnt need it,
            // remove the cached entry.
            // Note we arent deleting entry if file became missing in new program or
            // there was version update and new source file was created.
            if (hostSourceFileInfo) {
                // record the missing file paths so they can be removed later if watchers arent tracking them
                if (isString(hostSourceFileInfo)) {
                    (missingFilePathsRequestedForRelease || (missingFilePathsRequestedForRelease = [])).push(oldSourceFile.path);
                }
                else if (hostSourceFileInfo.sourceFile === oldSourceFile) {
                    sourceFilesCache.delete(oldSourceFile.path);
                    resolutionCache.removeResolutionsOfFile(oldSourceFile.path);
                }
            }
        }

        function reportWatchDiagnostic(diagnostic: Diagnostic) {
            system.write(`${new Date().toLocaleTimeString()} - ${flattenDiagnosticMessageText(diagnostic.messageText, newLine)}${newLine + newLine + newLine}`);
        }

        // Upon detecting a file change, wait for 250ms and then perform a recompilation. This gives batch
        // operations (such as saving all modified files in an editor) a chance to complete before we kick
        // off a new compilation.
        function scheduleProgramUpdate() {
            if (!system.setTimeout || !system.clearTimeout) {
                return;
            }

            if (timerToUpdateProgram) {
                system.clearTimeout(timerToUpdateProgram);
            }
            timerToUpdateProgram = system.setTimeout(updateProgram, 250);
        }

        function scheduleProgramReload() {
            Debug.assert(!!configFileName);
            reloadLevel = ConfigFileProgramReloadLevel.Full;
            scheduleProgramUpdate();
        }

<<<<<<< HEAD
        function updateProgram() {
            if (system.clearScreen) {
                system.clearScreen();
=======
        function clearHostScreen() {
            if (watchingHost.system.clearScreen) {
                watchingHost.system.clearScreen();
>>>>>>> 7bb5fc22
            }
        }

        function updateProgram() {
            clearHostScreen();

            timerToUpdateProgram = undefined;
            reportWatchDiagnostic(createCompilerDiagnostic(Diagnostics.File_change_detected_Starting_incremental_compilation));

            switch (reloadLevel) {
                case ConfigFileProgramReloadLevel.Partial:
                    return reloadFileNamesFromConfigFile();
                case ConfigFileProgramReloadLevel.Full:
                    return reloadConfigFile();
                default:
                    synchronizeProgram();
                    return;
            }
        }

        function reloadFileNamesFromConfigFile() {
            const result = getFileNamesFromConfigSpecs(configFileSpecs, getDirectoryPath(configFileName), compilerOptions, directoryStructureHost);
            if (!configFileSpecs.filesSpecs && result.fileNames.length === 0) {
                onConfigFileDiagnostic(getErrorForNoInputFiles(configFileSpecs, configFileName));
            }
            rootFileNames = result.fileNames;

            // Update the program
            synchronizeProgram();
        }

        function reloadConfigFile() {
            writeLog(`Reloading config file: ${configFileName}`);
            reloadLevel = ConfigFileProgramReloadLevel.None;

            const cachedHost = directoryStructureHost as CachedDirectoryStructureHost;
            cachedHost.clearCache();
            parseConfigFile();
            hasChangedCompilerOptions = true;
            synchronizeProgram();

            // Update the wild card directory watch
            watchConfigFileWildCardDirectories();
        }

        function parseConfigFile() {
            const configParseResult = ts.parseConfigFile(configFileName, optionsToExtendForConfigFile, directoryStructureHost as CachedDirectoryStructureHost, onConfigFileDiagnostic);
            rootFileNames = configParseResult.fileNames;
            compilerOptions = configParseResult.options;
            configFileSpecs = configParseResult.configFileSpecs;
            configFileWildCardDirectories = configParseResult.wildcardDirectories;
        }

        function onSourceFileChange(fileName: string, eventKind: FileWatcherEventKind, path: Path) {
            updateCachedSystemWithFile(fileName, path, eventKind);
            const hostSourceFile = sourceFilesCache.get(path);
            if (hostSourceFile) {
                // Update the cache
                if (eventKind === FileWatcherEventKind.Deleted) {
                    resolutionCache.invalidateResolutionOfFile(path);
                    if (!isString(hostSourceFile)) {
                        hostSourceFile.fileWatcher.close();
                        sourceFilesCache.set(path, (++hostSourceFile.version).toString());
                    }
                }
                else {
                    // Deleted file created
                    if (isString(hostSourceFile)) {
                        sourceFilesCache.delete(path);
                    }
                    else {
                        // file changed - just update the version
                        hostSourceFile.version++;
                    }
                }
            }

            // Update the program
            scheduleProgramUpdate();
        }

        function updateCachedSystemWithFile(fileName: string, path: Path, eventKind: FileWatcherEventKind) {
            if (configFileName) {
                (directoryStructureHost as CachedDirectoryStructureHost).addOrDeleteFile(fileName, path, eventKind);
            }
        }

        function watchDirectory(directory: string, cb: DirectoryWatcherCallback, flags: WatchDirectoryFlags) {
            return watchDirectoryWorker(system, directory, cb, flags, writeLog);
        }

        function watchMissingFilePath(missingFilePath: Path) {
            return watchFilePath(system, missingFilePath, onMissingFileChange, missingFilePath, writeLog);
        }

        function onMissingFileChange(fileName: string, eventKind: FileWatcherEventKind, missingFilePath: Path) {
            updateCachedSystemWithFile(fileName, missingFilePath, eventKind);

            if (eventKind === FileWatcherEventKind.Created && missingFilesMap.has(missingFilePath)) {
                missingFilesMap.get(missingFilePath).close();
                missingFilesMap.delete(missingFilePath);

                // Delete the entry in the source files cache so that new source file is created
                removeSourceFile(missingFilePath);

                // When a missing file is created, we should update the graph.
                scheduleProgramUpdate();
            }
        }

        function watchConfigFileWildCardDirectories() {
            if (configFileWildCardDirectories) {
                updateWatchingWildcardDirectories(
                    watchedWildcardDirectories || (watchedWildcardDirectories = createMap()),
                    createMapFromTemplate(configFileWildCardDirectories),
                    watchWildcardDirectory
                );
            }
            else if (watchedWildcardDirectories) {
                clearMap(watchedWildcardDirectories, closeFileWatcherOf);
            }
        }

        function watchWildcardDirectory(directory: string, flags: WatchDirectoryFlags) {
            return watchDirectory(
                directory,
                fileOrDirectory => {
                    Debug.assert(!!configFileName);

                    const fileOrDirectoryPath = toPath(fileOrDirectory);

                    // Since the file existance changed, update the sourceFiles cache
                    const result = (directoryStructureHost as CachedDirectoryStructureHost).addOrDeleteFileOrDirectory(fileOrDirectory, fileOrDirectoryPath);

                    // Instead of deleting the file, mark it as changed instead
                    // Many times node calls add/remove/file when watching directories recursively
                    const hostSourceFile = sourceFilesCache.get(fileOrDirectoryPath);
                    if (hostSourceFile && !isString(hostSourceFile) && (result ? result.fileExists : directoryStructureHost.fileExists(fileOrDirectory))) {
                        hostSourceFile.version++;
                    }
                    else {
                        removeSourceFile(fileOrDirectoryPath);
                    }

                    // If the the added or created file or directory is not supported file name, ignore the file
                    // But when watched directory is added/removed, we need to reload the file list
                    if (fileOrDirectoryPath !== directory && hasExtension(fileOrDirectoryPath) && !isSupportedSourceFileName(fileOrDirectory, compilerOptions)) {
                        writeLog(`Project: ${configFileName} Detected file add/remove of non supported extension: ${fileOrDirectory}`);
                        return;
                    }

                    // Reload is pending, do the reload
                    if (reloadLevel !== ConfigFileProgramReloadLevel.Full) {
                        reloadLevel = ConfigFileProgramReloadLevel.Partial;

                        // Schedule Update the program
                        scheduleProgramUpdate();
                    }
                },
                flags
            );
        }
    }
}
<|MERGE_RESOLUTION|>--- conflicted
+++ resolved
@@ -1,734 +1,728 @@
-/// <reference path="program.ts" />
-/// <reference path="builder.ts" />
-/// <reference path="resolutionCache.ts"/>
-
-namespace ts {
-    export type DiagnosticReporter = (diagnostic: Diagnostic) => void;
-
-    const sysFormatDiagnosticsHost: FormatDiagnosticsHost = sys ? {
-        getCurrentDirectory: () => sys.getCurrentDirectory(),
-        getNewLine: () => sys.newLine,
-        getCanonicalFileName: createGetCanonicalFileName(sys.useCaseSensitiveFileNames)
-    } : undefined;
-
-    /**
-     * Create a function that reports error by writing to the system and handles the formating of the diagnostic
-     */
-    /*@internal*/
-    export function createDiagnosticReporter(system = sys, pretty?: boolean): DiagnosticReporter {
-        const host: FormatDiagnosticsHost = system === sys ? sysFormatDiagnosticsHost : {
-            getCurrentDirectory: () => system.getCurrentDirectory(),
-            getNewLine: () => system.newLine,
-            getCanonicalFileName: createGetCanonicalFileName(system.useCaseSensitiveFileNames),
-        };
-        if (!pretty) {
-            return diagnostic => system.write(ts.formatDiagnostic(diagnostic, host));
-        }
-
-        const diagnostics: Diagnostic[] = new Array(1);
-        return diagnostic => {
-            diagnostics[0] = diagnostic;
-            system.write(formatDiagnosticsWithColorAndContext(diagnostics, host) + host.getNewLine());
-            diagnostics[0] = undefined;
-        };
-    }
-
-    /**
-     * Reads the config file, reports errors if any and exits if the config file cannot be found
-     */
-    /*@internal*/
-    export function parseConfigFile(configFileName: string, optionsToExtend: CompilerOptions, system: DirectoryStructureHost, reportDiagnostic: DiagnosticReporter): ParsedCommandLine {
-        let configFileText: string;
-        try {
-            configFileText = system.readFile(configFileName);
-        }
-        catch (e) {
-            const error = createCompilerDiagnostic(Diagnostics.Cannot_read_file_0_Colon_1, configFileName, e.message);
-            reportDiagnostic(error);
-            system.exit(ExitStatus.DiagnosticsPresent_OutputsSkipped);
-            return;
-        }
-        if (!configFileText) {
-            const error = createCompilerDiagnostic(Diagnostics.File_0_not_found, configFileName);
-            reportDiagnostic(error);
-            system.exit(ExitStatus.DiagnosticsPresent_OutputsSkipped);
-            return;
-        }
-
-        const result = parseJsonText(configFileName, configFileText);
-        result.parseDiagnostics.forEach(reportDiagnostic);
-
-        const cwd = system.getCurrentDirectory();
-        const configParseResult = parseJsonSourceFileConfigFileContent(result, system, getNormalizedAbsolutePath(getDirectoryPath(configFileName), cwd), optionsToExtend, getNormalizedAbsolutePath(configFileName, cwd));
-        configParseResult.errors.forEach(reportDiagnostic);
-
-        return configParseResult;
-    }
-
-    /**
-     * Writes emitted files, source files depending on options
-     */
-    /*@internal*/
-    export function writeFileAndEmittedFileList(system: System, program: Program, emittedFiles: string[]) {
-        const currentDir = system.getCurrentDirectory();
-        forEach(emittedFiles, file => {
-            const filepath = getNormalizedAbsolutePath(file, currentDir);
-            system.write(`TSFILE: ${filepath}${system.newLine}`);
-        });
-
-        if (program.getCompilerOptions().listFiles) {
-            forEach(program.getSourceFiles(), file => {
-                system.write(file.fileName + system.newLine);
-            });
-        }
-    }
-
-    /**
-     * Creates the function that compiles the program by maintaining the builder for the program and reports the errors and emits files
-     */
-    export function createProgramCompilerWithBuilderState(system = sys, reportDiagnostic?: DiagnosticReporter) {
-        reportDiagnostic = reportDiagnostic || createDiagnosticReporter(system);
-        const builder = createEmitAndSemanticDiagnosticsBuilder({
-            getCanonicalFileName: createGetCanonicalFileName(system.useCaseSensitiveFileNames),
-            computeHash: system.createHash ? system.createHash.bind(system) : identity
-        });
-
-        return (host: DirectoryStructureHost, program: Program) => {
-            builder.updateProgram(program);
-
-            // First get and report any syntactic errors.
-            const diagnostics = program.getSyntacticDiagnostics().slice();
-            let reportSemanticDiagnostics = false;
-
-            // If we didn't have any syntactic errors, then also try getting the global and
-            // semantic errors.
-            if (diagnostics.length === 0) {
-                addRange(diagnostics, program.getOptionsDiagnostics());
-                addRange(diagnostics, program.getGlobalDiagnostics());
-
-                if (diagnostics.length === 0) {
-                    reportSemanticDiagnostics = true;
-                }
-            }
-
-            // Emit and report any errors we ran into.
-            const emittedFiles: string[] = program.getCompilerOptions().listEmittedFiles ? [] : undefined;
-            let sourceMaps: SourceMapData[];
-            let emitSkipped: boolean;
-
-            let affectedEmitResult: AffectedFileResult<EmitResult>;
-            while (affectedEmitResult = builder.emitNextAffectedFile(program, writeFile)) {
-                emitSkipped = emitSkipped || affectedEmitResult.result.emitSkipped;
-                addRange(diagnostics, affectedEmitResult.result.diagnostics);
-                sourceMaps = addRange(sourceMaps, affectedEmitResult.result.sourceMaps);
-            }
-
-            if (reportSemanticDiagnostics) {
-                addRange(diagnostics, builder.getSemanticDiagnostics(program));
-            }
-
-            sortAndDeduplicateDiagnostics(diagnostics).forEach(reportDiagnostic);
-            writeFileAndEmittedFileList(system, program, emittedFiles);
-
-            function ensureDirectoriesExist(directoryPath: string) {
-                if (directoryPath.length > getRootLength(directoryPath) && !host.directoryExists(directoryPath)) {
-                    const parentDirectory = getDirectoryPath(directoryPath);
-                    ensureDirectoriesExist(parentDirectory);
-                    host.createDirectory(directoryPath);
-                }
-            }
-
-            function writeFile(fileName: string, text: string, writeByteOrderMark: boolean, onError: (message: string) => void) {
-                try {
-                    performance.mark("beforeIOWrite");
-                    ensureDirectoriesExist(getDirectoryPath(normalizePath(fileName)));
-
-                    host.writeFile(fileName, text, writeByteOrderMark);
-
-                    performance.mark("afterIOWrite");
-                    performance.measure("I/O Write", "beforeIOWrite", "afterIOWrite");
-
-                    if (emittedFiles) {
-                        emittedFiles.push(fileName);
-                    }
-                }
-                catch (e) {
-                    if (onError) {
-                        onError(e.message);
-                    }
-                }
-            }
-        };
-    }
-
-    export interface WatchHost {
-        /** FS system to use */
-        system: System;
-
-        /** If provided, callback to invoke before each program creation */
-        beforeProgramCreate?(compilerOptions: CompilerOptions): void;
-        /** If provided, callback to invoke after every new program creation */
-        afterProgramCreate?(host: DirectoryStructureHost, program: Program): void;
-
-        /** Optional module name resolver */
-        resolveModuleNames?(moduleNames: string[], containingFile: string, reusedNames?: string[]): ResolvedModule[];
-    }
-
-    /**
-     * Host to create watch with root files and options
-     */
-    export interface WatchOfFilesAndCompilerOptionsHost extends WatchHost {
-        /** root files to use to generate program */
-        rootFiles: string[];
-
-        /** Compiler options */
-        options: CompilerOptions;
-    }
-
-    /**
-     * Host to create watch with config file
-     */
-    export interface WatchOfConfigFileHost extends WatchHost {
-        /** Name of the config file to compile */
-        configFileName: string;
-
-        /** Options to extend */
-        optionsToExtend?: CompilerOptions;
-
-        // Reports errors in the config file
-        onConfigFileDiagnostic(diagnostic: Diagnostic): void;
-    }
-
-    /*@internal*/
-    /**
-     * Host to create watch with config file that is already parsed (from tsc)
-     */
-    export interface WatchOfConfigFileHost extends WatchHost {
-        rootFiles?: string[];
-        options?: CompilerOptions;
-        optionsToExtend?: CompilerOptions;
-        configFileSpecs?: ConfigFileSpecs;
-        configFileWildCardDirectories?: MapLike<WatchDirectoryFlags>;
-    }
-
-    export interface Watch {
-        /** Synchronize with host and get updated program */
-        getProgram(): Program;
-        /** Gets the existing program without synchronizing with changes on host */
-        /*@internal*/
-        getExistingProgram(): Program;
-    }
-
-    /**
-     * Creates the watch what generates program using the config file
-     */
-    export interface WatchOfConfigFile extends Watch {
-    }
-
-    /**
-     * Creates the watch that generates program using the root files and compiler options
-     */
-    export interface WatchOfFilesAndCompilerOptions extends Watch {
-        /** Updates the root files in the program, only if this is not config file compilation */
-        updateRootFileNames(fileNames: string[]): void;
-    }
-
-    /**
-     * Create the watched program for config file
-     */
-    export function createWatchOfConfigFile(configFileName: string, optionsToExtend?: CompilerOptions, system = sys, reportDiagnostic?: DiagnosticReporter): WatchOfConfigFile {
-        return createWatch({
-            system,
-            afterProgramCreate: createProgramCompilerWithBuilderState(system, reportDiagnostic),
-            onConfigFileDiagnostic: reportDiagnostic || createDiagnosticReporter(system),
-            configFileName,
-            optionsToExtend
-        });
-    }
-
-    /**
-     * Create the watched program for root files and compiler options
-     */
-    export function createWatchOfFilesAndCompilerOptions(rootFiles: string[], options: CompilerOptions, system = sys, reportDiagnostic?: DiagnosticReporter): WatchOfFilesAndCompilerOptions {
-        return createWatch({
-            system,
-            afterProgramCreate: createProgramCompilerWithBuilderState(system, reportDiagnostic),
-            rootFiles,
-            options
-        });
-    }
-
-    /**
-     * Creates the watch from the host for root files and compiler options
-     */
-    export function createWatch(host: WatchOfFilesAndCompilerOptionsHost): WatchOfFilesAndCompilerOptions;
-    /**
-     * Creates the watch from the host for config file
-     */
-    export function createWatch(host: WatchOfConfigFileHost): WatchOfConfigFile;
-    export function createWatch(host: WatchOfFilesAndCompilerOptionsHost | WatchOfConfigFileHost): WatchOfFilesAndCompilerOptions | WatchOfConfigFile {
-        interface HostFileInfo {
-            version: number;
-            sourceFile: SourceFile;
-            fileWatcher: FileWatcher;
-        }
-
-        let program: Program;
-        let reloadLevel: ConfigFileProgramReloadLevel;                      // level to indicate if the program needs to be reloaded from config file/just filenames etc
-        let missingFilesMap: Map<FileWatcher>;                              // Map of file watchers for the missing files
-        let watchedWildcardDirectories: Map<WildcardDirectoryWatcher>;      // map of watchers for the wild card directories in the config file
-        let timerToUpdateProgram: any;                                      // timer callback to recompile the program
-
-        const sourceFilesCache = createMap<HostFileInfo | string>();        // Cache that stores the source file and version info
-        let missingFilePathsRequestedForRelease: Path[];                    // These paths are held temparirly so that we can remove the entry from source file cache if the file is not tracked by missing files
-        let hasChangedCompilerOptions = false;                              // True if the compiler options have changed between compilations
-        let hasChangedAutomaticTypeDirectiveNames = false;                  // True if the automatic type directives have changed
-
-        const { system, configFileName, onConfigFileDiagnostic, optionsToExtend: optionsToExtendForConfigFile = {} } = host as WatchOfConfigFileHost;
-        const beforeProgramCreate: WatchHost["beforeProgramCreate"] = host.beforeProgramCreate ? host.beforeProgramCreate.bind(host) : noop;
-        const afterProgramCreate: WatchHost["afterProgramCreate"] = host.afterProgramCreate ? host.afterProgramCreate.bind(host) : noop;
-        let { rootFiles: rootFileNames, options: compilerOptions, configFileSpecs, configFileWildCardDirectories } = host as WatchOfConfigFileHost;
-
-        // From tsc we want to get already parsed result and hence check for rootFileNames
-        const directoryStructureHost = configFileName ? createCachedDirectoryStructureHost(system) : system;
-        if (configFileName && !rootFileNames) {
-            parseConfigFile();
-        }
-
-        const loggingEnabled = compilerOptions.diagnostics || compilerOptions.extendedDiagnostics;
-        const writeLog: (s: string) => void = loggingEnabled ? s => { system.write(s); system.write(system.newLine); } : noop;
-        const watchFile = compilerOptions.extendedDiagnostics ? ts.addFileWatcherWithLogging : loggingEnabled ? ts.addFileWatcherWithOnlyTriggerLogging : ts.addFileWatcher;
-        const watchFilePath = compilerOptions.extendedDiagnostics ? ts.addFilePathWatcherWithLogging : ts.addFilePathWatcher;
-        const watchDirectoryWorker = compilerOptions.extendedDiagnostics ? ts.addDirectoryWatcherWithLogging : ts.addDirectoryWatcher;
-
-        if (configFileName) {
-            watchFile(system, configFileName, scheduleProgramReload, writeLog);
-        }
-
-        const getCurrentDirectory = memoize(() => directoryStructureHost.getCurrentDirectory());
-        const realpath = system.realpath && ((path: string) => system.realpath(path));
-        const getCachedDirectoryStructureHost = configFileName && (() => directoryStructureHost as CachedDirectoryStructureHost);
-        const getCanonicalFileName = createGetCanonicalFileName(system.useCaseSensitiveFileNames);
-        let newLine = getNewLineCharacter(compilerOptions, system);
-
-        const compilerHost: CompilerHost & ResolutionCacheHost = {
-            // Members for CompilerHost
-            getSourceFile: (fileName, languageVersion, onError?, shouldCreateNewSourceFile?) => getVersionedSourceFileByPath(fileName, toPath(fileName), languageVersion, onError, shouldCreateNewSourceFile),
-            getSourceFileByPath: getVersionedSourceFileByPath,
-            getDefaultLibLocation,
-            getDefaultLibFileName: options => combinePaths(getDefaultLibLocation(), getDefaultLibFileName(options)),
-            writeFile: notImplemented,
-            getCurrentDirectory,
-            useCaseSensitiveFileNames: () => system.useCaseSensitiveFileNames,
-            getCanonicalFileName,
-            getNewLine: () => newLine,
-            fileExists,
-            readFile: fileName => system.readFile(fileName),
-            trace: s => system.write(s + newLine),
-            directoryExists: directoryName => directoryStructureHost.directoryExists(directoryName),
-            getEnvironmentVariable: name => system.getEnvironmentVariable ? system.getEnvironmentVariable(name) : "",
-            getDirectories: path => directoryStructureHost.getDirectories(path),
-            realpath,
-            onReleaseOldSourceFile,
-            // Members for ResolutionCacheHost
-            toPath,
-            getCompilationSettings: () => compilerOptions,
-            watchDirectoryOfFailedLookupLocation: watchDirectory,
-            watchTypeRootsDirectory: watchDirectory,
-            getCachedDirectoryStructureHost,
-            onInvalidatedResolution: scheduleProgramUpdate,
-            onChangedAutomaticTypeDirectiveNames: () => {
-                hasChangedAutomaticTypeDirectiveNames = true;
-                scheduleProgramUpdate();
-            },
-            writeLog,
-        };
-        // Cache for the module resolution
-        const resolutionCache = createResolutionCache(compilerHost, configFileName ?
-            getDirectoryPath(getNormalizedAbsolutePath(configFileName, getCurrentDirectory())) :
-            getCurrentDirectory(),
-            /*logChangesWhenResolvingModule*/ false
-        );
-        // Resolve module using host module resolution strategy if provided otherwise use resolution cache to resolve module names
-        compilerHost.resolveModuleNames = host.resolveModuleNames ?
-            host.resolveModuleNames.bind(host) :
-            resolutionCache.resolveModuleNames.bind(resolutionCache);
-        compilerHost.resolveTypeReferenceDirectives = resolutionCache.resolveTypeReferenceDirectives.bind(resolutionCache);
-
-        clearHostScreen();
-        reportWatchDiagnostic(createCompilerDiagnostic(Diagnostics.Starting_compilation_in_watch_mode));
-        synchronizeProgram();
-
-        // Update the wild card directory watch
-        watchConfigFileWildCardDirectories();
-
-        return configFileName ?
-            { getExistingProgram: () => program, getProgram: synchronizeProgram } :
-            { getExistingProgram: () => program, getProgram: synchronizeProgram, updateRootFileNames };
-
-        function synchronizeProgram(): Program {
-            writeLog(`Synchronizing program`);
-
-            if (hasChangedCompilerOptions) {
-                newLine = getNewLineCharacter(compilerOptions, system);
-                if (program && changesAffectModuleResolution(program.getCompilerOptions(), compilerOptions)) {
-                    resolutionCache.clear();
-                }
-            }
-
-            const hasInvalidatedResolution = resolutionCache.createHasInvalidatedResolution();
-            if (isProgramUptoDate(program, rootFileNames, compilerOptions, getSourceVersion, fileExists, hasInvalidatedResolution, hasChangedAutomaticTypeDirectiveNames)) {
-                return program;
-            }
-
-            beforeProgramCreate(compilerOptions);
-
-            // Compile the program
-            const needsUpdateInTypeRootWatch = hasChangedCompilerOptions || !program;
-            hasChangedCompilerOptions = false;
-            resolutionCache.startCachingPerDirectoryResolution();
-            compilerHost.hasInvalidatedResolution = hasInvalidatedResolution;
-            compilerHost.hasChangedAutomaticTypeDirectiveNames = hasChangedAutomaticTypeDirectiveNames;
-            program = createProgram(rootFileNames, compilerOptions, compilerHost, program);
-            resolutionCache.finishCachingPerDirectoryResolution();
-
-            // Update watches
-            updateMissingFilePathsWatch(program, missingFilesMap || (missingFilesMap = createMap()), watchMissingFilePath);
-            if (needsUpdateInTypeRootWatch) {
-                resolutionCache.updateTypeRootsWatch();
-            }
-
-            if (missingFilePathsRequestedForRelease) {
-                // These are the paths that program creater told us as not in use any more but were missing on the disk.
-                // We didnt remove the entry for them from sourceFiles cache so that we dont have to do File IO,
-                // if there is already watcher for it (for missing files)
-                // At this point our watches were updated, hence now we know that these paths are not tracked and need to be removed
-                // so that at later time we have correct result of their presence
-                for (const missingFilePath of missingFilePathsRequestedForRelease) {
-                    if (!missingFilesMap.has(missingFilePath)) {
-                        sourceFilesCache.delete(missingFilePath);
-                    }
-                }
-                missingFilePathsRequestedForRelease = undefined;
-            }
-
-            afterProgramCreate(directoryStructureHost, program);
-            reportWatchDiagnostic(createCompilerDiagnostic(Diagnostics.Compilation_complete_Watching_for_file_changes));
-            return program;
-        }
-
-        function updateRootFileNames(files: string[]) {
-            Debug.assert(!configFileName, "Cannot update root file names with config file watch mode");
-            rootFileNames = files;
-            scheduleProgramUpdate();
-        }
-
-        function toPath(fileName: string) {
-            return ts.toPath(fileName, getCurrentDirectory(), getCanonicalFileName);
-        }
-
-        function fileExists(fileName: string) {
-            const path = toPath(fileName);
-            const hostSourceFileInfo = sourceFilesCache.get(path);
-            if (hostSourceFileInfo !== undefined) {
-                return !isString(hostSourceFileInfo);
-            }
-
-            return directoryStructureHost.fileExists(fileName);
-        }
-
-        function getDefaultLibLocation(): string {
-            return getDirectoryPath(normalizePath(system.getExecutingFilePath()));
-        }
-
-        function getVersionedSourceFileByPath(fileName: string, path: Path, languageVersion: ScriptTarget, onError?: (message: string) => void, shouldCreateNewSourceFile?: boolean): SourceFile {
-            const hostSourceFile = sourceFilesCache.get(path);
-            // No source file on the host
-            if (isString(hostSourceFile)) {
-                return undefined;
-            }
-
-            // Create new source file if requested or the versions dont match
-            if (!hostSourceFile || shouldCreateNewSourceFile || hostSourceFile.version.toString() !== hostSourceFile.sourceFile.version) {
-                const sourceFile = getNewSourceFile();
-                if (hostSourceFile) {
-                    if (shouldCreateNewSourceFile) {
-                        hostSourceFile.version++;
-                    }
-                    if (sourceFile) {
-                        hostSourceFile.sourceFile = sourceFile;
-                        sourceFile.version = hostSourceFile.version.toString();
-                        if (!hostSourceFile.fileWatcher) {
-                            hostSourceFile.fileWatcher = watchFilePath(system, fileName, onSourceFileChange, path, writeLog);
-                        }
-                    }
-                    else {
-                        // There is no source file on host any more, close the watch, missing file paths will track it
-                        hostSourceFile.fileWatcher.close();
-                        sourceFilesCache.set(path, hostSourceFile.version.toString());
-                    }
-                }
-                else {
-                    let fileWatcher: FileWatcher;
-                    if (sourceFile) {
-                        sourceFile.version = "1";
-                        fileWatcher = watchFilePath(system, fileName, onSourceFileChange, path, writeLog);
-                        sourceFilesCache.set(path, { sourceFile, version: 1, fileWatcher });
-                    }
-                    else {
-                        sourceFilesCache.set(path, "0");
-                    }
-                }
-                return sourceFile;
-            }
-            return hostSourceFile.sourceFile;
-
-            function getNewSourceFile() {
-                let text: string;
-                try {
-                    performance.mark("beforeIORead");
-                    text = system.readFile(fileName, compilerOptions.charset);
-                    performance.mark("afterIORead");
-                    performance.measure("I/O Read", "beforeIORead", "afterIORead");
-                }
-                catch (e) {
-                    if (onError) {
-                        onError(e.message);
-                    }
-                }
-
-                return text !== undefined ? createSourceFile(fileName, text, languageVersion) : undefined;
-            }
-        }
-
-        function removeSourceFile(path: Path) {
-            const hostSourceFile = sourceFilesCache.get(path);
-            if (hostSourceFile !== undefined) {
-                if (!isString(hostSourceFile)) {
-                    hostSourceFile.fileWatcher.close();
-                    resolutionCache.invalidateResolutionOfFile(path);
-                }
-                sourceFilesCache.delete(path);
-            }
-        }
-
-        function getSourceVersion(path: Path): string {
-            const hostSourceFile = sourceFilesCache.get(path);
-            return !hostSourceFile || isString(hostSourceFile) ? undefined : hostSourceFile.version.toString();
-        }
-
-        function onReleaseOldSourceFile(oldSourceFile: SourceFile, _oldOptions: CompilerOptions) {
-            const hostSourceFileInfo = sourceFilesCache.get(oldSourceFile.path);
-            // If this is the source file thats in the cache and new program doesnt need it,
-            // remove the cached entry.
-            // Note we arent deleting entry if file became missing in new program or
-            // there was version update and new source file was created.
-            if (hostSourceFileInfo) {
-                // record the missing file paths so they can be removed later if watchers arent tracking them
-                if (isString(hostSourceFileInfo)) {
-                    (missingFilePathsRequestedForRelease || (missingFilePathsRequestedForRelease = [])).push(oldSourceFile.path);
-                }
-                else if (hostSourceFileInfo.sourceFile === oldSourceFile) {
-                    sourceFilesCache.delete(oldSourceFile.path);
-                    resolutionCache.removeResolutionsOfFile(oldSourceFile.path);
-                }
-            }
-        }
-
-        function reportWatchDiagnostic(diagnostic: Diagnostic) {
-            system.write(`${new Date().toLocaleTimeString()} - ${flattenDiagnosticMessageText(diagnostic.messageText, newLine)}${newLine + newLine + newLine}`);
-        }
-
-        // Upon detecting a file change, wait for 250ms and then perform a recompilation. This gives batch
-        // operations (such as saving all modified files in an editor) a chance to complete before we kick
-        // off a new compilation.
-        function scheduleProgramUpdate() {
-            if (!system.setTimeout || !system.clearTimeout) {
-                return;
-            }
-
-            if (timerToUpdateProgram) {
-                system.clearTimeout(timerToUpdateProgram);
-            }
-            timerToUpdateProgram = system.setTimeout(updateProgram, 250);
-        }
-
-        function scheduleProgramReload() {
-            Debug.assert(!!configFileName);
-            reloadLevel = ConfigFileProgramReloadLevel.Full;
-            scheduleProgramUpdate();
-        }
-
-<<<<<<< HEAD
-        function updateProgram() {
-            if (system.clearScreen) {
-                system.clearScreen();
-=======
-        function clearHostScreen() {
-            if (watchingHost.system.clearScreen) {
-                watchingHost.system.clearScreen();
->>>>>>> 7bb5fc22
-            }
-        }
-
-        function updateProgram() {
-            clearHostScreen();
-
-            timerToUpdateProgram = undefined;
-            reportWatchDiagnostic(createCompilerDiagnostic(Diagnostics.File_change_detected_Starting_incremental_compilation));
-
-            switch (reloadLevel) {
-                case ConfigFileProgramReloadLevel.Partial:
-                    return reloadFileNamesFromConfigFile();
-                case ConfigFileProgramReloadLevel.Full:
-                    return reloadConfigFile();
-                default:
-                    synchronizeProgram();
-                    return;
-            }
-        }
-
-        function reloadFileNamesFromConfigFile() {
-            const result = getFileNamesFromConfigSpecs(configFileSpecs, getDirectoryPath(configFileName), compilerOptions, directoryStructureHost);
-            if (!configFileSpecs.filesSpecs && result.fileNames.length === 0) {
-                onConfigFileDiagnostic(getErrorForNoInputFiles(configFileSpecs, configFileName));
-            }
-            rootFileNames = result.fileNames;
-
-            // Update the program
-            synchronizeProgram();
-        }
-
-        function reloadConfigFile() {
-            writeLog(`Reloading config file: ${configFileName}`);
-            reloadLevel = ConfigFileProgramReloadLevel.None;
-
-            const cachedHost = directoryStructureHost as CachedDirectoryStructureHost;
-            cachedHost.clearCache();
-            parseConfigFile();
-            hasChangedCompilerOptions = true;
-            synchronizeProgram();
-
-            // Update the wild card directory watch
-            watchConfigFileWildCardDirectories();
-        }
-
-        function parseConfigFile() {
-            const configParseResult = ts.parseConfigFile(configFileName, optionsToExtendForConfigFile, directoryStructureHost as CachedDirectoryStructureHost, onConfigFileDiagnostic);
-            rootFileNames = configParseResult.fileNames;
-            compilerOptions = configParseResult.options;
-            configFileSpecs = configParseResult.configFileSpecs;
-            configFileWildCardDirectories = configParseResult.wildcardDirectories;
-        }
-
-        function onSourceFileChange(fileName: string, eventKind: FileWatcherEventKind, path: Path) {
-            updateCachedSystemWithFile(fileName, path, eventKind);
-            const hostSourceFile = sourceFilesCache.get(path);
-            if (hostSourceFile) {
-                // Update the cache
-                if (eventKind === FileWatcherEventKind.Deleted) {
-                    resolutionCache.invalidateResolutionOfFile(path);
-                    if (!isString(hostSourceFile)) {
-                        hostSourceFile.fileWatcher.close();
-                        sourceFilesCache.set(path, (++hostSourceFile.version).toString());
-                    }
-                }
-                else {
-                    // Deleted file created
-                    if (isString(hostSourceFile)) {
-                        sourceFilesCache.delete(path);
-                    }
-                    else {
-                        // file changed - just update the version
-                        hostSourceFile.version++;
-                    }
-                }
-            }
-
-            // Update the program
-            scheduleProgramUpdate();
-        }
-
-        function updateCachedSystemWithFile(fileName: string, path: Path, eventKind: FileWatcherEventKind) {
-            if (configFileName) {
-                (directoryStructureHost as CachedDirectoryStructureHost).addOrDeleteFile(fileName, path, eventKind);
-            }
-        }
-
-        function watchDirectory(directory: string, cb: DirectoryWatcherCallback, flags: WatchDirectoryFlags) {
-            return watchDirectoryWorker(system, directory, cb, flags, writeLog);
-        }
-
-        function watchMissingFilePath(missingFilePath: Path) {
-            return watchFilePath(system, missingFilePath, onMissingFileChange, missingFilePath, writeLog);
-        }
-
-        function onMissingFileChange(fileName: string, eventKind: FileWatcherEventKind, missingFilePath: Path) {
-            updateCachedSystemWithFile(fileName, missingFilePath, eventKind);
-
-            if (eventKind === FileWatcherEventKind.Created && missingFilesMap.has(missingFilePath)) {
-                missingFilesMap.get(missingFilePath).close();
-                missingFilesMap.delete(missingFilePath);
-
-                // Delete the entry in the source files cache so that new source file is created
-                removeSourceFile(missingFilePath);
-
-                // When a missing file is created, we should update the graph.
-                scheduleProgramUpdate();
-            }
-        }
-
-        function watchConfigFileWildCardDirectories() {
-            if (configFileWildCardDirectories) {
-                updateWatchingWildcardDirectories(
-                    watchedWildcardDirectories || (watchedWildcardDirectories = createMap()),
-                    createMapFromTemplate(configFileWildCardDirectories),
-                    watchWildcardDirectory
-                );
-            }
-            else if (watchedWildcardDirectories) {
-                clearMap(watchedWildcardDirectories, closeFileWatcherOf);
-            }
-        }
-
-        function watchWildcardDirectory(directory: string, flags: WatchDirectoryFlags) {
-            return watchDirectory(
-                directory,
-                fileOrDirectory => {
-                    Debug.assert(!!configFileName);
-
-                    const fileOrDirectoryPath = toPath(fileOrDirectory);
-
-                    // Since the file existance changed, update the sourceFiles cache
-                    const result = (directoryStructureHost as CachedDirectoryStructureHost).addOrDeleteFileOrDirectory(fileOrDirectory, fileOrDirectoryPath);
-
-                    // Instead of deleting the file, mark it as changed instead
-                    // Many times node calls add/remove/file when watching directories recursively
-                    const hostSourceFile = sourceFilesCache.get(fileOrDirectoryPath);
-                    if (hostSourceFile && !isString(hostSourceFile) && (result ? result.fileExists : directoryStructureHost.fileExists(fileOrDirectory))) {
-                        hostSourceFile.version++;
-                    }
-                    else {
-                        removeSourceFile(fileOrDirectoryPath);
-                    }
-
-                    // If the the added or created file or directory is not supported file name, ignore the file
-                    // But when watched directory is added/removed, we need to reload the file list
-                    if (fileOrDirectoryPath !== directory && hasExtension(fileOrDirectoryPath) && !isSupportedSourceFileName(fileOrDirectory, compilerOptions)) {
-                        writeLog(`Project: ${configFileName} Detected file add/remove of non supported extension: ${fileOrDirectory}`);
-                        return;
-                    }
-
-                    // Reload is pending, do the reload
-                    if (reloadLevel !== ConfigFileProgramReloadLevel.Full) {
-                        reloadLevel = ConfigFileProgramReloadLevel.Partial;
-
-                        // Schedule Update the program
-                        scheduleProgramUpdate();
-                    }
-                },
-                flags
-            );
-        }
-    }
-}
+/// <reference path="program.ts" />
+/// <reference path="builder.ts" />
+/// <reference path="resolutionCache.ts"/>
+
+namespace ts {
+    export type DiagnosticReporter = (diagnostic: Diagnostic) => void;
+
+    const sysFormatDiagnosticsHost: FormatDiagnosticsHost = sys ? {
+        getCurrentDirectory: () => sys.getCurrentDirectory(),
+        getNewLine: () => sys.newLine,
+        getCanonicalFileName: createGetCanonicalFileName(sys.useCaseSensitiveFileNames)
+    } : undefined;
+
+    /**
+     * Create a function that reports error by writing to the system and handles the formating of the diagnostic
+     */
+    /*@internal*/
+    export function createDiagnosticReporter(system = sys, pretty?: boolean): DiagnosticReporter {
+        const host: FormatDiagnosticsHost = system === sys ? sysFormatDiagnosticsHost : {
+            getCurrentDirectory: () => system.getCurrentDirectory(),
+            getNewLine: () => system.newLine,
+            getCanonicalFileName: createGetCanonicalFileName(system.useCaseSensitiveFileNames),
+        };
+        if (!pretty) {
+            return diagnostic => system.write(ts.formatDiagnostic(diagnostic, host));
+        }
+
+        const diagnostics: Diagnostic[] = new Array(1);
+        return diagnostic => {
+            diagnostics[0] = diagnostic;
+            system.write(formatDiagnosticsWithColorAndContext(diagnostics, host) + host.getNewLine());
+            diagnostics[0] = undefined;
+        };
+    }
+
+    /**
+     * Reads the config file, reports errors if any and exits if the config file cannot be found
+     */
+    /*@internal*/
+    export function parseConfigFile(configFileName: string, optionsToExtend: CompilerOptions, system: DirectoryStructureHost, reportDiagnostic: DiagnosticReporter): ParsedCommandLine {
+        let configFileText: string;
+        try {
+            configFileText = system.readFile(configFileName);
+        }
+        catch (e) {
+            const error = createCompilerDiagnostic(Diagnostics.Cannot_read_file_0_Colon_1, configFileName, e.message);
+            reportDiagnostic(error);
+            system.exit(ExitStatus.DiagnosticsPresent_OutputsSkipped);
+            return;
+        }
+        if (!configFileText) {
+            const error = createCompilerDiagnostic(Diagnostics.File_0_not_found, configFileName);
+            reportDiagnostic(error);
+            system.exit(ExitStatus.DiagnosticsPresent_OutputsSkipped);
+            return;
+        }
+
+        const result = parseJsonText(configFileName, configFileText);
+        result.parseDiagnostics.forEach(reportDiagnostic);
+
+        const cwd = system.getCurrentDirectory();
+        const configParseResult = parseJsonSourceFileConfigFileContent(result, system, getNormalizedAbsolutePath(getDirectoryPath(configFileName), cwd), optionsToExtend, getNormalizedAbsolutePath(configFileName, cwd));
+        configParseResult.errors.forEach(reportDiagnostic);
+
+        return configParseResult;
+    }
+
+    /**
+     * Writes emitted files, source files depending on options
+     */
+    /*@internal*/
+    export function writeFileAndEmittedFileList(system: System, program: Program, emittedFiles: string[]) {
+        const currentDir = system.getCurrentDirectory();
+        forEach(emittedFiles, file => {
+            const filepath = getNormalizedAbsolutePath(file, currentDir);
+            system.write(`TSFILE: ${filepath}${system.newLine}`);
+        });
+
+        if (program.getCompilerOptions().listFiles) {
+            forEach(program.getSourceFiles(), file => {
+                system.write(file.fileName + system.newLine);
+            });
+        }
+    }
+
+    /**
+     * Creates the function that compiles the program by maintaining the builder for the program and reports the errors and emits files
+     */
+    export function createProgramCompilerWithBuilderState(system = sys, reportDiagnostic?: DiagnosticReporter) {
+        reportDiagnostic = reportDiagnostic || createDiagnosticReporter(system);
+        const builder = createEmitAndSemanticDiagnosticsBuilder({
+            getCanonicalFileName: createGetCanonicalFileName(system.useCaseSensitiveFileNames),
+            computeHash: system.createHash ? system.createHash.bind(system) : identity
+        });
+
+        return (host: DirectoryStructureHost, program: Program) => {
+            builder.updateProgram(program);
+
+            // First get and report any syntactic errors.
+            const diagnostics = program.getSyntacticDiagnostics().slice();
+            let reportSemanticDiagnostics = false;
+
+            // If we didn't have any syntactic errors, then also try getting the global and
+            // semantic errors.
+            if (diagnostics.length === 0) {
+                addRange(diagnostics, program.getOptionsDiagnostics());
+                addRange(diagnostics, program.getGlobalDiagnostics());
+
+                if (diagnostics.length === 0) {
+                    reportSemanticDiagnostics = true;
+                }
+            }
+
+            // Emit and report any errors we ran into.
+            const emittedFiles: string[] = program.getCompilerOptions().listEmittedFiles ? [] : undefined;
+            let sourceMaps: SourceMapData[];
+            let emitSkipped: boolean;
+
+            let affectedEmitResult: AffectedFileResult<EmitResult>;
+            while (affectedEmitResult = builder.emitNextAffectedFile(program, writeFile)) {
+                emitSkipped = emitSkipped || affectedEmitResult.result.emitSkipped;
+                addRange(diagnostics, affectedEmitResult.result.diagnostics);
+                sourceMaps = addRange(sourceMaps, affectedEmitResult.result.sourceMaps);
+            }
+
+            if (reportSemanticDiagnostics) {
+                addRange(diagnostics, builder.getSemanticDiagnostics(program));
+            }
+
+            sortAndDeduplicateDiagnostics(diagnostics).forEach(reportDiagnostic);
+            writeFileAndEmittedFileList(system, program, emittedFiles);
+
+            function ensureDirectoriesExist(directoryPath: string) {
+                if (directoryPath.length > getRootLength(directoryPath) && !host.directoryExists(directoryPath)) {
+                    const parentDirectory = getDirectoryPath(directoryPath);
+                    ensureDirectoriesExist(parentDirectory);
+                    host.createDirectory(directoryPath);
+                }
+            }
+
+            function writeFile(fileName: string, text: string, writeByteOrderMark: boolean, onError: (message: string) => void) {
+                try {
+                    performance.mark("beforeIOWrite");
+                    ensureDirectoriesExist(getDirectoryPath(normalizePath(fileName)));
+
+                    host.writeFile(fileName, text, writeByteOrderMark);
+
+                    performance.mark("afterIOWrite");
+                    performance.measure("I/O Write", "beforeIOWrite", "afterIOWrite");
+
+                    if (emittedFiles) {
+                        emittedFiles.push(fileName);
+                    }
+                }
+                catch (e) {
+                    if (onError) {
+                        onError(e.message);
+                    }
+                }
+            }
+        };
+    }
+
+    export interface WatchHost {
+        /** FS system to use */
+        system: System;
+
+        /** If provided, callback to invoke before each program creation */
+        beforeProgramCreate?(compilerOptions: CompilerOptions): void;
+        /** If provided, callback to invoke after every new program creation */
+        afterProgramCreate?(host: DirectoryStructureHost, program: Program): void;
+
+        /** Optional module name resolver */
+        resolveModuleNames?(moduleNames: string[], containingFile: string, reusedNames?: string[]): ResolvedModule[];
+    }
+
+    /**
+     * Host to create watch with root files and options
+     */
+    export interface WatchOfFilesAndCompilerOptionsHost extends WatchHost {
+        /** root files to use to generate program */
+        rootFiles: string[];
+
+        /** Compiler options */
+        options: CompilerOptions;
+    }
+
+    /**
+     * Host to create watch with config file
+     */
+    export interface WatchOfConfigFileHost extends WatchHost {
+        /** Name of the config file to compile */
+        configFileName: string;
+
+        /** Options to extend */
+        optionsToExtend?: CompilerOptions;
+
+        // Reports errors in the config file
+        onConfigFileDiagnostic(diagnostic: Diagnostic): void;
+    }
+
+    /*@internal*/
+    /**
+     * Host to create watch with config file that is already parsed (from tsc)
+     */
+    export interface WatchOfConfigFileHost extends WatchHost {
+        rootFiles?: string[];
+        options?: CompilerOptions;
+        optionsToExtend?: CompilerOptions;
+        configFileSpecs?: ConfigFileSpecs;
+        configFileWildCardDirectories?: MapLike<WatchDirectoryFlags>;
+    }
+
+    export interface Watch {
+        /** Synchronize with host and get updated program */
+        getProgram(): Program;
+        /** Gets the existing program without synchronizing with changes on host */
+        /*@internal*/
+        getExistingProgram(): Program;
+    }
+
+    /**
+     * Creates the watch what generates program using the config file
+     */
+    export interface WatchOfConfigFile extends Watch {
+    }
+
+    /**
+     * Creates the watch that generates program using the root files and compiler options
+     */
+    export interface WatchOfFilesAndCompilerOptions extends Watch {
+        /** Updates the root files in the program, only if this is not config file compilation */
+        updateRootFileNames(fileNames: string[]): void;
+    }
+
+    /**
+     * Create the watched program for config file
+     */
+    export function createWatchOfConfigFile(configFileName: string, optionsToExtend?: CompilerOptions, system = sys, reportDiagnostic?: DiagnosticReporter): WatchOfConfigFile {
+        return createWatch({
+            system,
+            afterProgramCreate: createProgramCompilerWithBuilderState(system, reportDiagnostic),
+            onConfigFileDiagnostic: reportDiagnostic || createDiagnosticReporter(system),
+            configFileName,
+            optionsToExtend
+        });
+    }
+
+    /**
+     * Create the watched program for root files and compiler options
+     */
+    export function createWatchOfFilesAndCompilerOptions(rootFiles: string[], options: CompilerOptions, system = sys, reportDiagnostic?: DiagnosticReporter): WatchOfFilesAndCompilerOptions {
+        return createWatch({
+            system,
+            afterProgramCreate: createProgramCompilerWithBuilderState(system, reportDiagnostic),
+            rootFiles,
+            options
+        });
+    }
+
+    /**
+     * Creates the watch from the host for root files and compiler options
+     */
+    export function createWatch(host: WatchOfFilesAndCompilerOptionsHost): WatchOfFilesAndCompilerOptions;
+    /**
+     * Creates the watch from the host for config file
+     */
+    export function createWatch(host: WatchOfConfigFileHost): WatchOfConfigFile;
+    export function createWatch(host: WatchOfFilesAndCompilerOptionsHost | WatchOfConfigFileHost): WatchOfFilesAndCompilerOptions | WatchOfConfigFile {
+        interface HostFileInfo {
+            version: number;
+            sourceFile: SourceFile;
+            fileWatcher: FileWatcher;
+        }
+
+        let program: Program;
+        let reloadLevel: ConfigFileProgramReloadLevel;                      // level to indicate if the program needs to be reloaded from config file/just filenames etc
+        let missingFilesMap: Map<FileWatcher>;                              // Map of file watchers for the missing files
+        let watchedWildcardDirectories: Map<WildcardDirectoryWatcher>;      // map of watchers for the wild card directories in the config file
+        let timerToUpdateProgram: any;                                      // timer callback to recompile the program
+
+        const sourceFilesCache = createMap<HostFileInfo | string>();        // Cache that stores the source file and version info
+        let missingFilePathsRequestedForRelease: Path[];                    // These paths are held temparirly so that we can remove the entry from source file cache if the file is not tracked by missing files
+        let hasChangedCompilerOptions = false;                              // True if the compiler options have changed between compilations
+        let hasChangedAutomaticTypeDirectiveNames = false;                  // True if the automatic type directives have changed
+
+        const { system, configFileName, onConfigFileDiagnostic, optionsToExtend: optionsToExtendForConfigFile = {} } = host as WatchOfConfigFileHost;
+        const beforeProgramCreate: WatchHost["beforeProgramCreate"] = host.beforeProgramCreate ? host.beforeProgramCreate.bind(host) : noop;
+        const afterProgramCreate: WatchHost["afterProgramCreate"] = host.afterProgramCreate ? host.afterProgramCreate.bind(host) : noop;
+        let { rootFiles: rootFileNames, options: compilerOptions, configFileSpecs, configFileWildCardDirectories } = host as WatchOfConfigFileHost;
+
+        // From tsc we want to get already parsed result and hence check for rootFileNames
+        const directoryStructureHost = configFileName ? createCachedDirectoryStructureHost(system) : system;
+        if (configFileName && !rootFileNames) {
+            parseConfigFile();
+        }
+
+        const loggingEnabled = compilerOptions.diagnostics || compilerOptions.extendedDiagnostics;
+        const writeLog: (s: string) => void = loggingEnabled ? s => { system.write(s); system.write(system.newLine); } : noop;
+        const watchFile = compilerOptions.extendedDiagnostics ? ts.addFileWatcherWithLogging : loggingEnabled ? ts.addFileWatcherWithOnlyTriggerLogging : ts.addFileWatcher;
+        const watchFilePath = compilerOptions.extendedDiagnostics ? ts.addFilePathWatcherWithLogging : ts.addFilePathWatcher;
+        const watchDirectoryWorker = compilerOptions.extendedDiagnostics ? ts.addDirectoryWatcherWithLogging : ts.addDirectoryWatcher;
+
+        if (configFileName) {
+            watchFile(system, configFileName, scheduleProgramReload, writeLog);
+        }
+
+        const getCurrentDirectory = memoize(() => directoryStructureHost.getCurrentDirectory());
+        const realpath = system.realpath && ((path: string) => system.realpath(path));
+        const getCachedDirectoryStructureHost = configFileName && (() => directoryStructureHost as CachedDirectoryStructureHost);
+        const getCanonicalFileName = createGetCanonicalFileName(system.useCaseSensitiveFileNames);
+        let newLine = getNewLineCharacter(compilerOptions, system);
+
+        const compilerHost: CompilerHost & ResolutionCacheHost = {
+            // Members for CompilerHost
+            getSourceFile: (fileName, languageVersion, onError?, shouldCreateNewSourceFile?) => getVersionedSourceFileByPath(fileName, toPath(fileName), languageVersion, onError, shouldCreateNewSourceFile),
+            getSourceFileByPath: getVersionedSourceFileByPath,
+            getDefaultLibLocation,
+            getDefaultLibFileName: options => combinePaths(getDefaultLibLocation(), getDefaultLibFileName(options)),
+            writeFile: notImplemented,
+            getCurrentDirectory,
+            useCaseSensitiveFileNames: () => system.useCaseSensitiveFileNames,
+            getCanonicalFileName,
+            getNewLine: () => newLine,
+            fileExists,
+            readFile: fileName => system.readFile(fileName),
+            trace: s => system.write(s + newLine),
+            directoryExists: directoryName => directoryStructureHost.directoryExists(directoryName),
+            getEnvironmentVariable: name => system.getEnvironmentVariable ? system.getEnvironmentVariable(name) : "",
+            getDirectories: path => directoryStructureHost.getDirectories(path),
+            realpath,
+            onReleaseOldSourceFile,
+            // Members for ResolutionCacheHost
+            toPath,
+            getCompilationSettings: () => compilerOptions,
+            watchDirectoryOfFailedLookupLocation: watchDirectory,
+            watchTypeRootsDirectory: watchDirectory,
+            getCachedDirectoryStructureHost,
+            onInvalidatedResolution: scheduleProgramUpdate,
+            onChangedAutomaticTypeDirectiveNames: () => {
+                hasChangedAutomaticTypeDirectiveNames = true;
+                scheduleProgramUpdate();
+            },
+            writeLog,
+        };
+        // Cache for the module resolution
+        const resolutionCache = createResolutionCache(compilerHost, configFileName ?
+            getDirectoryPath(getNormalizedAbsolutePath(configFileName, getCurrentDirectory())) :
+            getCurrentDirectory(),
+            /*logChangesWhenResolvingModule*/ false
+        );
+        // Resolve module using host module resolution strategy if provided otherwise use resolution cache to resolve module names
+        compilerHost.resolveModuleNames = host.resolveModuleNames ?
+            host.resolveModuleNames.bind(host) :
+            resolutionCache.resolveModuleNames.bind(resolutionCache);
+        compilerHost.resolveTypeReferenceDirectives = resolutionCache.resolveTypeReferenceDirectives.bind(resolutionCache);
+
+        clearHostScreen();
+        reportWatchDiagnostic(createCompilerDiagnostic(Diagnostics.Starting_compilation_in_watch_mode));
+        synchronizeProgram();
+
+        // Update the wild card directory watch
+        watchConfigFileWildCardDirectories();
+
+        return configFileName ?
+            { getExistingProgram: () => program, getProgram: synchronizeProgram } :
+            { getExistingProgram: () => program, getProgram: synchronizeProgram, updateRootFileNames };
+
+        function synchronizeProgram(): Program {
+            writeLog(`Synchronizing program`);
+
+            if (hasChangedCompilerOptions) {
+                newLine = getNewLineCharacter(compilerOptions, system);
+                if (program && changesAffectModuleResolution(program.getCompilerOptions(), compilerOptions)) {
+                    resolutionCache.clear();
+                }
+            }
+
+            const hasInvalidatedResolution = resolutionCache.createHasInvalidatedResolution();
+            if (isProgramUptoDate(program, rootFileNames, compilerOptions, getSourceVersion, fileExists, hasInvalidatedResolution, hasChangedAutomaticTypeDirectiveNames)) {
+                return program;
+            }
+
+            beforeProgramCreate(compilerOptions);
+
+            // Compile the program
+            const needsUpdateInTypeRootWatch = hasChangedCompilerOptions || !program;
+            hasChangedCompilerOptions = false;
+            resolutionCache.startCachingPerDirectoryResolution();
+            compilerHost.hasInvalidatedResolution = hasInvalidatedResolution;
+            compilerHost.hasChangedAutomaticTypeDirectiveNames = hasChangedAutomaticTypeDirectiveNames;
+            program = createProgram(rootFileNames, compilerOptions, compilerHost, program);
+            resolutionCache.finishCachingPerDirectoryResolution();
+
+            // Update watches
+            updateMissingFilePathsWatch(program, missingFilesMap || (missingFilesMap = createMap()), watchMissingFilePath);
+            if (needsUpdateInTypeRootWatch) {
+                resolutionCache.updateTypeRootsWatch();
+            }
+
+            if (missingFilePathsRequestedForRelease) {
+                // These are the paths that program creater told us as not in use any more but were missing on the disk.
+                // We didnt remove the entry for them from sourceFiles cache so that we dont have to do File IO,
+                // if there is already watcher for it (for missing files)
+                // At this point our watches were updated, hence now we know that these paths are not tracked and need to be removed
+                // so that at later time we have correct result of their presence
+                for (const missingFilePath of missingFilePathsRequestedForRelease) {
+                    if (!missingFilesMap.has(missingFilePath)) {
+                        sourceFilesCache.delete(missingFilePath);
+                    }
+                }
+                missingFilePathsRequestedForRelease = undefined;
+            }
+
+            afterProgramCreate(directoryStructureHost, program);
+            reportWatchDiagnostic(createCompilerDiagnostic(Diagnostics.Compilation_complete_Watching_for_file_changes));
+            return program;
+        }
+
+        function updateRootFileNames(files: string[]) {
+            Debug.assert(!configFileName, "Cannot update root file names with config file watch mode");
+            rootFileNames = files;
+            scheduleProgramUpdate();
+        }
+
+        function toPath(fileName: string) {
+            return ts.toPath(fileName, getCurrentDirectory(), getCanonicalFileName);
+        }
+
+        function fileExists(fileName: string) {
+            const path = toPath(fileName);
+            const hostSourceFileInfo = sourceFilesCache.get(path);
+            if (hostSourceFileInfo !== undefined) {
+                return !isString(hostSourceFileInfo);
+            }
+
+            return directoryStructureHost.fileExists(fileName);
+        }
+
+        function getDefaultLibLocation(): string {
+            return getDirectoryPath(normalizePath(system.getExecutingFilePath()));
+        }
+
+        function getVersionedSourceFileByPath(fileName: string, path: Path, languageVersion: ScriptTarget, onError?: (message: string) => void, shouldCreateNewSourceFile?: boolean): SourceFile {
+            const hostSourceFile = sourceFilesCache.get(path);
+            // No source file on the host
+            if (isString(hostSourceFile)) {
+                return undefined;
+            }
+
+            // Create new source file if requested or the versions dont match
+            if (!hostSourceFile || shouldCreateNewSourceFile || hostSourceFile.version.toString() !== hostSourceFile.sourceFile.version) {
+                const sourceFile = getNewSourceFile();
+                if (hostSourceFile) {
+                    if (shouldCreateNewSourceFile) {
+                        hostSourceFile.version++;
+                    }
+                    if (sourceFile) {
+                        hostSourceFile.sourceFile = sourceFile;
+                        sourceFile.version = hostSourceFile.version.toString();
+                        if (!hostSourceFile.fileWatcher) {
+                            hostSourceFile.fileWatcher = watchFilePath(system, fileName, onSourceFileChange, path, writeLog);
+                        }
+                    }
+                    else {
+                        // There is no source file on host any more, close the watch, missing file paths will track it
+                        hostSourceFile.fileWatcher.close();
+                        sourceFilesCache.set(path, hostSourceFile.version.toString());
+                    }
+                }
+                else {
+                    let fileWatcher: FileWatcher;
+                    if (sourceFile) {
+                        sourceFile.version = "1";
+                        fileWatcher = watchFilePath(system, fileName, onSourceFileChange, path, writeLog);
+                        sourceFilesCache.set(path, { sourceFile, version: 1, fileWatcher });
+                    }
+                    else {
+                        sourceFilesCache.set(path, "0");
+                    }
+                }
+                return sourceFile;
+            }
+            return hostSourceFile.sourceFile;
+
+            function getNewSourceFile() {
+                let text: string;
+                try {
+                    performance.mark("beforeIORead");
+                    text = system.readFile(fileName, compilerOptions.charset);
+                    performance.mark("afterIORead");
+                    performance.measure("I/O Read", "beforeIORead", "afterIORead");
+                }
+                catch (e) {
+                    if (onError) {
+                        onError(e.message);
+                    }
+                }
+
+                return text !== undefined ? createSourceFile(fileName, text, languageVersion) : undefined;
+            }
+        }
+
+        function removeSourceFile(path: Path) {
+            const hostSourceFile = sourceFilesCache.get(path);
+            if (hostSourceFile !== undefined) {
+                if (!isString(hostSourceFile)) {
+                    hostSourceFile.fileWatcher.close();
+                    resolutionCache.invalidateResolutionOfFile(path);
+                }
+                sourceFilesCache.delete(path);
+            }
+        }
+
+        function getSourceVersion(path: Path): string {
+            const hostSourceFile = sourceFilesCache.get(path);
+            return !hostSourceFile || isString(hostSourceFile) ? undefined : hostSourceFile.version.toString();
+        }
+
+        function onReleaseOldSourceFile(oldSourceFile: SourceFile, _oldOptions: CompilerOptions) {
+            const hostSourceFileInfo = sourceFilesCache.get(oldSourceFile.path);
+            // If this is the source file thats in the cache and new program doesnt need it,
+            // remove the cached entry.
+            // Note we arent deleting entry if file became missing in new program or
+            // there was version update and new source file was created.
+            if (hostSourceFileInfo) {
+                // record the missing file paths so they can be removed later if watchers arent tracking them
+                if (isString(hostSourceFileInfo)) {
+                    (missingFilePathsRequestedForRelease || (missingFilePathsRequestedForRelease = [])).push(oldSourceFile.path);
+                }
+                else if (hostSourceFileInfo.sourceFile === oldSourceFile) {
+                    sourceFilesCache.delete(oldSourceFile.path);
+                    resolutionCache.removeResolutionsOfFile(oldSourceFile.path);
+                }
+            }
+        }
+
+        function reportWatchDiagnostic(diagnostic: Diagnostic) {
+            system.write(`${new Date().toLocaleTimeString()} - ${flattenDiagnosticMessageText(diagnostic.messageText, newLine)}${newLine + newLine + newLine}`);
+        }
+
+        // Upon detecting a file change, wait for 250ms and then perform a recompilation. This gives batch
+        // operations (such as saving all modified files in an editor) a chance to complete before we kick
+        // off a new compilation.
+        function scheduleProgramUpdate() {
+            if (!system.setTimeout || !system.clearTimeout) {
+                return;
+            }
+
+            if (timerToUpdateProgram) {
+                system.clearTimeout(timerToUpdateProgram);
+            }
+            timerToUpdateProgram = system.setTimeout(updateProgram, 250);
+        }
+
+        function scheduleProgramReload() {
+            Debug.assert(!!configFileName);
+            reloadLevel = ConfigFileProgramReloadLevel.Full;
+            scheduleProgramUpdate();
+        }
+
+        function clearHostScreen() {
+            if (system.clearScreen) {
+                system.clearScreen();
+            }
+        }
+
+        function updateProgram() {
+            clearHostScreen();
+
+            timerToUpdateProgram = undefined;
+            reportWatchDiagnostic(createCompilerDiagnostic(Diagnostics.File_change_detected_Starting_incremental_compilation));
+
+            switch (reloadLevel) {
+                case ConfigFileProgramReloadLevel.Partial:
+                    return reloadFileNamesFromConfigFile();
+                case ConfigFileProgramReloadLevel.Full:
+                    return reloadConfigFile();
+                default:
+                    synchronizeProgram();
+                    return;
+            }
+        }
+
+        function reloadFileNamesFromConfigFile() {
+            const result = getFileNamesFromConfigSpecs(configFileSpecs, getDirectoryPath(configFileName), compilerOptions, directoryStructureHost);
+            if (!configFileSpecs.filesSpecs && result.fileNames.length === 0) {
+                onConfigFileDiagnostic(getErrorForNoInputFiles(configFileSpecs, configFileName));
+            }
+            rootFileNames = result.fileNames;
+
+            // Update the program
+            synchronizeProgram();
+        }
+
+        function reloadConfigFile() {
+            writeLog(`Reloading config file: ${configFileName}`);
+            reloadLevel = ConfigFileProgramReloadLevel.None;
+
+            const cachedHost = directoryStructureHost as CachedDirectoryStructureHost;
+            cachedHost.clearCache();
+            parseConfigFile();
+            hasChangedCompilerOptions = true;
+            synchronizeProgram();
+
+            // Update the wild card directory watch
+            watchConfigFileWildCardDirectories();
+        }
+
+        function parseConfigFile() {
+            const configParseResult = ts.parseConfigFile(configFileName, optionsToExtendForConfigFile, directoryStructureHost as CachedDirectoryStructureHost, onConfigFileDiagnostic);
+            rootFileNames = configParseResult.fileNames;
+            compilerOptions = configParseResult.options;
+            configFileSpecs = configParseResult.configFileSpecs;
+            configFileWildCardDirectories = configParseResult.wildcardDirectories;
+        }
+
+        function onSourceFileChange(fileName: string, eventKind: FileWatcherEventKind, path: Path) {
+            updateCachedSystemWithFile(fileName, path, eventKind);
+            const hostSourceFile = sourceFilesCache.get(path);
+            if (hostSourceFile) {
+                // Update the cache
+                if (eventKind === FileWatcherEventKind.Deleted) {
+                    resolutionCache.invalidateResolutionOfFile(path);
+                    if (!isString(hostSourceFile)) {
+                        hostSourceFile.fileWatcher.close();
+                        sourceFilesCache.set(path, (++hostSourceFile.version).toString());
+                    }
+                }
+                else {
+                    // Deleted file created
+                    if (isString(hostSourceFile)) {
+                        sourceFilesCache.delete(path);
+                    }
+                    else {
+                        // file changed - just update the version
+                        hostSourceFile.version++;
+                    }
+                }
+            }
+
+            // Update the program
+            scheduleProgramUpdate();
+        }
+
+        function updateCachedSystemWithFile(fileName: string, path: Path, eventKind: FileWatcherEventKind) {
+            if (configFileName) {
+                (directoryStructureHost as CachedDirectoryStructureHost).addOrDeleteFile(fileName, path, eventKind);
+            }
+        }
+
+        function watchDirectory(directory: string, cb: DirectoryWatcherCallback, flags: WatchDirectoryFlags) {
+            return watchDirectoryWorker(system, directory, cb, flags, writeLog);
+        }
+
+        function watchMissingFilePath(missingFilePath: Path) {
+            return watchFilePath(system, missingFilePath, onMissingFileChange, missingFilePath, writeLog);
+        }
+
+        function onMissingFileChange(fileName: string, eventKind: FileWatcherEventKind, missingFilePath: Path) {
+            updateCachedSystemWithFile(fileName, missingFilePath, eventKind);
+
+            if (eventKind === FileWatcherEventKind.Created && missingFilesMap.has(missingFilePath)) {
+                missingFilesMap.get(missingFilePath).close();
+                missingFilesMap.delete(missingFilePath);
+
+                // Delete the entry in the source files cache so that new source file is created
+                removeSourceFile(missingFilePath);
+
+                // When a missing file is created, we should update the graph.
+                scheduleProgramUpdate();
+            }
+        }
+
+        function watchConfigFileWildCardDirectories() {
+            if (configFileWildCardDirectories) {
+                updateWatchingWildcardDirectories(
+                    watchedWildcardDirectories || (watchedWildcardDirectories = createMap()),
+                    createMapFromTemplate(configFileWildCardDirectories),
+                    watchWildcardDirectory
+                );
+            }
+            else if (watchedWildcardDirectories) {
+                clearMap(watchedWildcardDirectories, closeFileWatcherOf);
+            }
+        }
+
+        function watchWildcardDirectory(directory: string, flags: WatchDirectoryFlags) {
+            return watchDirectory(
+                directory,
+                fileOrDirectory => {
+                    Debug.assert(!!configFileName);
+
+                    const fileOrDirectoryPath = toPath(fileOrDirectory);
+
+                    // Since the file existance changed, update the sourceFiles cache
+                    const result = (directoryStructureHost as CachedDirectoryStructureHost).addOrDeleteFileOrDirectory(fileOrDirectory, fileOrDirectoryPath);
+
+                    // Instead of deleting the file, mark it as changed instead
+                    // Many times node calls add/remove/file when watching directories recursively
+                    const hostSourceFile = sourceFilesCache.get(fileOrDirectoryPath);
+                    if (hostSourceFile && !isString(hostSourceFile) && (result ? result.fileExists : directoryStructureHost.fileExists(fileOrDirectory))) {
+                        hostSourceFile.version++;
+                    }
+                    else {
+                        removeSourceFile(fileOrDirectoryPath);
+                    }
+
+                    // If the the added or created file or directory is not supported file name, ignore the file
+                    // But when watched directory is added/removed, we need to reload the file list
+                    if (fileOrDirectoryPath !== directory && hasExtension(fileOrDirectoryPath) && !isSupportedSourceFileName(fileOrDirectory, compilerOptions)) {
+                        writeLog(`Project: ${configFileName} Detected file add/remove of non supported extension: ${fileOrDirectory}`);
+                        return;
+                    }
+
+                    // Reload is pending, do the reload
+                    if (reloadLevel !== ConfigFileProgramReloadLevel.Full) {
+                        reloadLevel = ConfigFileProgramReloadLevel.Partial;
+
+                        // Schedule Update the program
+                        scheduleProgramUpdate();
+                    }
+                },
+                flags
+            );
+        }
+    }
+}