--- conflicted
+++ resolved
@@ -1,3199 +1,3191 @@
-namespace ts.server {
-    interface StackTraceError extends Error {
-        stack?: string;
-    }
-
-    export interface ServerCancellationToken extends HostCancellationToken {
-        setRequest(requestId: number): void;
-        resetRequest(requestId: number): void;
-    }
-
-    export const nullCancellationToken: ServerCancellationToken = {
-        isCancellationRequested: () => false,
-        setRequest: () => void 0,
-        resetRequest: () => void 0
-    };
-
-    function hrTimeToMilliseconds(time: number[]): number {
-        const seconds = time[0];
-        const nanoseconds = time[1];
-        return ((1e9 * seconds) + nanoseconds) / 1000000.0;
-    }
-
-    function isDeclarationFileInJSOnlyNonConfiguredProject(project: Project, file: NormalizedPath) {
-        // Checking for semantic diagnostics is an expensive process. We want to avoid it if we
-        // know for sure it is not needed.
-        // For instance, .d.ts files injected by ATA automatically do not produce any relevant
-        // errors to a JS- only project.
-        //
-        // Note that configured projects can set skipLibCheck (on by default in jsconfig.json) to
-        // disable checking for declaration files. We only need to verify for inferred projects (e.g.
-        // miscellaneous context in VS) and external projects(e.g.VS.csproj project) with only JS
-        // files.
-        //
-        // We still want to check .js files in a JS-only inferred or external project (e.g. if the
-        // file has '// @ts-check').
-
-        if ((isInferredProject(project) || isExternalProject(project)) &&
-            project.isJsOnlyProject()) {
-            const scriptInfo = project.getScriptInfoForNormalizedPath(file);
-            return scriptInfo && !scriptInfo.isJavaScript();
-        }
-        return false;
-    }
-
-
-    function dtsChangeCanAffectEmit(compilationSettings: CompilerOptions) {
-        return getEmitDeclarations(compilationSettings) || !!compilationSettings.emitDecoratorMetadata;
-    }
-
-    function formatDiag(fileName: NormalizedPath, project: Project, diag: Diagnostic): protocol.Diagnostic {
-        const scriptInfo = project.getScriptInfoForNormalizedPath(fileName)!; // TODO: GH#18217
-        return {
-            start: scriptInfo.positionToLineOffset(diag.start!),
-            end: scriptInfo.positionToLineOffset(diag.start! + diag.length!), // TODO: GH#18217
-            text: flattenDiagnosticMessageText(diag.messageText, "\n"),
-            code: diag.code,
-            category: diagnosticCategoryName(diag),
-            reportsUnnecessary: diag.reportsUnnecessary,
-            reportsDeprecated: diag.reportsDeprecated,
-            source: diag.source,
-            relatedInformation: map(diag.relatedInformation, formatRelatedInformation),
-        };
-    }
-
-    function formatRelatedInformation(info: DiagnosticRelatedInformation): protocol.DiagnosticRelatedInformation {
-        if (!info.file) {
-            return {
-                message: flattenDiagnosticMessageText(info.messageText, "\n"),
-                category: diagnosticCategoryName(info),
-                code: info.code
-            };
-        }
-        return {
-            span: {
-                start: convertToLocation(getLineAndCharacterOfPosition(info.file, info.start!)),
-                end: convertToLocation(getLineAndCharacterOfPosition(info.file, info.start! + info.length!)), // TODO: GH#18217
-                file: info.file.fileName
-            },
-            message: flattenDiagnosticMessageText(info.messageText, "\n"),
-            category: diagnosticCategoryName(info),
-            code: info.code
-        };
-    }
-
-    function convertToLocation(lineAndCharacter: LineAndCharacter): protocol.Location {
-        return { line: lineAndCharacter.line + 1, offset: lineAndCharacter.character + 1 };
-    }
-
-    function formatDiagnosticToProtocol(diag: Diagnostic, includeFileName: true): protocol.DiagnosticWithFileName;
-    function formatDiagnosticToProtocol(diag: Diagnostic, includeFileName: false): protocol.Diagnostic;
-    function formatDiagnosticToProtocol(diag: Diagnostic, includeFileName: boolean): protocol.Diagnostic | protocol.DiagnosticWithFileName {
-        const start = (diag.file && convertToLocation(getLineAndCharacterOfPosition(diag.file, diag.start!)))!; // TODO: GH#18217
-        const end = (diag.file && convertToLocation(getLineAndCharacterOfPosition(diag.file, diag.start! + diag.length!)))!; // TODO: GH#18217
-        const text = flattenDiagnosticMessageText(diag.messageText, "\n");
-        const { code, source } = diag;
-        const category = diagnosticCategoryName(diag);
-        const common = {
-            start,
-            end,
-            text,
-            code,
-            category,
-            reportsUnnecessary: diag.reportsUnnecessary,
-            reportsDeprecated: diag.reportsDeprecated,
-            source,
-            relatedInformation: map(diag.relatedInformation, formatRelatedInformation),
-        };
-        return includeFileName
-            ? { ...common, fileName: diag.file && diag.file.fileName }
-            : common;
-    }
-
-    export interface PendingErrorCheck {
-        fileName: NormalizedPath;
-        project: Project;
-    }
-
-    function allEditsBeforePos(edits: readonly TextChange[], pos: number): boolean {
-        return edits.every(edit => textSpanEnd(edit.span) < pos);
-    }
-
-    // CommandNames used to be exposed before TS 2.4 as a namespace
-    // In TS 2.4 we switched to an enum, keep this for backward compatibility
-    // The var assignment ensures that even though CommandTypes are a const enum
-    // we want to ensure the value is maintained in the out since the file is
-    // built using --preseveConstEnum.
-    export type CommandNames = protocol.CommandTypes;
-    export const CommandNames = (<any>protocol).CommandTypes;
-
-    export function formatMessage<T extends protocol.Message>(msg: T, logger: Logger, byteLength: (s: string, encoding: string) => number, newLine: string): string {
-        const verboseLogging = logger.hasLevel(LogLevel.verbose);
-
-        const json = JSON.stringify(msg);
-        if (verboseLogging) {
-            logger.info(`${msg.type}:${indent(json)}`);
-        }
-
-        const len = byteLength(json, "utf8");
-        return `Content-Length: ${1 + len}\r\n\r\n${json}${newLine}`;
-    }
-
-    /**
-     * Allows to schedule next step in multistep operation
-     */
-    interface NextStep {
-        immediate(action: () => void): void;
-        delay(ms: number, action: () => void): void;
-    }
-
-    /**
-     * External capabilities used by multistep operation
-     */
-    interface MultistepOperationHost {
-        getCurrentRequestId(): number;
-        sendRequestCompletedEvent(requestId: number): void;
-        getServerHost(): ServerHost;
-        isCancellationRequested(): boolean;
-        executeWithRequestId(requestId: number, action: () => void): void;
-        logError(error: Error, message: string): void;
-    }
-
-    /**
-     * Represents operation that can schedule its next step to be executed later.
-     * Scheduling is done via instance of NextStep. If on current step subsequent step was not scheduled - operation is assumed to be completed.
-     */
-    class MultistepOperation implements NextStep {
-        private requestId: number | undefined;
-        private timerHandle: any;
-        private immediateId: number | undefined;
-
-        constructor(private readonly operationHost: MultistepOperationHost) { }
-
-        public startNew(action: (next: NextStep) => void) {
-            this.complete();
-            this.requestId = this.operationHost.getCurrentRequestId();
-            this.executeAction(action);
-        }
-
-        private complete() {
-            if (this.requestId !== undefined) {
-                this.operationHost.sendRequestCompletedEvent(this.requestId);
-                this.requestId = undefined;
-            }
-            this.setTimerHandle(undefined);
-            this.setImmediateId(undefined);
-        }
-
-        public immediate(action: () => void) {
-            const requestId = this.requestId!;
-            Debug.assert(requestId === this.operationHost.getCurrentRequestId(), "immediate: incorrect request id");
-            this.setImmediateId(this.operationHost.getServerHost().setImmediate(() => {
-                this.immediateId = undefined;
-                this.operationHost.executeWithRequestId(requestId, () => this.executeAction(action));
-            }));
-        }
-
-        public delay(ms: number, action: () => void) {
-            const requestId = this.requestId!;
-            Debug.assert(requestId === this.operationHost.getCurrentRequestId(), "delay: incorrect request id");
-            this.setTimerHandle(this.operationHost.getServerHost().setTimeout(() => {
-                this.timerHandle = undefined;
-                this.operationHost.executeWithRequestId(requestId, () => this.executeAction(action));
-            }, ms));
-        }
-
-        private executeAction(action: (next: NextStep) => void) {
-            let stop = false;
-            try {
-                if (this.operationHost.isCancellationRequested()) {
-                    stop = true;
-                    tracing?.instant(tracing.Phase.Session, "stepCanceled", { seq: this.requestId, early: true });
-                }
-                else {
-                    tracing?.push(tracing.Phase.Session, "stepAction", { seq: this.requestId });
-                    action(this);
-                    tracing?.pop();
-                }
-            }
-            catch (e) {
-                // Cancellation or an error may have left incomplete events on the tracing stack.
-                tracing?.popAll();
-
-                stop = true;
-                // ignore cancellation request
-                if (e instanceof OperationCanceledException) {
-                    tracing?.instant(tracing.Phase.Session, "stepCanceled", { seq: this.requestId });
-                }
-                else {
-                    tracing?.instant(tracing.Phase.Session, "stepError", { seq: this.requestId, message: (<Error>e).message });
-                    this.operationHost.logError(e, `delayed processing of request ${this.requestId}`);
-                }
-            }
-            if (stop || !this.hasPendingWork()) {
-                this.complete();
-            }
-        }
-
-        private setTimerHandle(timerHandle: any) {
-            if (this.timerHandle !== undefined) {
-                this.operationHost.getServerHost().clearTimeout(this.timerHandle);
-            }
-            this.timerHandle = timerHandle;
-        }
-
-        private setImmediateId(immediateId: number | undefined) {
-            if (this.immediateId !== undefined) {
-                this.operationHost.getServerHost().clearImmediate(this.immediateId);
-            }
-            this.immediateId = immediateId;
-        }
-
-        private hasPendingWork() {
-            return !!this.timerHandle || !!this.immediateId;
-        }
-    }
-
-    export type Event = <T extends object>(body: T, eventName: string) => void;
-
-    export interface EventSender {
-        event: Event;
-    }
-
-    /** @internal */
-    export function toEvent(eventName: string, body: object): protocol.Event {
-        return {
-            seq: 0,
-            type: "event",
-            event: eventName,
-            body
-        };
-    }
-
-    type Projects = readonly Project[] | {
-        readonly projects: readonly Project[];
-        readonly symLinkedProjects: MultiMap<Path, Project>;
-    };
-
-    /**
-     * This helper function processes a list of projects and return the concatenated, sortd and deduplicated output of processing each project.
-     */
-    function combineProjectOutput<T, U>(
-        defaultValue: T,
-        getValue: (path: Path) => T,
-        projects: Projects,
-        action: (project: Project, value: T) => readonly U[] | U | undefined,
-    ): U[] {
-        const outputs = flatMapToMutable(isArray(projects) ? projects : projects.projects, project => action(project, defaultValue));
-        if (!isArray(projects) && projects.symLinkedProjects) {
-            projects.symLinkedProjects.forEach((projects, path) => {
-                const value = getValue(path);
-                outputs.push(...flatMap(projects, project => action(project, value)));
-            });
-        }
-        return deduplicate(outputs, equateValues);
-    }
-
-    type CombineOutputResult<T> = { project: Project; result: readonly T[]; }[];
-    function combineOutputResultContains<T>(outputs: CombineOutputResult<T>, output: T, areEqual: (a: T, b: T) => boolean) {
-        return outputs.some(({ result }) => contains(result, output, areEqual));
-    }
-    function addToCombineOutputResult<T>(outputs: CombineOutputResult<T>, project: Project, result: readonly T[]) {
-        if (result.length) outputs.push({ project, result });
-    }
-
-    function combineProjectOutputFromEveryProject<T>(projectService: ProjectService, action: (project: Project) => readonly T[], areEqual: (a: T, b: T) => boolean): CombineOutputResult<T> {
-        const outputs: CombineOutputResult<T> = [];
-        projectService.loadAncestorProjectTree();
-        projectService.forEachEnabledProject(project => {
-            const theseOutputs = action(project);
-            addToCombineOutputResult(outputs, project, filter(theseOutputs, output => !combineOutputResultContains(outputs, output, areEqual)));
-        });
-        return outputs;
-    }
-
-    function flattenCombineOutputResult<T>(outputs: CombineOutputResult<T>): readonly T[] {
-        return flatMap(outputs, ({ result }) => result);
-    }
-
-    function combineProjectOutputWhileOpeningReferencedProjects<T>(
-        projects: Projects,
-        defaultProject: Project,
-        action: (project: Project) => readonly T[],
-        getLocation: (t: T) => DocumentPosition,
-        resultsEqual: (a: T, b: T) => boolean,
-    ): CombineOutputResult<T> {
-        const outputs: CombineOutputResult<T> = [];
-        combineProjectOutputWorker(
-            projects,
-            defaultProject,
-            /*initialLocation*/ undefined,
-            (project, _, tryAddToTodo) => {
-                const theseOutputs = action(project);
-                addToCombineOutputResult(outputs, project, filter(theseOutputs, output => !combineOutputResultContains(outputs, output, resultsEqual) && !tryAddToTodo(project, getLocation(output))));
-            },
-        );
-        return outputs;
-    }
-
-    function combineProjectOutputForRenameLocations(
-        projects: Projects,
-        defaultProject: Project,
-        initialLocation: DocumentPosition,
-        findInStrings: boolean,
-        findInComments: boolean,
-        hostPreferences: UserPreferences
-    ): readonly RenameLocation[] {
-        const outputs: RenameLocation[] = [];
-        combineProjectOutputWorker(
-            projects,
-            defaultProject,
-            initialLocation,
-            (project, location, tryAddToTodo) => {
-                for (const output of project.getLanguageService().findRenameLocations(location.fileName, location.pos, findInStrings, findInComments, hostPreferences.providePrefixAndSuffixTextForRename) || emptyArray) {
-                    if (!contains(outputs, output, documentSpansEqual) && !tryAddToTodo(project, documentSpanLocation(output))) {
-                        outputs.push(output);
-                    }
-                }
-            },
-        );
-
-        return outputs;
-    }
-
-    function getDefinitionLocation(defaultProject: Project, initialLocation: DocumentPosition): DocumentPosition | undefined {
-        const infos = defaultProject.getLanguageService().getDefinitionAtPosition(initialLocation.fileName, initialLocation.pos);
-        const info = infos && firstOrUndefined(infos);
-        return info && !info.isLocal ? { fileName: info.fileName, pos: info.textSpan.start } : undefined;
-    }
-
-    function combineProjectOutputForReferences(
-        projects: Projects,
-        defaultProject: Project,
-        initialLocation: DocumentPosition
-    ): readonly ReferencedSymbol[] {
-        const outputs: ReferencedSymbol[] = [];
-
-        combineProjectOutputWorker(
-            projects,
-            defaultProject,
-            initialLocation,
-            (project, location, getMappedLocation) => {
-                for (const outputReferencedSymbol of project.getLanguageService().findReferences(location.fileName, location.pos) || emptyArray) {
-                    const mappedDefinitionFile = getMappedLocation(project, documentSpanLocation(outputReferencedSymbol.definition));
-                    const definition: ReferencedSymbolDefinitionInfo = mappedDefinitionFile === undefined ?
-                        outputReferencedSymbol.definition :
-                        {
-                            ...outputReferencedSymbol.definition,
-                            textSpan: createTextSpan(mappedDefinitionFile.pos, outputReferencedSymbol.definition.textSpan.length),
-                            fileName: mappedDefinitionFile.fileName,
-                            contextSpan: getMappedContextSpan(outputReferencedSymbol.definition, project)
-                        };
-
-                    let symbolToAddTo = find(outputs, o => documentSpansEqual(o.definition, definition));
-                    if (!symbolToAddTo) {
-                        symbolToAddTo = { definition, references: [] };
-                        outputs.push(symbolToAddTo);
-                    }
-
-                    for (const ref of outputReferencedSymbol.references) {
-                        // If it's in a mapped file, that is added to the todo list by `getMappedLocation`.
-                        if (!contains(symbolToAddTo.references, ref, documentSpansEqual) && !getMappedLocation(project, documentSpanLocation(ref))) {
-                            symbolToAddTo.references.push(ref);
-                        }
-                    }
-                }
-            },
-        );
-
-        return outputs.filter(o => o.references.length !== 0);
-    }
-
-    function combineProjectOutputForFileReferences(
-        projects: Projects,
-        defaultProject: Project,
-        fileName: string
-    ): readonly ReferenceEntry[] {
-        const outputs: ReferenceEntry[] = [];
-
-        combineProjectOutputWorker(
-            projects,
-            defaultProject,
-            /*initialLocation*/ undefined,
-            project => {
-                for (const referenceEntry of project.getLanguageService().getFileReferences(fileName) || emptyArray) {
-                    if (!contains(outputs, referenceEntry, documentSpansEqual)) {
-                        outputs.push(referenceEntry);
-                    }
-                }
-            },
-        );
-
-        return outputs;
-    }
-
-    interface ProjectAndLocation<TLocation extends DocumentPosition | undefined> {
-        readonly project: Project;
-        readonly location: TLocation;
-    }
-
-    function forEachProjectInProjects(projects: Projects, path: string | undefined, cb: (project: Project, path: string | undefined) => void): void {
-        for (const project of isArray(projects) ? projects : projects.projects) {
-            cb(project, path);
-        }
-        if (!isArray(projects) && projects.symLinkedProjects) {
-            projects.symLinkedProjects.forEach((symlinkedProjects, symlinkedPath) => {
-                for (const project of symlinkedProjects) {
-                    cb(project, symlinkedPath);
-                }
-            });
-        }
-    }
-
-    type CombineProjectOutputCallback<TLocation extends DocumentPosition | undefined> = (
-        project: Project,
-        location: TLocation,
-        getMappedLocation: (project: Project, location: DocumentPosition) => DocumentPosition | undefined,
-    ) => void;
-
-    function combineProjectOutputWorker<TLocation extends DocumentPosition | undefined>(
-        projects: Projects,
-        defaultProject: Project,
-        initialLocation: TLocation,
-        cb: CombineProjectOutputCallback<TLocation>
-    ): void {
-        const projectService = defaultProject.projectService;
-        let toDo: ProjectAndLocation<TLocation>[] | undefined;
-        const seenProjects = new Set<string>();
-        forEachProjectInProjects(projects, initialLocation && initialLocation.fileName, (project, path) => {
-            // TLocation should be either `DocumentPosition` or `undefined`. Since `initialLocation` is `TLocation` this cast should be valid.
-            const location = (initialLocation ? { fileName: path, pos: initialLocation.pos } : undefined) as TLocation;
-            toDo = callbackProjectAndLocation(project, location, projectService, toDo, seenProjects, cb);
-        });
-
-        // After initial references are collected, go over every other project and see if it has a reference for the symbol definition.
-        if (initialLocation) {
-            const defaultDefinition = getDefinitionLocation(defaultProject, initialLocation!);
-            if (defaultDefinition) {
-                const getGeneratedDefinition = memoize(() => defaultProject.isSourceOfProjectReferenceRedirect(defaultDefinition.fileName) ?
-                    defaultDefinition :
-                    defaultProject.getLanguageService().getSourceMapper().tryGetGeneratedPosition(defaultDefinition));
-                const getSourceDefinition = memoize(() => defaultProject.isSourceOfProjectReferenceRedirect(defaultDefinition.fileName) ?
-                    defaultDefinition :
-                    defaultProject.getLanguageService().getSourceMapper().tryGetSourcePosition(defaultDefinition));
-                projectService.loadAncestorProjectTree(seenProjects);
-                projectService.forEachEnabledProject(project => {
-                    if (!addToSeen(seenProjects, project)) return;
-                    const definition = mapDefinitionInProject(defaultDefinition, project, getGeneratedDefinition, getSourceDefinition);
-                    if (definition) {
-                        toDo = callbackProjectAndLocation<TLocation>(project, definition as TLocation, projectService, toDo, seenProjects, cb);
-                    }
-                });
-            }
-        }
-
-        while (toDo && toDo.length) {
-            const next = toDo.pop();
-            Debug.assertIsDefined(next);
-            toDo = callbackProjectAndLocation(next.project, next.location, projectService, toDo, seenProjects, cb);
-        }
-    }
-
-    function mapDefinitionInProject(
-        definition: DocumentPosition,
-        project: Project,
-        getGeneratedDefinition: () => DocumentPosition | undefined,
-        getSourceDefinition: () => DocumentPosition | undefined
-    ): DocumentPosition | undefined {
-        // If the definition is actually from the project, definition is correct as is
-        if (project.containsFile(toNormalizedPath(definition.fileName)) &&
-            !isLocationProjectReferenceRedirect(project, definition)) {
-            return definition;
-        }
-        const generatedDefinition = getGeneratedDefinition();
-        if (generatedDefinition && project.containsFile(toNormalizedPath(generatedDefinition.fileName))) return generatedDefinition;
-        const sourceDefinition = getSourceDefinition();
-        return sourceDefinition && project.containsFile(toNormalizedPath(sourceDefinition.fileName)) ? sourceDefinition : undefined;
-    }
-
-    function isLocationProjectReferenceRedirect(project: Project, location: DocumentPosition | undefined) {
-        if (!location) return false;
-        const program = project.getLanguageService().getProgram();
-        if (!program) return false;
-        const sourceFile = program.getSourceFile(location.fileName);
-
-        // It is possible that location is attached to project but
-        // the program actually includes its redirect instead.
-        // This happens when rootFile in project is one of the file from referenced project
-        // Thus root is attached but program doesnt have the actual .ts file but .d.ts
-        // If this is not the file we were actually looking, return rest of the toDo
-        return !!sourceFile &&
-            sourceFile.resolvedPath !== sourceFile.path &&
-            sourceFile.resolvedPath !== project.toPath(location.fileName);
-    }
-
-    function callbackProjectAndLocation<TLocation extends DocumentPosition | undefined>(
-        project: Project,
-        location: TLocation,
-        projectService: ProjectService,
-        toDo: ProjectAndLocation<TLocation>[] | undefined,
-        seenProjects: Set<string>,
-        cb: CombineProjectOutputCallback<TLocation>,
-    ): ProjectAndLocation<TLocation>[] | undefined {
-        if (project.getCancellationToken().isCancellationRequested()) return undefined; // Skip rest of toDo if cancelled
-        // If this is not the file we were actually looking, return rest of the toDo
-        if (isLocationProjectReferenceRedirect(project, location)) return toDo;
-        cb(project, location, (innerProject, location) => {
-            addToSeen(seenProjects, project);
-            const originalLocation = projectService.getOriginalLocationEnsuringConfiguredProject(innerProject, location);
-            if (!originalLocation) return undefined;
-
-            const originalScriptInfo = projectService.getScriptInfo(originalLocation.fileName)!;
-            toDo = toDo || [];
-
-            for (const project of originalScriptInfo.containingProjects) {
-                addToTodo(project, originalLocation as TLocation, toDo, seenProjects);
-            }
-            const symlinkedProjectsMap = projectService.getSymlinkedProjects(originalScriptInfo);
-            if (symlinkedProjectsMap) {
-                symlinkedProjectsMap.forEach((symlinkedProjects, symlinkedPath) => {
-                    for (const symlinkedProject of symlinkedProjects) {
-                        addToTodo(symlinkedProject, { fileName: symlinkedPath as string, pos: originalLocation.pos } as TLocation, toDo!, seenProjects);
-                    }
-                });
-            }
-            return originalLocation === location ? undefined : originalLocation;
-        });
-        return toDo;
-    }
-
-    function addToTodo<TLocation extends DocumentPosition | undefined>(project: Project, location: TLocation, toDo: Push<ProjectAndLocation<TLocation>>, seenProjects: Set<string>): void {
-        if (!project.isOrphan() && addToSeen(seenProjects, project)) toDo.push({ project, location });
-    }
-
-    function addToSeen(seenProjects: Set<string>, project: Project) {
-        return tryAddToSet(seenProjects, getProjectKey(project));
-    }
-
-    function getProjectKey(project: Project) {
-        return isConfiguredProject(project) ? project.canonicalConfigFilePath : project.getProjectName();
-    }
-
-    function documentSpanLocation({ fileName, textSpan }: DocumentSpan): DocumentPosition {
-        return { fileName, pos: textSpan.start };
-    }
-
-    function getMappedLocation(location: DocumentPosition, project: Project): DocumentPosition | undefined {
-        const mapsTo = project.getSourceMapper().tryGetSourcePosition(location);
-        return mapsTo && project.projectService.fileExists(toNormalizedPath(mapsTo.fileName)) ? mapsTo : undefined;
-    }
-
-    function getMappedDocumentSpan(documentSpan: DocumentSpan, project: Project): DocumentSpan | undefined {
-        const newPosition = getMappedLocation(documentSpanLocation(documentSpan), project);
-        if (!newPosition) return undefined;
-        return {
-            fileName: newPosition.fileName,
-            textSpan: {
-                start: newPosition.pos,
-                length: documentSpan.textSpan.length
-            },
-            originalFileName: documentSpan.fileName,
-            originalTextSpan: documentSpan.textSpan,
-            contextSpan: getMappedContextSpan(documentSpan, project),
-            originalContextSpan: documentSpan.contextSpan
-        };
-    }
-
-    function getMappedContextSpan(documentSpan: DocumentSpan, project: Project): TextSpan | undefined {
-        const contextSpanStart = documentSpan.contextSpan && getMappedLocation(
-            { fileName: documentSpan.fileName, pos: documentSpan.contextSpan.start },
-            project
-        );
-        const contextSpanEnd = documentSpan.contextSpan && getMappedLocation(
-            { fileName: documentSpan.fileName, pos: documentSpan.contextSpan.start + documentSpan.contextSpan.length },
-            project
-        );
-        return contextSpanStart && contextSpanEnd ?
-            { start: contextSpanStart.pos, length: contextSpanEnd.pos - contextSpanStart.pos } :
-            undefined;
-    }
-
-    const invalidPartialSemanticModeCommands: readonly CommandNames[] = [
-        CommandNames.OpenExternalProject,
-        CommandNames.OpenExternalProjects,
-        CommandNames.CloseExternalProject,
-        CommandNames.SynchronizeProjectList,
-        CommandNames.EmitOutput,
-        CommandNames.CompileOnSaveAffectedFileList,
-        CommandNames.CompileOnSaveEmitFile,
-        CommandNames.CompilerOptionsDiagnosticsFull,
-        CommandNames.EncodedSemanticClassificationsFull,
-        CommandNames.SemanticDiagnosticsSync,
-        CommandNames.SyntacticDiagnosticsSync,
-        CommandNames.SuggestionDiagnosticsSync,
-        CommandNames.Geterr,
-        CommandNames.GeterrForProject,
-        CommandNames.Reload,
-        CommandNames.ReloadProjects,
-        CommandNames.GetCodeFixes,
-        CommandNames.GetCodeFixesFull,
-        CommandNames.GetCombinedCodeFix,
-        CommandNames.GetCombinedCodeFixFull,
-        CommandNames.ApplyCodeActionCommand,
-        CommandNames.GetSupportedCodeFixes,
-        CommandNames.GetApplicableRefactors,
-        CommandNames.GetEditsForRefactor,
-        CommandNames.GetEditsForRefactorFull,
-        CommandNames.OrganizeImports,
-        CommandNames.OrganizeImportsFull,
-        CommandNames.GetEditsForFileRename,
-        CommandNames.GetEditsForFileRenameFull,
-        CommandNames.ConfigurePlugin,
-        CommandNames.PrepareCallHierarchy,
-        CommandNames.ProvideCallHierarchyIncomingCalls,
-        CommandNames.ProvideCallHierarchyOutgoingCalls,
-    ];
-
-    const invalidSyntacticModeCommands: readonly CommandNames[] = [
-        ...invalidPartialSemanticModeCommands,
-        CommandNames.Definition,
-        CommandNames.DefinitionFull,
-        CommandNames.DefinitionAndBoundSpan,
-        CommandNames.DefinitionAndBoundSpanFull,
-        CommandNames.TypeDefinition,
-        CommandNames.Implementation,
-        CommandNames.ImplementationFull,
-        CommandNames.References,
-        CommandNames.ReferencesFull,
-        CommandNames.Rename,
-        CommandNames.RenameLocationsFull,
-        CommandNames.RenameInfoFull,
-        CommandNames.Quickinfo,
-        CommandNames.QuickinfoFull,
-        CommandNames.CompletionInfo,
-        CommandNames.Completions,
-        CommandNames.CompletionsFull,
-        CommandNames.CompletionDetails,
-        CommandNames.CompletionDetailsFull,
-        CommandNames.SignatureHelp,
-        CommandNames.SignatureHelpFull,
-        CommandNames.Navto,
-        CommandNames.NavtoFull,
-        CommandNames.Occurrences,
-        CommandNames.DocumentHighlights,
-        CommandNames.DocumentHighlightsFull,
-    ];
-
-    export interface SessionOptions {
-        host: ServerHost;
-        cancellationToken: ServerCancellationToken;
-        useSingleInferredProject: boolean;
-        useInferredProjectPerProjectRoot: boolean;
-        typingsInstaller: ITypingsInstaller;
-        byteLength: (buf: string, encoding?: string) => number;
-        hrtime: (start?: number[]) => number[];
-        logger: Logger;
-        /**
-         * If falsy, all events are suppressed.
-         */
-        canUseEvents: boolean;
-        eventHandler?: ProjectServiceEventHandler;
-        /** Has no effect if eventHandler is also specified. */
-        suppressDiagnosticEvents?: boolean;
-        /** @deprecated use serverMode instead */
-        syntaxOnly?: boolean;
-        serverMode?: LanguageServiceMode;
-        throttleWaitMilliseconds?: number;
-        noGetErrOnBackgroundUpdate?: boolean;
-
-        globalPlugins?: readonly string[];
-        pluginProbeLocations?: readonly string[];
-        allowLocalPluginLoads?: boolean;
-        typesMapLocation?: string;
-    }
-
-    export class Session<TMessage = string> implements EventSender {
-        private readonly gcTimer: GcTimer;
-        protected projectService: ProjectService;
-        private changeSeq = 0;
-
-        private performanceData: protocol.PerformanceData | undefined;
-
-        private currentRequestId!: number;
-        private errorCheck: MultistepOperation;
-
-        protected host: ServerHost;
-        private readonly cancellationToken: ServerCancellationToken;
-        protected readonly typingsInstaller: ITypingsInstaller;
-        protected byteLength: (buf: string, encoding?: string) => number;
-        private hrtime: (start?: number[]) => number[];
-        protected logger: Logger;
-
-        protected canUseEvents: boolean;
-        private suppressDiagnosticEvents?: boolean;
-        private eventHandler: ProjectServiceEventHandler | undefined;
-        private readonly noGetErrOnBackgroundUpdate?: boolean;
-
-        constructor(opts: SessionOptions) {
-            this.host = opts.host;
-            this.cancellationToken = opts.cancellationToken;
-            this.typingsInstaller = opts.typingsInstaller;
-            this.byteLength = opts.byteLength;
-            this.hrtime = opts.hrtime;
-            this.logger = opts.logger;
-            this.canUseEvents = opts.canUseEvents;
-            this.suppressDiagnosticEvents = opts.suppressDiagnosticEvents;
-            this.noGetErrOnBackgroundUpdate = opts.noGetErrOnBackgroundUpdate;
-
-            const { throttleWaitMilliseconds } = opts;
-
-            this.eventHandler = this.canUseEvents
-                ? opts.eventHandler || (event => this.defaultEventHandler(event))
-                : undefined;
-            const multistepOperationHost: MultistepOperationHost = {
-                executeWithRequestId: (requestId, action) => this.executeWithRequestId(requestId, action),
-                getCurrentRequestId: () => this.currentRequestId,
-                getServerHost: () => this.host,
-                logError: (err, cmd) => this.logError(err, cmd),
-                sendRequestCompletedEvent: requestId => this.sendRequestCompletedEvent(requestId),
-                isCancellationRequested: () => this.cancellationToken.isCancellationRequested()
-            };
-            this.errorCheck = new MultistepOperation(multistepOperationHost);
-            const settings: ProjectServiceOptions = {
-                host: this.host,
-                logger: this.logger,
-                cancellationToken: this.cancellationToken,
-                useSingleInferredProject: opts.useSingleInferredProject,
-                useInferredProjectPerProjectRoot: opts.useInferredProjectPerProjectRoot,
-                typingsInstaller: this.typingsInstaller,
-                throttleWaitMilliseconds,
-                eventHandler: this.eventHandler,
-                suppressDiagnosticEvents: this.suppressDiagnosticEvents,
-                globalPlugins: opts.globalPlugins,
-                pluginProbeLocations: opts.pluginProbeLocations,
-                allowLocalPluginLoads: opts.allowLocalPluginLoads,
-                typesMapLocation: opts.typesMapLocation,
-                syntaxOnly: opts.syntaxOnly,
-                serverMode: opts.serverMode,
-            };
-            this.projectService = new ProjectService(settings);
-            this.projectService.setPerformanceEventHandler(this.performanceEventHandler.bind(this));
-            this.gcTimer = new GcTimer(this.host, /*delay*/ 7000, this.logger);
-
-            // Make sure to setup handlers to throw error for not allowed commands on syntax server
-            switch (this.projectService.serverMode) {
-                case LanguageServiceMode.Semantic:
-                    break;
-                case LanguageServiceMode.PartialSemantic:
-                    invalidPartialSemanticModeCommands.forEach(commandName =>
-                        this.handlers.set(commandName, request => {
-                            throw new Error(`Request: ${request.command} not allowed in LanguageServiceMode.PartialSemantic`);
-                        })
-                    );
-                    break;
-                case LanguageServiceMode.Syntactic:
-                    invalidSyntacticModeCommands.forEach(commandName =>
-                        this.handlers.set(commandName, request => {
-                            throw new Error(`Request: ${request.command} not allowed in LanguageServiceMode.Syntactic`);
-                        })
-                    );
-                    break;
-                default:
-                    Debug.assertNever(this.projectService.serverMode);
-            }
-        }
-
-        private sendRequestCompletedEvent(requestId: number): void {
-            this.event<protocol.RequestCompletedEventBody>({ request_seq: requestId }, "requestCompleted");
-        }
-
-        private addPerformanceData(key: keyof protocol.PerformanceData, value: number) {
-            if (!this.performanceData) {
-                this.performanceData = {};
-            }
-            this.performanceData[key] = (this.performanceData[key] ?? 0) + value;
-        }
-
-        private performanceEventHandler(event: PerformanceEvent) {
-            switch (event.kind) {
-                case "UpdateGraph":
-                    this.addPerformanceData("updateGraphDurationMs", event.durationMs);
-                    break;
-                case "CreatePackageJsonAutoImportProvider":
-                    this.addPerformanceData("createAutoImportProviderProgramDurationMs", event.durationMs);
-                    break;
-            }
-        }
-
-        private defaultEventHandler(event: ProjectServiceEvent) {
-            switch (event.eventName) {
-                case ProjectsUpdatedInBackgroundEvent:
-                    const { openFiles } = event.data;
-                    this.projectsUpdatedInBackgroundEvent(openFiles);
-                    break;
-                case ProjectLoadingStartEvent:
-                    const { project, reason } = event.data;
-                    this.event<protocol.ProjectLoadingStartEventBody>(
-                        { projectName: project.getProjectName(), reason },
-                        ProjectLoadingStartEvent);
-                    break;
-                case ProjectLoadingFinishEvent:
-                    const { project: finishProject } = event.data;
-                    this.event<protocol.ProjectLoadingFinishEventBody>({ projectName: finishProject.getProjectName() }, ProjectLoadingFinishEvent);
-                    break;
-                case LargeFileReferencedEvent:
-                    const { file, fileSize, maxFileSize } = event.data;
-                    this.event<protocol.LargeFileReferencedEventBody>({ file, fileSize, maxFileSize }, LargeFileReferencedEvent);
-                    break;
-                case ConfigFileDiagEvent:
-                    const { triggerFile, configFileName: configFile, diagnostics } = event.data;
-                    const bakedDiags = map(diagnostics, diagnostic => formatDiagnosticToProtocol(diagnostic, /*includeFileName*/ true));
-                    this.event<protocol.ConfigFileDiagnosticEventBody>({
-                        triggerFile,
-                        configFile,
-                        diagnostics: bakedDiags
-                    }, ConfigFileDiagEvent);
-                    break;
-                case ProjectLanguageServiceStateEvent: {
-                    const eventName: protocol.ProjectLanguageServiceStateEventName = ProjectLanguageServiceStateEvent;
-                    this.event<protocol.ProjectLanguageServiceStateEventBody>({
-                        projectName: event.data.project.getProjectName(),
-                        languageServiceEnabled: event.data.languageServiceEnabled
-                    }, eventName);
-                    break;
-                }
-                case ProjectInfoTelemetryEvent: {
-                    const eventName: protocol.TelemetryEventName = "telemetry";
-                    this.event<protocol.TelemetryEventBody>({
-                        telemetryEventName: event.eventName,
-                        payload: event.data,
-                    }, eventName);
-                    break;
-                }
-            }
-        }
-
-        private projectsUpdatedInBackgroundEvent(openFiles: string[]): void {
-            this.projectService.logger.info(`got projects updated in background, updating diagnostics for ${openFiles}`);
-            if (openFiles.length) {
-                if (!this.suppressDiagnosticEvents && !this.noGetErrOnBackgroundUpdate) {
-                    // For now only queue error checking for open files. We can change this to include non open files as well
-                    this.errorCheck.startNew(next => this.updateErrorCheck(next, openFiles, 100, /*requireOpen*/ true));
-                }
-
-                // Send project changed event
-                this.event<protocol.ProjectsUpdatedInBackgroundEventBody>({
-                    openFiles
-                }, ProjectsUpdatedInBackgroundEvent);
-            }
-        }
-
-        public logError(err: Error, cmd: string): void {
-            this.logErrorWorker(err, cmd);
-        }
-
-        private logErrorWorker(err: Error & PossibleProgramFileInfo, cmd: string, fileRequest?: protocol.FileRequestArgs): void {
-            let msg = "Exception on executing command " + cmd;
-            if (err.message) {
-                msg += ":\n" + indent(err.message);
-                if ((<StackTraceError>err).stack) {
-                    msg += "\n" + indent((<StackTraceError>err).stack!);
-                }
-            }
-
-            if (this.logger.hasLevel(LogLevel.verbose)) {
-                if (fileRequest) {
-                    try {
-                        const { file, project } = this.getFileAndProject(fileRequest);
-                        const scriptInfo = project.getScriptInfoForNormalizedPath(file);
-                        if (scriptInfo) {
-                            const text = getSnapshotText(scriptInfo.getSnapshot());
-                            msg += `\n\nFile text of ${fileRequest.file}:${indent(text)}\n`;
-                        }
-                    }
-                    catch { } // eslint-disable-line no-empty
-                }
-
-
-                if (err.ProgramFiles) {
-                    msg += `\n\nProgram files: ${JSON.stringify(err.ProgramFiles)}\n`;
-                    msg += `\n\nProjects::\n`;
-                    let counter = 0;
-                    const addProjectInfo = (project: Project) => {
-                        msg += `\nProject '${project.projectName}' (${ProjectKind[project.projectKind]}) ${counter}\n`;
-                        msg += project.filesToString(/*writeProjectFileNames*/ true);
-                        msg += "\n-----------------------------------------------\n";
-                        counter++;
-                    };
-                    this.projectService.externalProjects.forEach(addProjectInfo);
-                    this.projectService.configuredProjects.forEach(addProjectInfo);
-                    this.projectService.inferredProjects.forEach(addProjectInfo);
-                }
-            }
-
-            this.logger.msg(msg, Msg.Err);
-        }
-
-        public send(msg: protocol.Message) {
-            if (msg.type === "event" && !this.canUseEvents) {
-                if (this.logger.hasLevel(LogLevel.verbose)) {
-                    this.logger.info(`Session does not support events: ignored event: ${JSON.stringify(msg)}`);
-                }
-                return;
-            }
-            const msgText = formatMessage(msg, this.logger, this.byteLength, this.host.newLine);
-            perfLogger.logEvent(`Response message size: ${msgText.length}`);
-            this.host.write(msgText);
-        }
-
-        public event<T extends object>(body: T, eventName: string): void {
-            tracing?.instant(tracing.Phase.Session, "event", { eventName });
-            this.send(toEvent(eventName, body));
-        }
-
-        // For backwards-compatibility only.
-        /** @deprecated */
-        public output(info: any, cmdName: string, reqSeq?: number, errorMsg?: string): void {
-            this.doOutput(info, cmdName, reqSeq!, /*success*/ !errorMsg, errorMsg); // TODO: GH#18217
-        }
-
-        private doOutput(info: {} | undefined, cmdName: string, reqSeq: number, success: boolean, message?: string): void {
-            const res: protocol.Response = {
-                seq: 0,
-                type: "response",
-                command: cmdName,
-                request_seq: reqSeq,
-                success,
-                performanceData: this.performanceData
-            };
-
-            if (success) {
-                let metadata: unknown;
-                if (isArray(info)) {
-                    res.body = info;
-                    metadata = (info as WithMetadata<readonly any[]>).metadata;
-                    delete (info as WithMetadata<readonly any[]>).metadata;
-                }
-                else if (typeof info === "object") {
-                    if ((info as WithMetadata<{}>).metadata) {
-                        const { metadata: infoMetadata, ...body } = (info as WithMetadata<{}>);
-                        res.body = body;
-                        metadata = infoMetadata;
-                    }
-                    else {
-                        res.body = info;
-                    }
-                }
-                else {
-                    res.body = info;
-                }
-                if (metadata) res.metadata = metadata;
-            }
-            else {
-                Debug.assert(info === undefined);
-            }
-            if (message) {
-                res.message = message;
-            }
-            this.send(res);
-        }
-
-        private semanticCheck(file: NormalizedPath, project: Project) {
-            const diags = isDeclarationFileInJSOnlyNonConfiguredProject(project, file)
-                ? emptyArray
-                : project.getLanguageService().getSemanticDiagnostics(file).filter(d => !!d.file);
-            this.sendDiagnosticsEvent(file, project, diags, "semanticDiag");
-        }
-
-        private syntacticCheck(file: NormalizedPath, project: Project) {
-            this.sendDiagnosticsEvent(file, project, project.getLanguageService().getSyntacticDiagnostics(file), "syntaxDiag");
-        }
-
-        private suggestionCheck(file: NormalizedPath, project: Project) {
-            this.sendDiagnosticsEvent(file, project, project.getLanguageService().getSuggestionDiagnostics(file), "suggestionDiag");
-        }
-
-        private sendDiagnosticsEvent(file: NormalizedPath, project: Project, diagnostics: readonly Diagnostic[], kind: protocol.DiagnosticEventKind): void {
-            try {
-                this.event<protocol.DiagnosticEventBody>({ file, diagnostics: diagnostics.map(diag => formatDiag(file, project, diag)) }, kind);
-            }
-            catch (err) {
-                this.logError(err, kind);
-            }
-        }
-
-        /** It is the caller's responsibility to verify that `!this.suppressDiagnosticEvents`. */
-        private updateErrorCheck(next: NextStep, checkList: readonly string[] | readonly PendingErrorCheck[], ms: number, requireOpen = true) {
-            Debug.assert(!this.suppressDiagnosticEvents); // Caller's responsibility
-
-            const seq = this.changeSeq;
-            const followMs = Math.min(ms, 200);
-
-            let index = 0;
-            const goNext = () => {
-                index++;
-                if (checkList.length > index) {
-                    next.delay(followMs, checkOne);
-                }
-            };
-            const checkOne = () => {
-                if (this.changeSeq !== seq) {
-                    return;
-                }
-
-                let item: string | PendingErrorCheck | undefined = checkList[index];
-                if (isString(item)) {
-                    // Find out project for the file name
-                    item = this.toPendingErrorCheck(item);
-                    if (!item) {
-                        // Ignore file if there is no project for the file
-                        goNext();
-                        return;
-                    }
-                }
-
-                const { fileName, project } = item;
-
-                // Ensure the project is upto date before checking if this file is present in the project
-                updateProjectIfDirty(project);
-                if (!project.containsFile(fileName, requireOpen)) {
-                    return;
-                }
-
-                this.syntacticCheck(fileName, project);
-                if (this.changeSeq !== seq) {
-                    return;
-                }
-
-                next.immediate(() => {
-                    this.semanticCheck(fileName, project);
-                    if (this.changeSeq !== seq) {
-                        return;
-                    }
-
-                    if (this.getPreferences(fileName).disableSuggestions) {
-                        goNext();
-                    }
-                    else {
-                        next.immediate(() => {
-                            this.suggestionCheck(fileName, project);
-                            goNext();
-                        });
-                    }
-                });
-            };
-
-            if (checkList.length > index && this.changeSeq === seq) {
-                next.delay(ms, checkOne);
-            }
-        }
-
-        private cleanProjects(caption: string, projects: Project[]) {
-            if (!projects) {
-                return;
-            }
-            this.logger.info(`cleaning ${caption}`);
-            for (const p of projects) {
-                p.getLanguageService(/*ensureSynchronized*/ false).cleanupSemanticCache();
-            }
-        }
-
-        private cleanup() {
-            this.cleanProjects("inferred projects", this.projectService.inferredProjects);
-            this.cleanProjects("configured projects", arrayFrom(this.projectService.configuredProjects.values()));
-            this.cleanProjects("external projects", this.projectService.externalProjects);
-            if (this.host.gc) {
-                this.logger.info(`host.gc()`);
-                this.host.gc();
-            }
-        }
-
-        private getEncodedSyntacticClassifications(args: protocol.EncodedSyntacticClassificationsRequestArgs) {
-            const { file, languageService } = this.getFileAndLanguageServiceForSyntacticOperation(args);
-            return languageService.getEncodedSyntacticClassifications(file, args);
-        }
-
-        private getEncodedSemanticClassifications(args: protocol.EncodedSemanticClassificationsRequestArgs) {
-            const { file, project } = this.getFileAndProject(args);
-            const format = args.format === "2020" ? SemanticClassificationFormat.TwentyTwenty : SemanticClassificationFormat.Original;
-            return project.getLanguageService().getEncodedSemanticClassifications(file, args, format);
-        }
-
-        private getProject(projectFileName: string | undefined): Project | undefined {
-            return projectFileName === undefined ? undefined : this.projectService.findProject(projectFileName);
-        }
-
-        private getConfigFileAndProject(args: protocol.FileRequestArgs): { configFile: NormalizedPath | undefined, project: Project | undefined } {
-            const project = this.getProject(args.projectFileName);
-            const file = toNormalizedPath(args.file);
-
-            return {
-                configFile: project && project.hasConfigFile(file) ? file : undefined,
-                project
-            };
-        }
-
-        private getConfigFileDiagnostics(configFile: NormalizedPath, project: Project, includeLinePosition: boolean) {
-            const projectErrors = project.getAllProjectErrors();
-            const optionsErrors = project.getLanguageService().getCompilerOptionsDiagnostics();
-            const diagnosticsForConfigFile = filter(
-                concatenate(projectErrors, optionsErrors),
-                diagnostic => !!diagnostic.file && diagnostic.file.fileName === configFile
-            );
-            return includeLinePosition ?
-                this.convertToDiagnosticsWithLinePositionFromDiagnosticFile(diagnosticsForConfigFile) :
-                map(
-                    diagnosticsForConfigFile,
-                    diagnostic => formatDiagnosticToProtocol(diagnostic, /*includeFileName*/ false)
-                );
-        }
-
-        private convertToDiagnosticsWithLinePositionFromDiagnosticFile(diagnostics: readonly Diagnostic[]): protocol.DiagnosticWithLinePosition[] {
-            return diagnostics.map<protocol.DiagnosticWithLinePosition>(d => ({
-                message: flattenDiagnosticMessageText(d.messageText, this.host.newLine),
-                start: d.start!, // TODO: GH#18217
-                length: d.length!, // TODO: GH#18217
-                category: diagnosticCategoryName(d),
-                code: d.code,
-                source: d.source,
-                startLocation: (d.file && convertToLocation(getLineAndCharacterOfPosition(d.file, d.start!)))!, // TODO: GH#18217
-                endLocation: (d.file && convertToLocation(getLineAndCharacterOfPosition(d.file, d.start! + d.length!)))!, // TODO: GH#18217
-                reportsUnnecessary: d.reportsUnnecessary,
-                reportsDeprecated: d.reportsDeprecated,
-                relatedInformation: map(d.relatedInformation, formatRelatedInformation)
-            }));
-        }
-
-        private getCompilerOptionsDiagnostics(args: protocol.CompilerOptionsDiagnosticsRequestArgs) {
-            const project = this.getProject(args.projectFileName)!;
-            // Get diagnostics that dont have associated file with them
-            // The diagnostics which have file would be in config file and
-            // would be reported as part of configFileDiagnostics
-            return this.convertToDiagnosticsWithLinePosition(
-                filter(
-                    project.getLanguageService().getCompilerOptionsDiagnostics(),
-                    diagnostic => !diagnostic.file
-                ),
-                /*scriptInfo*/ undefined
-            );
-        }
-
-        private convertToDiagnosticsWithLinePosition(diagnostics: readonly Diagnostic[], scriptInfo: ScriptInfo | undefined): protocol.DiagnosticWithLinePosition[] {
-            return diagnostics.map(d => <protocol.DiagnosticWithLinePosition>{
-                message: flattenDiagnosticMessageText(d.messageText, this.host.newLine),
-                start: d.start,
-                length: d.length,
-                category: diagnosticCategoryName(d),
-                code: d.code,
-                source: d.source,
-                startLocation: scriptInfo && scriptInfo.positionToLineOffset(d.start!), // TODO: GH#18217
-                endLocation: scriptInfo && scriptInfo.positionToLineOffset(d.start! + d.length!),
-                reportsUnnecessary: d.reportsUnnecessary,
-                reportsDeprecated: d.reportsDeprecated,
-                relatedInformation: map(d.relatedInformation, formatRelatedInformation),
-            });
-        }
-
-        private getDiagnosticsWorker(
-            args: protocol.FileRequestArgs, isSemantic: boolean, selector: (project: Project, file: string) => readonly Diagnostic[], includeLinePosition: boolean
-        ): readonly protocol.DiagnosticWithLinePosition[] | readonly protocol.Diagnostic[] {
-            const { project, file } = this.getFileAndProject(args);
-            if (isSemantic && isDeclarationFileInJSOnlyNonConfiguredProject(project, file)) {
-                return emptyArray;
-            }
-            const scriptInfo = project.getScriptInfoForNormalizedPath(file);
-            const diagnostics = selector(project, file);
-            return includeLinePosition
-                ? this.convertToDiagnosticsWithLinePosition(diagnostics, scriptInfo)
-                : diagnostics.map(d => formatDiag(file, project, d));
-        }
-
-        private getDefinition(args: protocol.FileLocationRequestArgs, simplifiedResult: boolean): readonly protocol.FileSpanWithContext[] | readonly DefinitionInfo[] {
-            const { file, project } = this.getFileAndProject(args);
-            const position = this.getPositionInFile(args, file);
-            const definitions = this.mapDefinitionInfoLocations(project.getLanguageService().getDefinitionAtPosition(file, position) || emptyArray, project);
-            return simplifiedResult ? this.mapDefinitionInfo(definitions, project) : definitions.map(Session.mapToOriginalLocation);
-        }
-
-        private mapDefinitionInfoLocations(definitions: readonly DefinitionInfo[], project: Project): readonly DefinitionInfo[] {
-            return definitions.map((info): DefinitionInfo => {
-                const newDocumentSpan = getMappedDocumentSpan(info, project);
-                return !newDocumentSpan ? info : {
-                    ...newDocumentSpan,
-                    containerKind: info.containerKind,
-                    containerName: info.containerName,
-                    kind: info.kind,
-                    name: info.name,
-                    ...info.unverified && { unverified: info.unverified },
-                };
-            });
-        }
-
-        private getDefinitionAndBoundSpan(args: protocol.FileLocationRequestArgs, simplifiedResult: boolean): protocol.DefinitionInfoAndBoundSpan | DefinitionInfoAndBoundSpan {
-            const { file, project } = this.getFileAndProject(args);
-            const position = this.getPositionInFile(args, file);
-            const scriptInfo = Debug.checkDefined(project.getScriptInfo(file));
-
-            const unmappedDefinitionAndBoundSpan = project.getLanguageService().getDefinitionAndBoundSpan(file, position);
-
-            if (!unmappedDefinitionAndBoundSpan || !unmappedDefinitionAndBoundSpan.definitions) {
-                return {
-                    definitions: emptyArray,
-                    textSpan: undefined! // TODO: GH#18217
-                };
-            }
-
-            const definitions = this.mapDefinitionInfoLocations(unmappedDefinitionAndBoundSpan.definitions, project);
-            const { textSpan } = unmappedDefinitionAndBoundSpan;
-
-            if (simplifiedResult) {
-                return {
-                    definitions: this.mapDefinitionInfo(definitions, project),
-                    textSpan: toProtocolTextSpan(textSpan, scriptInfo)
-                };
-            }
-
-            return {
-                definitions: definitions.map(Session.mapToOriginalLocation),
-                textSpan,
-            };
-        }
-
-        private getEmitOutput(args: protocol.EmitOutputRequestArgs): EmitOutput | protocol.EmitOutput {
-            const { file, project } = this.getFileAndProject(args);
-            if (!project.shouldEmitFile(project.getScriptInfo(file))) {
-                return { emitSkipped: true, outputFiles: [], diagnostics: [] };
-            }
-            const result = project.getLanguageService().getEmitOutput(file);
-            return args.richResponse ?
-                {
-                    ...result,
-                    diagnostics: args.includeLinePosition ?
-                        this.convertToDiagnosticsWithLinePositionFromDiagnosticFile(result.diagnostics) :
-                        result.diagnostics.map(d => formatDiagnosticToProtocol(d, /*includeFileName*/ true))
-                } :
-                result;
-        }
-
-        private mapJSDocTagInfo(tags: JSDocTagInfo[] | undefined, project: Project, richResponse: boolean): protocol.JSDocTagInfo[] {
-            return tags ? tags.map(tag => ({
-                ...tag,
-                text: richResponse ? this.mapDisplayParts(tag.text, project) : tag.text?.map(part => part.text).join("")
-            })) : [];
-        }
-
-        private mapDisplayParts(parts: SymbolDisplayPart[] | undefined, project: Project): protocol.SymbolDisplayPart[] {
-            if (!parts) {
-                return [];
-            }
-            return parts.map(part => part.kind !== "linkName" ? part : {
-                ...part,
-                target: this.toFileSpan((part as JSDocLinkDisplayPart).target.fileName, (part as JSDocLinkDisplayPart).target.textSpan, project),
-            });
-        }
-
-        private mapSignatureHelpItems(items: SignatureHelpItem[], project: Project, richResponse: boolean): protocol.SignatureHelpItem[] {
-            return items.map(item => ({
-                ...item,
-                documentation: this.mapDisplayParts(item.documentation, project),
-                parameters: item.parameters.map(p => ({ ...p, documentation: this.mapDisplayParts(p.documentation, project) })),
-                tags: this.mapJSDocTagInfo(item.tags, project, richResponse),
-            }));
-        }
-
-        private mapDefinitionInfo(definitions: readonly DefinitionInfo[], project: Project): readonly protocol.DefinitionInfo[] {
-            return definitions.map(def => ({ ...this.toFileSpanWithContext(def.fileName, def.textSpan, def.contextSpan, project), ...def.unverified && { unverified: def.unverified } }));
-        }
-
-        /*
-         * When we map a .d.ts location to .ts, Visual Studio gets confused because there's no associated Roslyn Document in
-         * the same project which corresponds to the file. VS Code has no problem with this, and luckily we have two protocols.
-         * This retains the existing behavior for the "simplified" (VS Code) protocol but stores the .d.ts location in a
-         * set of additional fields, and does the reverse for VS (store the .d.ts location where
-         * it used to be and stores the .ts location in the additional fields).
-        */
-        private static mapToOriginalLocation<T extends DocumentSpan>(def: T): T {
-            if (def.originalFileName) {
-                Debug.assert(def.originalTextSpan !== undefined, "originalTextSpan should be present if originalFileName is");
-                return {
-                    ...<any>def,
-                    fileName: def.originalFileName,
-                    textSpan: def.originalTextSpan,
-                    targetFileName: def.fileName,
-                    targetTextSpan: def.textSpan,
-                    contextSpan: def.originalContextSpan,
-                    targetContextSpan: def.contextSpan
-                };
-            }
-            return def;
-        }
-
-        private toFileSpan(fileName: string, textSpan: TextSpan, project: Project): protocol.FileSpan {
-            const ls = project.getLanguageService();
-            const start = ls.toLineColumnOffset!(fileName, textSpan.start); // TODO: GH#18217
-            const end = ls.toLineColumnOffset!(fileName, textSpanEnd(textSpan));
-
-            return {
-                file: fileName,
-                start: { line: start.line + 1, offset: start.character + 1 },
-                end: { line: end.line + 1, offset: end.character + 1 }
-            };
-        }
-
-        private toFileSpanWithContext(fileName: string, textSpan: TextSpan, contextSpan: TextSpan | undefined, project: Project): protocol.FileSpanWithContext {
-            const fileSpan = this.toFileSpan(fileName, textSpan, project);
-            const context = contextSpan && this.toFileSpan(fileName, contextSpan, project);
-            return context ?
-                { ...fileSpan, contextStart: context.start, contextEnd: context.end } :
-                fileSpan;
-        }
-
-        private getTypeDefinition(args: protocol.FileLocationRequestArgs): readonly protocol.FileSpanWithContext[] {
-            const { file, project } = this.getFileAndProject(args);
-            const position = this.getPositionInFile(args, file);
-
-            const definitions = this.mapDefinitionInfoLocations(project.getLanguageService().getTypeDefinitionAtPosition(file, position) || emptyArray, project);
-            return this.mapDefinitionInfo(definitions, project);
-        }
-
-        private mapImplementationLocations(implementations: readonly ImplementationLocation[], project: Project): readonly ImplementationLocation[] {
-            return implementations.map((info): ImplementationLocation => {
-                const newDocumentSpan = getMappedDocumentSpan(info, project);
-                return !newDocumentSpan ? info : {
-                    ...newDocumentSpan,
-                    kind: info.kind,
-                    displayParts: info.displayParts,
-                };
-            });
-        }
-
-        private getImplementation(args: protocol.FileLocationRequestArgs, simplifiedResult: boolean): readonly protocol.FileSpanWithContext[] | readonly ImplementationLocation[] {
-            const { file, project } = this.getFileAndProject(args);
-            const position = this.getPositionInFile(args, file);
-            const implementations = this.mapImplementationLocations(project.getLanguageService().getImplementationAtPosition(file, position) || emptyArray, project);
-            return simplifiedResult ?
-                implementations.map(({ fileName, textSpan, contextSpan }) => this.toFileSpanWithContext(fileName, textSpan, contextSpan, project)) :
-                implementations.map(Session.mapToOriginalLocation);
-        }
-
-        private getOccurrences(args: protocol.FileLocationRequestArgs): readonly protocol.OccurrencesResponseItem[] {
-            const { file, project } = this.getFileAndProject(args);
-            const position = this.getPositionInFile(args, file);
-            const occurrences = project.getLanguageService().getOccurrencesAtPosition(file, position);
-            return occurrences ?
-                occurrences.map<protocol.OccurrencesResponseItem>(occurrence => {
-                    const { fileName, isWriteAccess, textSpan, isInString, contextSpan } = occurrence;
-                    const scriptInfo = project.getScriptInfo(fileName)!;
-                    return {
-                        ...toProtocolTextSpanWithContext(textSpan, contextSpan, scriptInfo),
-                        file: fileName,
-                        isWriteAccess,
-                        ...(isInString ? { isInString } : undefined)
-                    };
-                }) :
-                emptyArray;
-        }
-
-        private getSyntacticDiagnosticsSync(args: protocol.SyntacticDiagnosticsSyncRequestArgs) {
-            const { configFile } = this.getConfigFileAndProject(args);
-            if (configFile) {
-                // all the config file errors are reported as part of semantic check so nothing to report here
-                return emptyArray;
-            }
-
-            return this.getDiagnosticsWorker(args, /*isSemantic*/ false, (project, file) => project.getLanguageService().getSyntacticDiagnostics(file), !!args.includeLinePosition);
-        }
-
-        private getSemanticDiagnosticsSync(args: protocol.SemanticDiagnosticsSyncRequestArgs) {
-            const { configFile, project } = this.getConfigFileAndProject(args);
-            if (configFile) {
-                return this.getConfigFileDiagnostics(configFile, project!, !!args.includeLinePosition); // TODO: GH#18217
-            }
-            return this.getDiagnosticsWorker(args, /*isSemantic*/ true, (project, file) => project.getLanguageService().getSemanticDiagnostics(file).filter(d => !!d.file), !!args.includeLinePosition);
-        }
-
-        private getSuggestionDiagnosticsSync(args: protocol.SuggestionDiagnosticsSyncRequestArgs) {
-            const { configFile } = this.getConfigFileAndProject(args);
-            if (configFile) {
-                // Currently there are no info diagnostics for config files.
-                return emptyArray;
-            }
-            // isSemantic because we don't want to info diagnostics in declaration files for JS-only users
-            return this.getDiagnosticsWorker(args, /*isSemantic*/ true, (project, file) => project.getLanguageService().getSuggestionDiagnostics(file), !!args.includeLinePosition);
-        }
-
-        private getJsxClosingTag(args: protocol.JsxClosingTagRequestArgs): TextInsertion | undefined {
-            const { file, languageService } = this.getFileAndLanguageServiceForSyntacticOperation(args);
-            const position = this.getPositionInFile(args, file);
-            const tag = languageService.getJsxClosingTagAtPosition(file, position);
-            return tag === undefined ? undefined : { newText: tag.newText, caretOffset: 0 };
-        }
-
-        private getDocumentHighlights(args: protocol.DocumentHighlightsRequestArgs, simplifiedResult: boolean): readonly protocol.DocumentHighlightsItem[] | readonly DocumentHighlights[] {
-            const { file, project } = this.getFileAndProject(args);
-            const position = this.getPositionInFile(args, file);
-            const documentHighlights = project.getLanguageService().getDocumentHighlights(file, position, args.filesToSearch);
-
-            if (!documentHighlights) return emptyArray;
-            if (!simplifiedResult) return documentHighlights;
-
-            return documentHighlights.map<protocol.DocumentHighlightsItem>(({ fileName, highlightSpans }) => {
-                const scriptInfo = project.getScriptInfo(fileName)!;
-                return {
-                    file: fileName,
-                    highlightSpans: highlightSpans.map(({ textSpan, kind, contextSpan }) => ({
-                        ...toProtocolTextSpanWithContext(textSpan, contextSpan, scriptInfo),
-                        kind
-                    }))
-                };
-            });
-        }
-
-        private setCompilerOptionsForInferredProjects(args: protocol.SetCompilerOptionsForInferredProjectsArgs): void {
-            this.projectService.setCompilerOptionsForInferredProjects(args.options, args.projectRootPath);
-        }
-
-        private getProjectInfo(args: protocol.ProjectInfoRequestArgs): protocol.ProjectInfo {
-            return this.getProjectInfoWorker(args.file, args.projectFileName, args.needFileNameList, /*excludeConfigFiles*/ false);
-        }
-
-        private getProjectInfoWorker(uncheckedFileName: string, projectFileName: string | undefined, needFileNameList: boolean, excludeConfigFiles: boolean) {
-            const { project } = this.getFileAndProjectWorker(uncheckedFileName, projectFileName);
-            updateProjectIfDirty(project);
-            const projectInfo = {
-                configFileName: project.getProjectName(),
-                languageServiceDisabled: !project.languageServiceEnabled,
-                fileNames: needFileNameList ? project.getFileNames(/*excludeFilesFromExternalLibraries*/ false, excludeConfigFiles) : undefined
-            };
-            return projectInfo;
-        }
-
-        private getRenameInfo(args: protocol.FileLocationRequestArgs): RenameInfo {
-            const { file, project } = this.getFileAndProject(args);
-            const position = this.getPositionInFile(args, file);
-            return project.getLanguageService().getRenameInfo(file, position, { allowRenameOfImportPath: this.getPreferences(file).allowRenameOfImportPath });
-        }
-
-        private getProjects(args: protocol.FileRequestArgs, getScriptInfoEnsuringProjectsUptoDate?: boolean, ignoreNoProjectError?: boolean): Projects {
-            let projects: readonly Project[] | undefined;
-            let symLinkedProjects: MultiMap<Path, Project> | undefined;
-            if (args.projectFileName) {
-                const project = this.getProject(args.projectFileName);
-                if (project) {
-                    projects = [project];
-                }
-            }
-            else {
-                const scriptInfo = getScriptInfoEnsuringProjectsUptoDate ?
-                    this.projectService.getScriptInfoEnsuringProjectsUptoDate(args.file) :
-                    this.projectService.getScriptInfo(args.file);
-                if (!scriptInfo) {
-                    if (ignoreNoProjectError) return emptyArray;
-                    this.projectService.logErrorForScriptInfoNotFound(args.file);
-                    return Errors.ThrowNoProject();
-                }
-                projects = scriptInfo.containingProjects;
-                symLinkedProjects = this.projectService.getSymlinkedProjects(scriptInfo);
-            }
-            // filter handles case when 'projects' is undefined
-            projects = filter(projects, p => p.languageServiceEnabled && !p.isOrphan());
-            if (!ignoreNoProjectError && (!projects || !projects.length) && !symLinkedProjects) {
-                this.projectService.logErrorForScriptInfoNotFound(args.file ?? args.projectFileName);
-                return Errors.ThrowNoProject();
-            }
-            return symLinkedProjects ? { projects: projects!, symLinkedProjects } : projects!; // TODO: GH#18217
-        }
-
-        private getDefaultProject(args: protocol.FileRequestArgs) {
-            if (args.projectFileName) {
-                const project = this.getProject(args.projectFileName);
-                if (project) {
-                    return project;
-                }
-                if (!args.file) {
-                    return Errors.ThrowNoProject();
-                }
-            }
-            const info = this.projectService.getScriptInfo(args.file)!;
-            return info.getDefaultProject();
-        }
-
-        private getRenameLocations(args: protocol.RenameRequestArgs, simplifiedResult: boolean): protocol.RenameResponseBody | readonly RenameLocation[] {
-            const file = toNormalizedPath(args.file);
-            const position = this.getPositionInFile(args, file);
-            const projects = this.getProjects(args);
-
-            const locations = combineProjectOutputForRenameLocations(
-                projects,
-                this.getDefaultProject(args),
-                { fileName: args.file, pos: position },
-                !!args.findInStrings,
-                !!args.findInComments,
-                this.getPreferences(file)
-            );
-            if (!simplifiedResult) return locations;
-
-            const defaultProject = this.getDefaultProject(args);
-            const renameInfo: protocol.RenameInfo = this.mapRenameInfo(defaultProject.getLanguageService().getRenameInfo(file, position, { allowRenameOfImportPath: this.getPreferences(file).allowRenameOfImportPath }), Debug.checkDefined(this.projectService.getScriptInfo(file)));
-            return { info: renameInfo, locs: this.toSpanGroups(locations) };
-        }
-
-        private mapRenameInfo(info: RenameInfo, scriptInfo: ScriptInfo): protocol.RenameInfo {
-            if (info.canRename) {
-                const { canRename, fileToRename, displayName, fullDisplayName, kind, kindModifiers, triggerSpan } = info;
-                return identity<protocol.RenameInfoSuccess>(
-                    { canRename, fileToRename, displayName, fullDisplayName, kind, kindModifiers, triggerSpan: toProtocolTextSpan(triggerSpan, scriptInfo) });
-            }
-            else {
-                return info;
-            }
-        }
-
-        private toSpanGroups(locations: readonly RenameLocation[]): readonly protocol.SpanGroup[] {
-            const map = new Map<string, protocol.SpanGroup>();
-            for (const { fileName, textSpan, contextSpan, originalContextSpan: _2, originalTextSpan: _, originalFileName: _1, ...prefixSuffixText } of locations) {
-                let group = map.get(fileName);
-                if (!group) map.set(fileName, group = { file: fileName, locs: [] });
-                const scriptInfo = Debug.checkDefined(this.projectService.getScriptInfo(fileName));
-                group.locs.push({ ...toProtocolTextSpanWithContext(textSpan, contextSpan, scriptInfo), ...prefixSuffixText });
-            }
-            return arrayFrom(map.values());
-        }
-
-        private getReferences(args: protocol.FileLocationRequestArgs, simplifiedResult: boolean): protocol.ReferencesResponseBody | readonly ReferencedSymbol[] {
-            const file = toNormalizedPath(args.file);
-            const projects = this.getProjects(args);
-            const position = this.getPositionInFile(args, file);
-            const references = combineProjectOutputForReferences(
-                projects,
-                this.getDefaultProject(args),
-                { fileName: args.file, pos: position },
-            );
-
-            if (!simplifiedResult) return references;
-
-            const defaultProject = this.getDefaultProject(args);
-            const scriptInfo = defaultProject.getScriptInfoForNormalizedPath(file)!;
-            const nameInfo = defaultProject.getLanguageService().getQuickInfoAtPosition(file, position);
-            const symbolDisplayString = nameInfo ? displayPartsToString(nameInfo.displayParts) : "";
-            const nameSpan = nameInfo && nameInfo.textSpan;
-            const symbolStartOffset = nameSpan ? scriptInfo.positionToLineOffset(nameSpan.start).offset : 0;
-            const symbolName = nameSpan ? scriptInfo.getSnapshot().getText(nameSpan.start, textSpanEnd(nameSpan)) : "";
-            const refs: readonly protocol.ReferencesResponseItem[] = flatMap(references, referencedSymbol => {
-                return referencedSymbol.references.map(entry => referenceEntryToReferencesResponseItem(this.projectService, entry));
-            });
-            return { refs, symbolName, symbolStartOffset, symbolDisplayString };
-        }
-
-        private getFileReferences(args: protocol.FileRequestArgs, simplifiedResult: boolean): protocol.FileReferencesResponseBody | readonly ReferenceEntry[] {
-            const projects = this.getProjects(args);
-            const references = combineProjectOutputForFileReferences(
-                projects,
-                this.getDefaultProject(args),
-                args.file,
-            );
-
-            if (!simplifiedResult) return references;
-            const refs = references.map(entry => referenceEntryToReferencesResponseItem(this.projectService, entry));
-            return {
-                refs,
-                symbolName: `"${args.file}"`
-            };
-        }
-
-        /**
-         * @param fileName is the name of the file to be opened
-         * @param fileContent is a version of the file content that is known to be more up to date than the one on disk
-         */
-        private openClientFile(fileName: NormalizedPath, fileContent?: string, scriptKind?: ScriptKind, projectRootPath?: NormalizedPath) {
-            this.projectService.openClientFileWithNormalizedPath(fileName, fileContent, scriptKind, /*hasMixedContent*/ false, projectRootPath);
-        }
-
-        private getPosition(args: protocol.Location & { position?: number }, scriptInfo: ScriptInfo): number {
-            return args.position !== undefined ? args.position : scriptInfo.lineOffsetToPosition(args.line, args.offset);
-        }
-
-        private getPositionInFile(args: protocol.Location & { position?: number }, file: NormalizedPath): number {
-            const scriptInfo = this.projectService.getScriptInfoForNormalizedPath(file)!;
-            return this.getPosition(args, scriptInfo);
-        }
-
-        private getFileAndProject(args: protocol.FileRequestArgs): FileAndProject {
-            return this.getFileAndProjectWorker(args.file, args.projectFileName);
-        }
-
-        private getFileAndLanguageServiceForSyntacticOperation(args: protocol.FileRequestArgs) {
-            // Since this is syntactic operation, there should always be project for the file
-            // we wouldnt have to ensure project but rather throw if we dont get project
-            const file = toNormalizedPath(args.file);
-            const project = this.getProject(args.projectFileName) || this.projectService.tryGetDefaultProjectForFile(file);
-            if (!project) {
-                return Errors.ThrowNoProject();
-            }
-            return {
-                file,
-                languageService: project.getLanguageService(/*ensureSynchronized*/ false)
-            };
-        }
-
-        private getFileAndProjectWorker(uncheckedFileName: string, projectFileName: string | undefined): { file: NormalizedPath, project: Project } {
-            const file = toNormalizedPath(uncheckedFileName);
-            const project = this.getProject(projectFileName) || this.projectService.ensureDefaultProjectForFile(file);
-            return { file, project };
-        }
-
-        private getOutliningSpans(args: protocol.FileRequestArgs, simplifiedResult: boolean): protocol.OutliningSpan[] | OutliningSpan[] {
-            const { file, languageService } = this.getFileAndLanguageServiceForSyntacticOperation(args);
-            const spans = languageService.getOutliningSpans(file);
-            if (simplifiedResult) {
-                const scriptInfo = this.projectService.getScriptInfoForNormalizedPath(file)!;
-                return spans.map(s => ({
-                    textSpan: toProtocolTextSpan(s.textSpan, scriptInfo),
-                    hintSpan: toProtocolTextSpan(s.hintSpan, scriptInfo),
-                    bannerText: s.bannerText,
-                    autoCollapse: s.autoCollapse,
-                    kind: s.kind
-                }));
-            }
-            else {
-                return spans;
-            }
-        }
-
-        private getTodoComments(args: protocol.TodoCommentRequestArgs) {
-            const { file, project } = this.getFileAndProject(args);
-            return project.getLanguageService().getTodoComments(file, args.descriptors);
-        }
-
-        private getDocCommentTemplate(args: protocol.FileLocationRequestArgs) {
-            const { file, languageService } = this.getFileAndLanguageServiceForSyntacticOperation(args);
-            const position = this.getPositionInFile(args, file);
-            return languageService.getDocCommentTemplateAtPosition(file, position, this.getPreferences(file));
-        }
-
-        private getSpanOfEnclosingComment(args: protocol.SpanOfEnclosingCommentRequestArgs) {
-            const { file, languageService } = this.getFileAndLanguageServiceForSyntacticOperation(args);
-            const onlyMultiLine = args.onlyMultiLine;
-            const position = this.getPositionInFile(args, file);
-            return languageService.getSpanOfEnclosingComment(file, position, onlyMultiLine);
-        }
-
-        private getIndentation(args: protocol.IndentationRequestArgs) {
-            const { file, languageService } = this.getFileAndLanguageServiceForSyntacticOperation(args);
-            const position = this.getPositionInFile(args, file);
-            const options = args.options ? convertFormatOptions(args.options) : this.getFormatOptions(file);
-            const indentation = languageService.getIndentationAtPosition(file, position, options);
-            return { position, indentation };
-        }
-
-        private getBreakpointStatement(args: protocol.FileLocationRequestArgs) {
-            const { file, languageService } = this.getFileAndLanguageServiceForSyntacticOperation(args);
-            const position = this.getPositionInFile(args, file);
-            return languageService.getBreakpointStatementAtPosition(file, position);
-        }
-
-        private getNameOrDottedNameSpan(args: protocol.FileLocationRequestArgs) {
-            const { file, languageService } = this.getFileAndLanguageServiceForSyntacticOperation(args);
-            const position = this.getPositionInFile(args, file);
-            return languageService.getNameOrDottedNameSpan(file, position, position);
-        }
-
-        private isValidBraceCompletion(args: protocol.BraceCompletionRequestArgs) {
-            const { file, languageService } = this.getFileAndLanguageServiceForSyntacticOperation(args);
-            const position = this.getPositionInFile(args, file);
-            return languageService.isValidBraceCompletionAtPosition(file, position, args.openingBrace.charCodeAt(0));
-        }
-
-        private getQuickInfoWorker(args: protocol.FileLocationRequestArgs, simplifiedResult: boolean): protocol.QuickInfoResponseBody | QuickInfo | undefined {
-            const { file, project } = this.getFileAndProject(args);
-            const scriptInfo = this.projectService.getScriptInfoForNormalizedPath(file)!;
-            const quickInfo = project.getLanguageService().getQuickInfoAtPosition(file, this.getPosition(args, scriptInfo));
-            if (!quickInfo) {
-                return undefined;
-            }
-
-            const useDisplayParts = !!this.getPreferences(file).displayPartsForJSDoc;
-            if (simplifiedResult) {
-                const displayString = displayPartsToString(quickInfo.displayParts);
-                return {
-                    kind: quickInfo.kind,
-                    kindModifiers: quickInfo.kindModifiers,
-                    start: scriptInfo.positionToLineOffset(quickInfo.textSpan.start),
-                    end: scriptInfo.positionToLineOffset(textSpanEnd(quickInfo.textSpan)),
-                    displayString,
-                    documentation: useDisplayParts ? this.mapDisplayParts(quickInfo.documentation, project) : displayPartsToString(quickInfo.documentation),
-                    tags: this.mapJSDocTagInfo(quickInfo.tags, project, useDisplayParts),
-                };
-            }
-            else {
-                return useDisplayParts ? quickInfo : {
-                    ...quickInfo,
-                    tags: this.mapJSDocTagInfo(quickInfo.tags, project, /*useDisplayParts*/ false) as JSDocTagInfo[]
-                };
-            }
-        }
-
-        private getFormattingEditsForRange(args: protocol.FormatRequestArgs): protocol.CodeEdit[] | undefined {
-            const { file, languageService } = this.getFileAndLanguageServiceForSyntacticOperation(args);
-            const scriptInfo = this.projectService.getScriptInfoForNormalizedPath(file)!;
-
-            const startPosition = scriptInfo.lineOffsetToPosition(args.line, args.offset);
-            const endPosition = scriptInfo.lineOffsetToPosition(args.endLine, args.endOffset);
-
-            // TODO: avoid duplicate code (with formatonkey)
-            const edits = languageService.getFormattingEditsForRange(file, startPosition, endPosition, this.getFormatOptions(file));
-            if (!edits) {
-                return undefined;
-            }
-
-            return edits.map(edit => this.convertTextChangeToCodeEdit(edit, scriptInfo));
-        }
-
-        private getFormattingEditsForRangeFull(args: protocol.FormatRequestArgs) {
-            const { file, languageService } = this.getFileAndLanguageServiceForSyntacticOperation(args);
-            const options = args.options ? convertFormatOptions(args.options) : this.getFormatOptions(file);
-            return languageService.getFormattingEditsForRange(file, args.position!, args.endPosition!, options); // TODO: GH#18217
-        }
-
-        private getFormattingEditsForDocumentFull(args: protocol.FormatRequestArgs) {
-            const { file, languageService } = this.getFileAndLanguageServiceForSyntacticOperation(args);
-            const options = args.options ? convertFormatOptions(args.options) : this.getFormatOptions(file);
-            return languageService.getFormattingEditsForDocument(file, options);
-        }
-
-        private getFormattingEditsAfterKeystrokeFull(args: protocol.FormatOnKeyRequestArgs) {
-            const { file, languageService } = this.getFileAndLanguageServiceForSyntacticOperation(args);
-            const options = args.options ? convertFormatOptions(args.options) : this.getFormatOptions(file);
-            return languageService.getFormattingEditsAfterKeystroke(file, args.position!, args.key, options); // TODO: GH#18217
-        }
-
-        private getFormattingEditsAfterKeystroke(args: protocol.FormatOnKeyRequestArgs): protocol.CodeEdit[] | undefined {
-            const { file, languageService } = this.getFileAndLanguageServiceForSyntacticOperation(args);
-            const scriptInfo = this.projectService.getScriptInfoForNormalizedPath(file)!;
-            const position = scriptInfo.lineOffsetToPosition(args.line, args.offset);
-            const formatOptions = this.getFormatOptions(file);
-            const edits = languageService.getFormattingEditsAfterKeystroke(file, position, args.key,
-                formatOptions);
-            // Check whether we should auto-indent. This will be when
-            // the position is on a line containing only whitespace.
-            // This should leave the edits returned from
-            // getFormattingEditsAfterKeystroke either empty or pertaining
-            // only to the previous line.  If all this is true, then
-            // add edits necessary to properly indent the current line.
-            if ((args.key === "\n") && ((!edits) || (edits.length === 0) || allEditsBeforePos(edits, position))) {
-                const { lineText, absolutePosition } = scriptInfo.getAbsolutePositionAndLineText(args.line);
-                if (lineText && lineText.search("\\S") < 0) {
-                    const preferredIndent = languageService.getIndentationAtPosition(file, position, formatOptions);
-                    let hasIndent = 0;
-                    let i: number, len: number;
-                    for (i = 0, len = lineText.length; i < len; i++) {
-                        if (lineText.charAt(i) === " ") {
-                            hasIndent++;
-                        }
-                        else if (lineText.charAt(i) === "\t") {
-                            hasIndent += formatOptions.tabSize!; // TODO: GH#18217
-                        }
-                        else {
-                            break;
-                        }
-                    }
-                    // i points to the first non whitespace character
-                    if (preferredIndent !== hasIndent) {
-                        const firstNoWhiteSpacePosition = absolutePosition + i;
-                        edits.push({
-                            span: createTextSpanFromBounds(absolutePosition, firstNoWhiteSpacePosition),
-                            newText: formatting.getIndentationString(preferredIndent, formatOptions)
-                        });
-                    }
-                }
-            }
-
-            if (!edits) {
-                return undefined;
-            }
-
-            return edits.map((edit) => {
-                return {
-                    start: scriptInfo.positionToLineOffset(edit.span.start),
-                    end: scriptInfo.positionToLineOffset(textSpanEnd(edit.span)),
-                    newText: edit.newText ? edit.newText : ""
-                };
-            });
-        }
-
-        private getCompletions(args: protocol.CompletionsRequestArgs, kind: protocol.CommandTypes.CompletionInfo | protocol.CommandTypes.Completions | protocol.CommandTypes.CompletionsFull): WithMetadata<readonly protocol.CompletionEntry[]> | protocol.CompletionInfo | CompletionInfo | undefined {
-            const { file, project } = this.getFileAndProject(args);
-            const scriptInfo = this.projectService.getScriptInfoForNormalizedPath(file)!;
-            const position = this.getPosition(args, scriptInfo);
-
-            const completions = project.getLanguageService().getCompletionsAtPosition(file, position, {
-                ...convertUserPreferences(this.getPreferences(file)),
-                triggerCharacter: args.triggerCharacter,
-                includeExternalModuleExports: args.includeExternalModuleExports,
-                includeInsertTextCompletions: args.includeInsertTextCompletions
-            });
-            if (completions === undefined) return undefined;
-
-            if (kind === protocol.CommandTypes.CompletionsFull) return completions;
-
-            const prefix = args.prefix || "";
-            const entries = stableSort(mapDefined<CompletionEntry, protocol.CompletionEntry>(completions.entries, entry => {
-                if (completions.isMemberCompletion || startsWith(entry.name.toLowerCase(), prefix.toLowerCase())) {
-                    const { name, kind, kindModifiers, sortText, insertText, replacementSpan, hasAction, source, sourceDisplay, isSnippet, isRecommended, isPackageJsonImport, isImportStatementCompletion, data } = entry;
-                    const convertedSpan = replacementSpan ? toProtocolTextSpan(replacementSpan, scriptInfo) : undefined;
-                    // Use `hasAction || undefined` to avoid serializing `false`.
-                    return { name, kind, kindModifiers, sortText, insertText, replacementSpan: convertedSpan, isSnippet, hasAction: hasAction || undefined, source, sourceDisplay, isRecommended, isPackageJsonImport, isImportStatementCompletion, data };
-                }
-            }), (a, b) => compareStringsCaseSensitiveUI(a.name, b.name));
-
-            if (kind === protocol.CommandTypes.Completions) {
-                if (completions.metadata) (entries as WithMetadata<readonly protocol.CompletionEntry[]>).metadata = completions.metadata;
-                return entries;
-            }
-
-            const res: protocol.CompletionInfo = {
-                ...completions,
-                optionalReplacementSpan: completions.optionalReplacementSpan && toProtocolTextSpan(completions.optionalReplacementSpan, scriptInfo),
-                entries,
-            };
-            return res;
-        }
-
-        private getCompletionEntryDetails(args: protocol.CompletionDetailsRequestArgs, fullResult: boolean): readonly protocol.CompletionEntryDetails[] | readonly CompletionEntryDetails[] {
-            const { file, project } = this.getFileAndProject(args);
-            const scriptInfo = this.projectService.getScriptInfoForNormalizedPath(file)!;
-            const position = this.getPosition(args, scriptInfo);
-            const formattingOptions = project.projectService.getFormatCodeOptions(file);
-            const useDisplayParts = !!this.getPreferences(file).displayPartsForJSDoc;
-
-            const result = mapDefined(args.entryNames, entryName => {
-                const { name, source, data } = typeof entryName === "string" ? { name: entryName, source: undefined, data: undefined } : entryName;
-                return project.getLanguageService().getCompletionEntryDetails(file, position, name, formattingOptions, source, this.getPreferences(file), data ? cast(data, isCompletionEntryData) : undefined);
-            });
-            return fullResult
-                ? (useDisplayParts ? result : result.map(details => ({ ...details, tags: this.mapJSDocTagInfo(details.tags, project, /*richResponse*/ false) as JSDocTagInfo[] })))
-                : result.map(details => ({
-                    ...details,
-                    codeActions: map(details.codeActions, action => this.mapCodeAction(action)),
-                    documentation: this.mapDisplayParts(details.documentation, project),
-                    tags: this.mapJSDocTagInfo(details.tags, project, useDisplayParts),
-                }));
-        }
-
-        private getCompileOnSaveAffectedFileList(args: protocol.FileRequestArgs): readonly protocol.CompileOnSaveAffectedFileListSingleProject[] {
-            const projects = this.getProjects(args, /*getScriptInfoEnsuringProjectsUptoDate*/ true, /*ignoreNoProjectError*/ true);
-            const info = this.projectService.getScriptInfo(args.file);
-            if (!info) {
-                return emptyArray;
-            }
-
-            return combineProjectOutput(
-                info,
-                path => this.projectService.getScriptInfoForPath(path)!,
-                projects,
-                (project, info) => {
-                    if (!project.compileOnSaveEnabled || !project.languageServiceEnabled || project.isOrphan()) {
-                        return undefined;
-                    }
-
-                    const compilationSettings = project.getCompilationSettings();
-
-                    if (!!compilationSettings.noEmit || fileExtensionIs(info.fileName, Extension.Dts) && !dtsChangeCanAffectEmit(compilationSettings)) {
-                        // avoid triggering emit when a change is made in a .d.ts when declaration emit and decorator metadata emit are disabled
-                        return undefined;
-                    }
-
-                    return {
-                        projectFileName: project.getProjectName(),
-                        fileNames: project.getCompileOnSaveAffectedFileList(info),
-                        projectUsesOutFile: !!outFile(compilationSettings)
-                    };
-                }
-            );
-        }
-
-        private emitFile(args: protocol.CompileOnSaveEmitFileRequestArgs): boolean | protocol.EmitResult | EmitResult {
-            const { file, project } = this.getFileAndProject(args);
-            if (!project) {
-                Errors.ThrowNoProject();
-            }
-            if (!project.languageServiceEnabled) {
-                return args.richResponse ? { emitSkipped: true, diagnostics: [] } : false;
-            }
-            const scriptInfo = project.getScriptInfo(file)!;
-            const { emitSkipped, diagnostics } = project.emitFile(scriptInfo, (path, data, writeByteOrderMark) => this.host.writeFile(path, data, writeByteOrderMark));
-            return args.richResponse ?
-                {
-                    emitSkipped,
-                    diagnostics: args.includeLinePosition ?
-                        this.convertToDiagnosticsWithLinePositionFromDiagnosticFile(diagnostics) :
-                        diagnostics.map(d => formatDiagnosticToProtocol(d, /*includeFileName*/ true))
-                } :
-                !emitSkipped;
-        }
-
-        private getSignatureHelpItems(args: protocol.SignatureHelpRequestArgs, simplifiedResult: boolean): protocol.SignatureHelpItems | SignatureHelpItems | undefined {
-            const { file, project } = this.getFileAndProject(args);
-            const scriptInfo = this.projectService.getScriptInfoForNormalizedPath(file)!;
-            const position = this.getPosition(args, scriptInfo);
-            const helpItems = project.getLanguageService().getSignatureHelpItems(file, position, args);
-            const useDisplayParts = !!this.getPreferences(file).displayPartsForJSDoc;
-            if (helpItems && simplifiedResult) {
-                const span = helpItems.applicableSpan;
-                return {
-                    ...helpItems,
-                    applicableSpan: {
-                        start: scriptInfo.positionToLineOffset(span.start),
-                        end: scriptInfo.positionToLineOffset(span.start + span.length)
-                    },
-                    items: this.mapSignatureHelpItems(helpItems.items, project, useDisplayParts),
-                };
-            }
-            else if (useDisplayParts || !helpItems) {
-                return helpItems;
-            }
-            else {
-                return {
-                    ...helpItems,
-                    items: helpItems.items.map(item => ({ ...item, tags: this.mapJSDocTagInfo(item.tags, project, /*richResponse*/ false) as JSDocTagInfo[] }))
-                };
-            }
-        }
-
-        private toPendingErrorCheck(uncheckedFileName: string): PendingErrorCheck | undefined {
-            const fileName = toNormalizedPath(uncheckedFileName);
-            const project = this.projectService.tryGetDefaultProjectForFile(fileName);
-            return project && { fileName, project };
-        }
-
-        private getDiagnostics(next: NextStep, delay: number, fileNames: string[]): void {
-            if (this.suppressDiagnosticEvents) {
-                return;
-            }
-
-            if (fileNames.length > 0) {
-                this.updateErrorCheck(next, fileNames, delay);
-            }
-        }
-
-        private change(args: protocol.ChangeRequestArgs) {
-            const scriptInfo = this.projectService.getScriptInfo(args.file)!;
-            Debug.assert(!!scriptInfo);
-            const start = scriptInfo.lineOffsetToPosition(args.line, args.offset);
-            const end = scriptInfo.lineOffsetToPosition(args.endLine, args.endOffset);
-            if (start >= 0) {
-                this.changeSeq++;
-                this.projectService.applyChangesToFile(scriptInfo, singleIterator({
-                    span: { start, length: end - start },
-                    newText: args.insertString! // TODO: GH#18217
-                }));
-            }
-        }
-
-        private reload(args: protocol.ReloadRequestArgs, reqSeq: number) {
-            const file = toNormalizedPath(args.file);
-            const tempFileName = args.tmpfile === undefined ? undefined : toNormalizedPath(args.tmpfile);
-            const info = this.projectService.getScriptInfoForNormalizedPath(file);
-            if (info) {
-                this.changeSeq++;
-                // make sure no changes happen before this one is finished
-                if (info.reloadFromFile(tempFileName)) {
-                    this.doOutput(/*info*/ undefined, CommandNames.Reload, reqSeq, /*success*/ true);
-                }
-            }
-        }
-
-        private saveToTmp(fileName: string, tempFileName: string) {
-            const scriptInfo = this.projectService.getScriptInfo(fileName);
-            if (scriptInfo) {
-                scriptInfo.saveTo(tempFileName);
-            }
-        }
-
-        private closeClientFile(fileName: string) {
-            if (!fileName) {
-                return;
-            }
-            const file = normalizePath(fileName);
-            this.projectService.closeClientFile(file);
-        }
-
-        private mapLocationNavigationBarItems(items: NavigationBarItem[], scriptInfo: ScriptInfo): protocol.NavigationBarItem[] {
-            return map(items, item => ({
-                text: item.text,
-                kind: item.kind,
-                kindModifiers: item.kindModifiers,
-                spans: item.spans.map(span => toProtocolTextSpan(span, scriptInfo)),
-                childItems: this.mapLocationNavigationBarItems(item.childItems, scriptInfo),
-                indent: item.indent
-            }));
-        }
-
-        private getNavigationBarItems(args: protocol.FileRequestArgs, simplifiedResult: boolean): protocol.NavigationBarItem[] | NavigationBarItem[] | undefined {
-            const { file, languageService } = this.getFileAndLanguageServiceForSyntacticOperation(args);
-            const items = languageService.getNavigationBarItems(file);
-            return !items
-                ? undefined
-                : simplifiedResult
-                    ? this.mapLocationNavigationBarItems(items, this.projectService.getScriptInfoForNormalizedPath(file)!)
-                    : items;
-        }
-
-        private toLocationNavigationTree(tree: NavigationTree, scriptInfo: ScriptInfo): protocol.NavigationTree {
-            return {
-                text: tree.text,
-                kind: tree.kind,
-                kindModifiers: tree.kindModifiers,
-                spans: tree.spans.map(span => toProtocolTextSpan(span, scriptInfo)),
-                nameSpan: tree.nameSpan && toProtocolTextSpan(tree.nameSpan, scriptInfo),
-                childItems: map(tree.childItems, item => this.toLocationNavigationTree(item, scriptInfo))
-            };
-        }
-
-        private getNavigationTree(args: protocol.FileRequestArgs, simplifiedResult: boolean): protocol.NavigationTree | NavigationTree | undefined {
-            const { file, languageService } = this.getFileAndLanguageServiceForSyntacticOperation(args);
-            const tree = languageService.getNavigationTree(file);
-            return !tree
-                ? undefined
-                : simplifiedResult
-                    ? this.toLocationNavigationTree(tree, this.projectService.getScriptInfoForNormalizedPath(file)!)
-                    : tree;
-        }
-
-        private getNavigateToItems(args: protocol.NavtoRequestArgs, simplifiedResult: boolean): readonly protocol.NavtoItem[] | readonly NavigateToItem[] {
-            const full = this.getFullNavigateToItems(args);
-            return !simplifiedResult ?
-                flattenCombineOutputResult(full) :
-                flatMap(
-                    full,
-                    ({ project, result }) => result.map(navItem => {
-                        const scriptInfo = project.getScriptInfo(navItem.fileName)!;
-                        const bakedItem: protocol.NavtoItem = {
-                            name: navItem.name,
-                            kind: navItem.kind,
-                            kindModifiers: navItem.kindModifiers,
-                            isCaseSensitive: navItem.isCaseSensitive,
-                            matchKind: navItem.matchKind,
-                            file: navItem.fileName,
-                            start: scriptInfo.positionToLineOffset(navItem.textSpan.start),
-                            end: scriptInfo.positionToLineOffset(textSpanEnd(navItem.textSpan))
-                        };
-                        if (navItem.kindModifiers && (navItem.kindModifiers !== "")) {
-                            bakedItem.kindModifiers = navItem.kindModifiers;
-                        }
-                        if (navItem.containerName && (navItem.containerName.length > 0)) {
-                            bakedItem.containerName = navItem.containerName;
-                        }
-                        if (navItem.containerKind && (navItem.containerKind.length > 0)) {
-                            bakedItem.containerKind = navItem.containerKind;
-                        }
-                        return bakedItem;
-                    })
-                );
-        }
-
-        private getFullNavigateToItems(args: protocol.NavtoRequestArgs): CombineOutputResult<NavigateToItem> {
-            const { currentFileOnly, searchValue, maxResultCount, projectFileName } = args;
-            if (currentFileOnly) {
-                Debug.assertDefined(args.file);
-                const { file, project } = this.getFileAndProject(args as protocol.FileRequestArgs);
-                return [{ project, result: project.getLanguageService().getNavigateToItems(searchValue, maxResultCount, file) }];
-            }
-            else if (!args.file && !projectFileName) {
-                return combineProjectOutputFromEveryProject(
-                    this.projectService,
-                    project => project.getLanguageService().getNavigateToItems(searchValue, maxResultCount, /*filename*/ undefined, /*excludeDts*/ project.isNonTsProject()),
-                    navigateToItemIsEqualTo);
-            }
-            const fileArgs = args as protocol.FileRequestArgs;
-            return combineProjectOutputWhileOpeningReferencedProjects<NavigateToItem>(
-                this.getProjects(fileArgs),
-                this.getDefaultProject(fileArgs),
-                project => project.getLanguageService().getNavigateToItems(searchValue, maxResultCount, /*fileName*/ undefined, /*excludeDts*/ project.isNonTsProject()),
-                documentSpanLocation,
-                navigateToItemIsEqualTo);
-
-            function navigateToItemIsEqualTo(a: NavigateToItem, b: NavigateToItem): boolean {
-                if (a === b) {
-                    return true;
-                }
-                if (!a || !b) {
-                    return false;
-                }
-                return a.containerKind === b.containerKind &&
-                    a.containerName === b.containerName &&
-                    a.fileName === b.fileName &&
-                    a.isCaseSensitive === b.isCaseSensitive &&
-                    a.kind === b.kind &&
-                    a.kindModifiers === b.kindModifiers &&
-                    a.matchKind === b.matchKind &&
-                    a.name === b.name &&
-                    a.textSpan.start === b.textSpan.start &&
-                    a.textSpan.length === b.textSpan.length;
-            }
-        }
-
-        private getSupportedCodeFixes(): string[] {
-            return getSupportedCodeFixes();
-        }
-
-        private isLocation(locationOrSpan: protocol.FileLocationOrRangeRequestArgs): locationOrSpan is protocol.FileLocationRequestArgs {
-            return (<protocol.FileLocationRequestArgs>locationOrSpan).line !== undefined;
-        }
-
-        private extractPositionOrRange(args: protocol.FileLocationOrRangeRequestArgs, scriptInfo: ScriptInfo): number | TextRange {
-            let position: number | undefined;
-            let textRange: TextRange | undefined;
-            if (this.isLocation(args)) {
-                position = getPosition(args);
-            }
-            else {
-                textRange = this.getRange(args, scriptInfo);
-            }
-            return Debug.checkDefined(position === undefined ? textRange : position);
-
-            function getPosition(loc: protocol.FileLocationRequestArgs) {
-                return loc.position !== undefined ? loc.position : scriptInfo.lineOffsetToPosition(loc.line, loc.offset);
-            }
-        }
-
-        private getRange(args: protocol.FileRangeRequestArgs, scriptInfo: ScriptInfo): TextRange {
-            const { startPosition, endPosition } = this.getStartAndEndPosition(args, scriptInfo);
-
-            return { pos: startPosition, end: endPosition };
-        }
-
-        private getApplicableRefactors(args: protocol.GetApplicableRefactorsRequestArgs): protocol.ApplicableRefactorInfo[] {
-            const { file, project } = this.getFileAndProject(args);
-            const scriptInfo = project.getScriptInfoForNormalizedPath(file)!;
-            return project.getLanguageService().getApplicableRefactors(file, this.extractPositionOrRange(args, scriptInfo), this.getPreferences(file), args.triggerReason, args.kind);
-        }
-
-        private getEditsForRefactor(args: protocol.GetEditsForRefactorRequestArgs, simplifiedResult: boolean): RefactorEditInfo | protocol.RefactorEditInfo {
-            const { file, project } = this.getFileAndProject(args);
-            const scriptInfo = project.getScriptInfoForNormalizedPath(file)!;
-            const result = project.getLanguageService().getEditsForRefactor(
-                file,
-                this.getFormatOptions(file),
-                this.extractPositionOrRange(args, scriptInfo),
-                args.refactor,
-                args.action,
-                this.getPreferences(file),
-            );
-
-            if (result === undefined) {
-                return {
-                    edits: []
-                };
-            }
-
-            if (simplifiedResult) {
-                const { renameFilename, renameLocation, edits } = result;
-                let mappedRenameLocation: protocol.Location | undefined;
-                if (renameFilename !== undefined && renameLocation !== undefined) {
-                    const renameScriptInfo = project.getScriptInfoForNormalizedPath(toNormalizedPath(renameFilename))!;
-                    mappedRenameLocation = getLocationInNewDocument(getSnapshotText(renameScriptInfo.getSnapshot()), renameFilename, renameLocation, edits);
-                }
-                return { renameLocation: mappedRenameLocation, renameFilename, edits: this.mapTextChangesToCodeEdits(edits) };
-            }
-            else {
-                return result;
-            }
-        }
-
-        private organizeImports(args: protocol.OrganizeImportsRequestArgs, simplifiedResult: boolean): readonly protocol.FileCodeEdits[] | readonly FileTextChanges[] {
-            Debug.assert(args.scope.type === "file");
-            const { file, project } = this.getFileAndProject(args.scope.args);
-            const changes = project.getLanguageService().organizeImports(
-                {
-                    fileName: file,
-                    skipDestructiveCodeActions: args.skipDestructiveCodeActions,
-                    type: "file",
-                },
-                this.getFormatOptions(file),
-                this.getPreferences(file)
-            );
-            if (simplifiedResult) {
-                return this.mapTextChangesToCodeEdits(changes);
-            }
-            else {
-                return changes;
-            }
-        }
-
-        private getEditsForFileRename(args: protocol.GetEditsForFileRenameRequestArgs, simplifiedResult: boolean): readonly protocol.FileCodeEdits[] | readonly FileTextChanges[] {
-            const oldPath = toNormalizedPath(args.oldFilePath);
-            const newPath = toNormalizedPath(args.newFilePath);
-            const formatOptions = this.getHostFormatOptions();
-            const preferences = this.getHostPreferences();
-            const changes = flattenCombineOutputResult(
-                combineProjectOutputFromEveryProject(
-                    this.projectService,
-                    project => project.getLanguageService().getEditsForFileRename(oldPath, newPath, formatOptions, preferences),
-                    (a, b) => a.fileName === b.fileName
-                )
-            );
-            return simplifiedResult ? changes.map(c => this.mapTextChangeToCodeEdit(c)) : changes;
-        }
-
-        private getCodeFixes(args: protocol.CodeFixRequestArgs, simplifiedResult: boolean): readonly protocol.CodeFixAction[] | readonly CodeFixAction[] | undefined {
-            const { file, project } = this.getFileAndProject(args);
-
-            const scriptInfo = project.getScriptInfoForNormalizedPath(file)!;
-            const { startPosition, endPosition } = this.getStartAndEndPosition(args, scriptInfo);
-
-            let codeActions: readonly CodeFixAction[];
-            try {
-                codeActions = project.getLanguageService().getCodeFixesAtPosition(file, startPosition, endPosition, args.errorCodes, this.getFormatOptions(file), this.getPreferences(file));
-            }
-            catch(e) {
-                const ls = project.getLanguageService();
-                const existingDiagCodes = [
-                    ...ls.getSyntacticDiagnostics(file),
-                    ...ls.getSemanticDiagnostics(file),
-                    ...ls.getSuggestionDiagnostics(file)
-                ].map(d =>
-                    decodedTextSpanIntersectsWith(startPosition, endPosition - startPosition, d.start!, d.length!)
-                    && d.code);
-                const badCode = args.errorCodes.find(c => !existingDiagCodes.includes(c));
-                if (badCode !== undefined) {
-                    e.message = `BADCLIENT: Bad error code, ${badCode} not found in range ${startPosition}..${endPosition} (found: ${existingDiagCodes.join(", ")}); could have caused this error:\n${e.message}`;
-                }
-                throw e;
-            }
-            return simplifiedResult ? codeActions.map(codeAction => this.mapCodeFixAction(codeAction)) : codeActions;
-        }
-
-        private getCombinedCodeFix({ scope, fixId }: protocol.GetCombinedCodeFixRequestArgs, simplifiedResult: boolean): protocol.CombinedCodeActions | CombinedCodeActions {
-            Debug.assert(scope.type === "file");
-            const { file, project } = this.getFileAndProject(scope.args);
-            const res = project.getLanguageService().getCombinedCodeFix({ type: "file", fileName: file }, fixId, this.getFormatOptions(file), this.getPreferences(file));
-            if (simplifiedResult) {
-                return { changes: this.mapTextChangesToCodeEdits(res.changes), commands: res.commands };
-            }
-            else {
-                return res;
-            }
-        }
-
-        private applyCodeActionCommand(args: protocol.ApplyCodeActionCommandRequestArgs): {} {
-            const commands = args.command as CodeActionCommand | CodeActionCommand[]; // They should be sending back the command we sent them.
-            for (const command of toArray(commands)) {
-                const { file, project } = this.getFileAndProject(command);
-                project.getLanguageService().applyCodeActionCommand(command, this.getFormatOptions(file)).then(
-                    _result => { /* TODO: GH#20447 report success message? */ },
-                    _error => { /* TODO: GH#20447 report errors */ });
-            }
-            return {};
-        }
-
-        private getStartAndEndPosition(args: protocol.FileRangeRequestArgs, scriptInfo: ScriptInfo) {
-            let startPosition: number | undefined, endPosition: number | undefined;
-            if (args.startPosition !== undefined) {
-                startPosition = args.startPosition;
-            }
-            else {
-                startPosition = scriptInfo.lineOffsetToPosition(args.startLine, args.startOffset);
-                // save the result so we don't always recompute
-                args.startPosition = startPosition;
-            }
-
-            if (args.endPosition !== undefined) {
-                endPosition = args.endPosition;
-            }
-            else {
-                endPosition = scriptInfo.lineOffsetToPosition(args.endLine, args.endOffset);
-                args.endPosition = endPosition;
-            }
-
-            return { startPosition, endPosition };
-        }
-
-        private mapCodeAction({ description, changes, commands }: CodeAction): protocol.CodeAction {
-            return { description, changes: this.mapTextChangesToCodeEdits(changes), commands };
-        }
-
-        private mapCodeFixAction({ fixName, description, changes, commands, fixId, fixAllDescription }: CodeFixAction): protocol.CodeFixAction {
-            return { fixName, description, changes: this.mapTextChangesToCodeEdits(changes), commands, fixId, fixAllDescription };
-        }
-
-        private mapTextChangesToCodeEdits(textChanges: readonly FileTextChanges[]): protocol.FileCodeEdits[] {
-            return textChanges.map(change => this.mapTextChangeToCodeEdit(change));
-        }
-
-        private mapTextChangeToCodeEdit(textChanges: FileTextChanges): protocol.FileCodeEdits {
-            const scriptInfo = this.projectService.getScriptInfoOrConfig(textChanges.fileName);
-            if (!!textChanges.isNewFile === !!scriptInfo) {
-                if (!scriptInfo) { // and !isNewFile
-                    this.projectService.logErrorForScriptInfoNotFound(textChanges.fileName);
-                }
-                Debug.fail("Expected isNewFile for (only) new files. " + JSON.stringify({ isNewFile: !!textChanges.isNewFile, hasScriptInfo: !!scriptInfo }));
-            }
-            return scriptInfo
-                ? { fileName: textChanges.fileName, textChanges: textChanges.textChanges.map(textChange => convertTextChangeToCodeEdit(textChange, scriptInfo)) }
-                : convertNewFileTextChangeToCodeEdit(textChanges);
-        }
-
-        private convertTextChangeToCodeEdit(change: TextChange, scriptInfo: ScriptInfo): protocol.CodeEdit {
-            return {
-                start: scriptInfo.positionToLineOffset(change.span.start),
-                end: scriptInfo.positionToLineOffset(change.span.start + change.span.length),
-                newText: change.newText ? change.newText : ""
-            };
-        }
-
-        private getBraceMatching(args: protocol.FileLocationRequestArgs, simplifiedResult: boolean): protocol.TextSpan[] | TextSpan[] | undefined {
-            const { file, languageService } = this.getFileAndLanguageServiceForSyntacticOperation(args);
-            const scriptInfo = this.projectService.getScriptInfoForNormalizedPath(file)!;
-            const position = this.getPosition(args, scriptInfo);
-
-            const spans = languageService.getBraceMatchingAtPosition(file, position);
-            return !spans
-                ? undefined
-                : simplifiedResult
-                    ? spans.map(span => toProtocolTextSpan(span, scriptInfo))
-                    : spans;
-        }
-
-        private getDiagnosticsForProject(next: NextStep, delay: number, fileName: string): void {
-            if (this.suppressDiagnosticEvents) {
-                return;
-            }
-
-            const { fileNames, languageServiceDisabled } = this.getProjectInfoWorker(fileName, /*projectFileName*/ undefined, /*needFileNameList*/ true, /*excludeConfigFiles*/ true);
-            if (languageServiceDisabled) {
-                return;
-            }
-
-            // No need to analyze lib.d.ts
-            const fileNamesInProject = fileNames!.filter(value => !stringContains(value, "lib.d.ts")); // TODO: GH#18217
-            if (fileNamesInProject.length === 0) {
-                return;
-            }
-
-            // Sort the file name list to make the recently touched files come first
-            const highPriorityFiles: NormalizedPath[] = [];
-            const mediumPriorityFiles: NormalizedPath[] = [];
-            const lowPriorityFiles: NormalizedPath[] = [];
-            const veryLowPriorityFiles: NormalizedPath[] = [];
-            const normalizedFileName = toNormalizedPath(fileName);
-            const project = this.projectService.ensureDefaultProjectForFile(normalizedFileName);
-            for (const fileNameInProject of fileNamesInProject) {
-                if (this.getCanonicalFileName(fileNameInProject) === this.getCanonicalFileName(fileName)) {
-                    highPriorityFiles.push(fileNameInProject);
-                }
-                else {
-                    const info = this.projectService.getScriptInfo(fileNameInProject)!; // TODO: GH#18217
-                    if (!info.isScriptOpen()) {
-                        if (fileExtensionIs(fileNameInProject, Extension.Dts)) {
-                            veryLowPriorityFiles.push(fileNameInProject);
-                        }
-                        else {
-                            lowPriorityFiles.push(fileNameInProject);
-                        }
-                    }
-                    else {
-                        mediumPriorityFiles.push(fileNameInProject);
-                    }
-                }
-            }
-
-            const sortedFiles = [...highPriorityFiles, ...mediumPriorityFiles, ...lowPriorityFiles, ...veryLowPriorityFiles];
-            const checkList = sortedFiles.map(fileName => ({ fileName, project }));
-            // Project level error analysis runs on background files too, therefore
-            // doesn't require the file to be opened
-            this.updateErrorCheck(next, checkList, delay, /*requireOpen*/ false);
-        }
-
-        private configurePlugin(args: protocol.ConfigurePluginRequestArguments) {
-            this.projectService.configurePlugin(args);
-        }
-
-        private getSmartSelectionRange(args: protocol.SelectionRangeRequestArgs, simplifiedResult: boolean) {
-            const { locations } = args;
-            const { file, languageService } = this.getFileAndLanguageServiceForSyntacticOperation(args);
-            const scriptInfo = Debug.checkDefined(this.projectService.getScriptInfo(file));
-
-            return map(locations, location => {
-                const pos = this.getPosition(location, scriptInfo);
-                const selectionRange = languageService.getSmartSelectionRange(file, pos);
-                return simplifiedResult ? this.mapSelectionRange(selectionRange, scriptInfo) : selectionRange;
-            });
-        }
-
-        private toggleLineComment(args: protocol.FileRangeRequestArgs, simplifiedResult: boolean): TextChange[] | protocol.CodeEdit[] {
-            const { file, languageService } = this.getFileAndLanguageServiceForSyntacticOperation(args);
-            const scriptInfo = this.projectService.getScriptInfo(file)!;
-            const textRange = this.getRange(args, scriptInfo);
-
-            const textChanges = languageService.toggleLineComment(file, textRange);
-
-            if (simplifiedResult) {
-                const scriptInfo = this.projectService.getScriptInfoForNormalizedPath(file)!;
-
-                return textChanges.map(textChange => this.convertTextChangeToCodeEdit(textChange, scriptInfo));
-            }
-
-            return textChanges;
-        }
-
-        private toggleMultilineComment(args: protocol.FileRangeRequestArgs, simplifiedResult: boolean): TextChange[] | protocol.CodeEdit[] {
-            const { file, languageService } = this.getFileAndLanguageServiceForSyntacticOperation(args);
-            const scriptInfo = this.projectService.getScriptInfoForNormalizedPath(file)!;
-            const textRange = this.getRange(args, scriptInfo);
-
-            const textChanges = languageService.toggleMultilineComment(file, textRange);
-
-            if (simplifiedResult) {
-                const scriptInfo = this.projectService.getScriptInfoForNormalizedPath(file)!;
-
-                return textChanges.map(textChange => this.convertTextChangeToCodeEdit(textChange, scriptInfo));
-            }
-
-            return textChanges;
-        }
-
-        private commentSelection(args: protocol.FileRangeRequestArgs, simplifiedResult: boolean): TextChange[] | protocol.CodeEdit[] {
-            const { file, languageService } = this.getFileAndLanguageServiceForSyntacticOperation(args);
-            const scriptInfo = this.projectService.getScriptInfoForNormalizedPath(file)!;
-            const textRange = this.getRange(args, scriptInfo);
-
-            const textChanges = languageService.commentSelection(file, textRange);
-
-            if (simplifiedResult) {
-                const scriptInfo = this.projectService.getScriptInfoForNormalizedPath(file)!;
-
-                return textChanges.map(textChange => this.convertTextChangeToCodeEdit(textChange, scriptInfo));
-            }
-
-            return textChanges;
-        }
-
-        private uncommentSelection(args: protocol.FileRangeRequestArgs, simplifiedResult: boolean): TextChange[] | protocol.CodeEdit[] {
-            const { file, languageService } = this.getFileAndLanguageServiceForSyntacticOperation(args);
-            const scriptInfo = this.projectService.getScriptInfoForNormalizedPath(file)!;
-            const textRange = this.getRange(args, scriptInfo);
-
-            const textChanges = languageService.uncommentSelection(file, textRange);
-
-            if (simplifiedResult) {
-                const scriptInfo = this.projectService.getScriptInfoForNormalizedPath(file)!;
-
-                return textChanges.map(textChange => this.convertTextChangeToCodeEdit(textChange, scriptInfo));
-            }
-
-            return textChanges;
-        }
-
-        private mapSelectionRange(selectionRange: SelectionRange, scriptInfo: ScriptInfo): protocol.SelectionRange {
-            const result: protocol.SelectionRange = {
-                textSpan: toProtocolTextSpan(selectionRange.textSpan, scriptInfo),
-            };
-            if (selectionRange.parent) {
-                result.parent = this.mapSelectionRange(selectionRange.parent, scriptInfo);
-            }
-            return result;
-        }
-
-        private getScriptInfoFromProjectService(file: string) {
-            const normalizedFile = toNormalizedPath(file);
-            const scriptInfo = this.projectService.getScriptInfoForNormalizedPath(normalizedFile);
-            if (!scriptInfo) {
-                this.projectService.logErrorForScriptInfoNotFound(normalizedFile);
-                return Errors.ThrowNoProject();
-            }
-            return scriptInfo;
-        }
-
-        private toProtocolCallHierarchyItem(item: CallHierarchyItem): protocol.CallHierarchyItem {
-            const scriptInfo = this.getScriptInfoFromProjectService(item.file);
-            return {
-                name: item.name,
-                kind: item.kind,
-                kindModifiers: item.kindModifiers,
-                file: item.file,
-                containerName: item.containerName,
-                span: toProtocolTextSpan(item.span, scriptInfo),
-                selectionSpan: toProtocolTextSpan(item.selectionSpan, scriptInfo)
-            };
-        }
-
-        private toProtocolCallHierarchyIncomingCall(incomingCall: CallHierarchyIncomingCall): protocol.CallHierarchyIncomingCall {
-            const scriptInfo = this.getScriptInfoFromProjectService(incomingCall.from.file);
-            return {
-                from: this.toProtocolCallHierarchyItem(incomingCall.from),
-                fromSpans: incomingCall.fromSpans.map(fromSpan => toProtocolTextSpan(fromSpan, scriptInfo))
-            };
-        }
-
-        private toProtocolCallHierarchyOutgoingCall(outgoingCall: CallHierarchyOutgoingCall, scriptInfo: ScriptInfo): protocol.CallHierarchyOutgoingCall {
-            return {
-                to: this.toProtocolCallHierarchyItem(outgoingCall.to),
-                fromSpans: outgoingCall.fromSpans.map(fromSpan => toProtocolTextSpan(fromSpan, scriptInfo))
-            };
-        }
-
-        private prepareCallHierarchy(args: protocol.FileLocationRequestArgs): protocol.CallHierarchyItem | protocol.CallHierarchyItem[] | undefined {
-            const { file, project } = this.getFileAndProject(args);
-            const scriptInfo = this.projectService.getScriptInfoForNormalizedPath(file);
-            if (scriptInfo) {
-                const position = this.getPosition(args, scriptInfo);
-                const result = project.getLanguageService().prepareCallHierarchy(file, position);
-                return result && mapOneOrMany(result, item => this.toProtocolCallHierarchyItem(item));
-            }
-            return undefined;
-        }
-
-        private provideCallHierarchyIncomingCalls(args: protocol.FileLocationRequestArgs): protocol.CallHierarchyIncomingCall[] {
-            const { file, project } = this.getFileAndProject(args);
-            const scriptInfo = this.getScriptInfoFromProjectService(file);
-            const incomingCalls = project.getLanguageService().provideCallHierarchyIncomingCalls(file, this.getPosition(args, scriptInfo));
-            return incomingCalls.map(call => this.toProtocolCallHierarchyIncomingCall(call));
-        }
-
-        private provideCallHierarchyOutgoingCalls(args: protocol.FileLocationRequestArgs): protocol.CallHierarchyOutgoingCall[] {
-            const { file, project } = this.getFileAndProject(args);
-            const scriptInfo = this.getScriptInfoFromProjectService(file);
-            const outgoingCalls = project.getLanguageService().provideCallHierarchyOutgoingCalls(file, this.getPosition(args, scriptInfo));
-            return outgoingCalls.map(call => this.toProtocolCallHierarchyOutgoingCall(call, scriptInfo));
-        }
-
-        getCanonicalFileName(fileName: string) {
-            const name = this.host.useCaseSensitiveFileNames ? fileName : toFileNameLowerCase(fileName);
-            return normalizePath(name);
-        }
-
-        exit() { /*overridden*/ }
-
-        private notRequired(): HandlerResponse {
-            return { responseRequired: false };
-        }
-
-        private requiredResponse(response: {} | undefined): HandlerResponse {
-            return { response, responseRequired: true };
-        }
-
-        private handlers = new Map(getEntries<(request: protocol.Request) => HandlerResponse>({
-            [protocol.CommandTypes.Status]: () => {
-                const response: protocol.StatusResponseBody = { version: ts.version }; // eslint-disable-line @typescript-eslint/no-unnecessary-qualifier
-                return this.requiredResponse(response);
-            },
-            [protocol.CommandTypes.OpenExternalProject]: (request: protocol.OpenExternalProjectRequest) => {
-                this.projectService.openExternalProject(request.arguments);
-                // TODO: GH#20447 report errors
-                return this.requiredResponse(/*response*/ true);
-            },
-            [protocol.CommandTypes.OpenExternalProjects]: (request: protocol.OpenExternalProjectsRequest) => {
-                this.projectService.openExternalProjects(request.arguments.projects);
-                // TODO: GH#20447 report errors
-                return this.requiredResponse(/*response*/ true);
-            },
-            [protocol.CommandTypes.CloseExternalProject]: (request: protocol.CloseExternalProjectRequest) => {
-                this.projectService.closeExternalProject(request.arguments.projectFileName);
-                // TODO: GH#20447 report errors
-                return this.requiredResponse(/*response*/ true);
-            },
-            [protocol.CommandTypes.SynchronizeProjectList]: (request: protocol.SynchronizeProjectListRequest) => {
-                const result = this.projectService.synchronizeProjectList(request.arguments.knownProjects, request.arguments.includeProjectReferenceRedirectInfo);
-                if (!result.some(p => p.projectErrors && p.projectErrors.length !== 0)) {
-                    return this.requiredResponse(result);
-                }
-                const converted = map(result, p => {
-                    if (!p.projectErrors || p.projectErrors.length === 0) {
-                        return p;
-                    }
-                    return {
-                        info: p.info,
-                        changes: p.changes,
-                        files: p.files,
-                        projectErrors: this.convertToDiagnosticsWithLinePosition(p.projectErrors, /*scriptInfo*/ undefined)
-                    };
-                });
-                return this.requiredResponse(converted);
-            },
-            [protocol.CommandTypes.UpdateOpen]: (request: protocol.UpdateOpenRequest) => {
-                this.changeSeq++;
-                this.projectService.applyChangesInOpenFiles(
-                    request.arguments.openFiles && mapIterator(arrayIterator(request.arguments.openFiles), file => ({
-                        fileName: file.file,
-                        content: file.fileContent,
-                        scriptKind: file.scriptKindName,
-                        projectRootPath: file.projectRootPath
-                    })),
-                    request.arguments.changedFiles && mapIterator(arrayIterator(request.arguments.changedFiles), file => ({
-                        fileName: file.fileName,
-                        changes: mapDefinedIterator(arrayReverseIterator(file.textChanges), change => {
-                            const scriptInfo = Debug.checkDefined(this.projectService.getScriptInfo(file.fileName));
-                            const start = scriptInfo.lineOffsetToPosition(change.start.line, change.start.offset);
-                            const end = scriptInfo.lineOffsetToPosition(change.end.line, change.end.offset);
-                            return start >= 0 ? { span: { start, length: end - start }, newText: change.newText } : undefined;
-                        })
-                    })),
-                    request.arguments.closedFiles
-                );
-                return this.requiredResponse(/*response*/ true);
-            },
-            [protocol.CommandTypes.ApplyChangedToOpenFiles]: (request: protocol.ApplyChangedToOpenFilesRequest) => {
-                this.changeSeq++;
-                this.projectService.applyChangesInOpenFiles(
-                    request.arguments.openFiles && arrayIterator(request.arguments.openFiles),
-                    request.arguments.changedFiles && mapIterator(arrayIterator(request.arguments.changedFiles), file => ({
-                        fileName: file.fileName,
-                        // apply changes in reverse order
-                        changes: arrayReverseIterator(file.changes)
-                    })),
-                    request.arguments.closedFiles
-                );
-                // TODO: report errors
-                return this.requiredResponse(/*response*/ true);
-            },
-            [protocol.CommandTypes.Exit]: () => {
-                this.exit();
-                return this.notRequired();
-            },
-            [protocol.CommandTypes.Definition]: (request: protocol.DefinitionRequest) => {
-                return this.requiredResponse(this.getDefinition(request.arguments, /*simplifiedResult*/ true));
-            },
-            [protocol.CommandTypes.DefinitionFull]: (request: protocol.DefinitionRequest) => {
-                return this.requiredResponse(this.getDefinition(request.arguments, /*simplifiedResult*/ false));
-            },
-            [protocol.CommandTypes.DefinitionAndBoundSpan]: (request: protocol.DefinitionRequest) => {
-                return this.requiredResponse(this.getDefinitionAndBoundSpan(request.arguments, /*simplifiedResult*/ true));
-            },
-            [protocol.CommandTypes.DefinitionAndBoundSpanFull]: (request: protocol.DefinitionRequest) => {
-                return this.requiredResponse(this.getDefinitionAndBoundSpan(request.arguments, /*simplifiedResult*/ false));
-            },
-            [protocol.CommandTypes.EmitOutput]: (request: protocol.EmitOutputRequest) => {
-                return this.requiredResponse(this.getEmitOutput(request.arguments));
-            },
-            [protocol.CommandTypes.TypeDefinition]: (request: protocol.FileLocationRequest) => {
-                return this.requiredResponse(this.getTypeDefinition(request.arguments));
-            },
-            [protocol.CommandTypes.Implementation]: (request: protocol.Request) => {
-                return this.requiredResponse(this.getImplementation(request.arguments, /*simplifiedResult*/ true));
-            },
-            [protocol.CommandTypes.ImplementationFull]: (request: protocol.Request) => {
-                return this.requiredResponse(this.getImplementation(request.arguments, /*simplifiedResult*/ false));
-            },
-            [protocol.CommandTypes.References]: (request: protocol.FileLocationRequest) => {
-                return this.requiredResponse(this.getReferences(request.arguments, /*simplifiedResult*/ true));
-            },
-            [protocol.CommandTypes.ReferencesFull]: (request: protocol.FileLocationRequest) => {
-                return this.requiredResponse(this.getReferences(request.arguments, /*simplifiedResult*/ false));
-            },
-            [protocol.CommandTypes.Rename]: (request: protocol.RenameRequest) => {
-                return this.requiredResponse(this.getRenameLocations(request.arguments, /*simplifiedResult*/ true));
-            },
-            [protocol.CommandTypes.RenameLocationsFull]: (request: protocol.RenameFullRequest) => {
-                return this.requiredResponse(this.getRenameLocations(request.arguments, /*simplifiedResult*/ false));
-            },
-            [protocol.CommandTypes.RenameInfoFull]: (request: protocol.FileLocationRequest) => {
-                return this.requiredResponse(this.getRenameInfo(request.arguments));
-            },
-            [protocol.CommandTypes.Open]: (request: protocol.OpenRequest) => {
-                this.openClientFile(
-                    toNormalizedPath(request.arguments.file),
-                    request.arguments.fileContent,
-                    convertScriptKindName(request.arguments.scriptKindName!), // TODO: GH#18217
-                    request.arguments.projectRootPath ? toNormalizedPath(request.arguments.projectRootPath) : undefined);
-                return this.notRequired();
-            },
-            [protocol.CommandTypes.Quickinfo]: (request: protocol.QuickInfoRequest) => {
-                return this.requiredResponse(this.getQuickInfoWorker(request.arguments, /*simplifiedResult*/ true));
-            },
-            [protocol.CommandTypes.QuickinfoFull]: (request: protocol.QuickInfoRequest) => {
-                return this.requiredResponse(this.getQuickInfoWorker(request.arguments, /*simplifiedResult*/ false));
-            },
-            [protocol.CommandTypes.GetOutliningSpans]: (request: protocol.FileRequest) => {
-                return this.requiredResponse(this.getOutliningSpans(request.arguments, /*simplifiedResult*/ true));
-            },
-            [protocol.CommandTypes.GetOutliningSpansFull]: (request: protocol.FileRequest) => {
-                return this.requiredResponse(this.getOutliningSpans(request.arguments, /*simplifiedResult*/ false));
-            },
-            [protocol.CommandTypes.TodoComments]: (request: protocol.TodoCommentRequest) => {
-                return this.requiredResponse(this.getTodoComments(request.arguments));
-            },
-            [protocol.CommandTypes.Indentation]: (request: protocol.IndentationRequest) => {
-                return this.requiredResponse(this.getIndentation(request.arguments));
-            },
-            [protocol.CommandTypes.NameOrDottedNameSpan]: (request: protocol.FileLocationRequest) => {
-                return this.requiredResponse(this.getNameOrDottedNameSpan(request.arguments));
-            },
-            [protocol.CommandTypes.BreakpointStatement]: (request: protocol.FileLocationRequest) => {
-                return this.requiredResponse(this.getBreakpointStatement(request.arguments));
-            },
-            [protocol.CommandTypes.BraceCompletion]: (request: protocol.BraceCompletionRequest) => {
-                return this.requiredResponse(this.isValidBraceCompletion(request.arguments));
-            },
-            [protocol.CommandTypes.DocCommentTemplate]: (request: protocol.DocCommentTemplateRequest) => {
-                return this.requiredResponse(this.getDocCommentTemplate(request.arguments));
-            },
-            [protocol.CommandTypes.GetSpanOfEnclosingComment]: (request: protocol.SpanOfEnclosingCommentRequest) => {
-                return this.requiredResponse(this.getSpanOfEnclosingComment(request.arguments));
-            },
-            [protocol.CommandTypes.FileReferences]: (request: protocol.FileReferencesRequest) => {
-                return this.requiredResponse(this.getFileReferences(request.arguments, /*simplifiedResult*/ true));
-            },
-            [protocol.CommandTypes.FileReferencesFull]: (request: protocol.FileReferencesRequest) => {
-                return this.requiredResponse(this.getFileReferences(request.arguments, /*simplifiedResult*/ false));
-            },
-            [protocol.CommandTypes.Format]: (request: protocol.FormatRequest) => {
-                return this.requiredResponse(this.getFormattingEditsForRange(request.arguments));
-            },
-            [protocol.CommandTypes.Formatonkey]: (request: protocol.FormatOnKeyRequest) => {
-                return this.requiredResponse(this.getFormattingEditsAfterKeystroke(request.arguments));
-            },
-            [protocol.CommandTypes.FormatFull]: (request: protocol.FormatRequest) => {
-                return this.requiredResponse(this.getFormattingEditsForDocumentFull(request.arguments));
-            },
-            [protocol.CommandTypes.FormatonkeyFull]: (request: protocol.FormatOnKeyRequest) => {
-                return this.requiredResponse(this.getFormattingEditsAfterKeystrokeFull(request.arguments));
-            },
-            [protocol.CommandTypes.FormatRangeFull]: (request: protocol.FormatRequest) => {
-                return this.requiredResponse(this.getFormattingEditsForRangeFull(request.arguments));
-            },
-            [protocol.CommandTypes.CompletionInfo]: (request: protocol.CompletionsRequest) => {
-                return this.requiredResponse(this.getCompletions(request.arguments, CommandNames.CompletionInfo));
-            },
-            [protocol.CommandTypes.Completions]: (request: protocol.CompletionsRequest) => {
-                return this.requiredResponse(this.getCompletions(request.arguments, CommandNames.Completions));
-            },
-            [protocol.CommandTypes.CompletionsFull]: (request: protocol.CompletionsRequest) => {
-                return this.requiredResponse(this.getCompletions(request.arguments, CommandNames.CompletionsFull));
-            },
-<<<<<<< HEAD
-            [protocol.CommandTypes.CompletionDetails]: (request: protocol.CompletionDetailsRequest) => {
-                return this.requiredResponse(this.getCompletionEntryDetails(request.arguments, /*simplifiedResult*/ true));
-            },
-            [protocol.CommandTypes.CompletionDetailsFull]: (request: protocol.CompletionDetailsRequest) => {
-                return this.requiredResponse(this.getCompletionEntryDetails(request.arguments, /*simplifiedResult*/ false));
-=======
-            [CommandNames.CompletionDetails]: (request: protocol.CompletionDetailsRequest) => {
-                return this.requiredResponse(this.getCompletionEntryDetails(request.arguments, /*fullResult*/ false));
-            },
-            [CommandNames.CompletionDetailsFull]: (request: protocol.CompletionDetailsRequest) => {
-                return this.requiredResponse(this.getCompletionEntryDetails(request.arguments, /*fullResult*/ true));
->>>>>>> 4990bd92
-            },
-            [protocol.CommandTypes.CompileOnSaveAffectedFileList]: (request: protocol.CompileOnSaveAffectedFileListRequest) => {
-                return this.requiredResponse(this.getCompileOnSaveAffectedFileList(request.arguments));
-            },
-            [protocol.CommandTypes.CompileOnSaveEmitFile]: (request: protocol.CompileOnSaveEmitFileRequest) => {
-                return this.requiredResponse(this.emitFile(request.arguments));
-            },
-            [protocol.CommandTypes.SignatureHelp]: (request: protocol.SignatureHelpRequest) => {
-                return this.requiredResponse(this.getSignatureHelpItems(request.arguments, /*simplifiedResult*/ true));
-            },
-            [protocol.CommandTypes.SignatureHelpFull]: (request: protocol.SignatureHelpRequest) => {
-                return this.requiredResponse(this.getSignatureHelpItems(request.arguments, /*simplifiedResult*/ false));
-            },
-            [protocol.CommandTypes.CompilerOptionsDiagnosticsFull]: (request: protocol.CompilerOptionsDiagnosticsRequest) => {
-                return this.requiredResponse(this.getCompilerOptionsDiagnostics(request.arguments));
-            },
-            [protocol.CommandTypes.EncodedSyntacticClassificationsFull]: (request: protocol.EncodedSyntacticClassificationsRequest) => {
-                return this.requiredResponse(this.getEncodedSyntacticClassifications(request.arguments));
-            },
-            [protocol.CommandTypes.EncodedSemanticClassificationsFull]: (request: protocol.EncodedSemanticClassificationsRequest) => {
-                return this.requiredResponse(this.getEncodedSemanticClassifications(request.arguments));
-            },
-            [protocol.CommandTypes.Cleanup]: () => {
-                this.cleanup();
-                return this.requiredResponse(/*response*/ true);
-            },
-            [protocol.CommandTypes.SemanticDiagnosticsSync]: (request: protocol.SemanticDiagnosticsSyncRequest) => {
-                return this.requiredResponse(this.getSemanticDiagnosticsSync(request.arguments));
-            },
-            [protocol.CommandTypes.SyntacticDiagnosticsSync]: (request: protocol.SyntacticDiagnosticsSyncRequest) => {
-                return this.requiredResponse(this.getSyntacticDiagnosticsSync(request.arguments));
-            },
-            [protocol.CommandTypes.SuggestionDiagnosticsSync]: (request: protocol.SuggestionDiagnosticsSyncRequest) => {
-                return this.requiredResponse(this.getSuggestionDiagnosticsSync(request.arguments));
-            },
-            [protocol.CommandTypes.Geterr]: (request: protocol.GeterrRequest) => {
-                this.errorCheck.startNew(next => this.getDiagnostics(next, request.arguments.delay, request.arguments.files));
-                return this.notRequired();
-            },
-            [protocol.CommandTypes.GeterrForProject]: (request: protocol.GeterrForProjectRequest) => {
-                this.errorCheck.startNew(next => this.getDiagnosticsForProject(next, request.arguments.delay, request.arguments.file));
-                return this.notRequired();
-            },
-            [protocol.CommandTypes.Change]: (request: protocol.ChangeRequest) => {
-                this.change(request.arguments);
-                return this.notRequired();
-            },
-            [protocol.CommandTypes.Configure]: (request: protocol.ConfigureRequest) => {
-                this.projectService.setHostConfiguration(request.arguments);
-                this.doOutput(/*info*/ undefined, CommandNames.Configure, request.seq, /*success*/ true);
-                return this.notRequired();
-            },
-            [protocol.CommandTypes.Reload]: (request: protocol.ReloadRequest) => {
-                this.reload(request.arguments, request.seq);
-                return this.requiredResponse({ reloadFinished: true });
-            },
-            [protocol.CommandTypes.Saveto]: (request: protocol.Request) => {
-                const savetoArgs = <protocol.SavetoRequestArgs>request.arguments;
-                this.saveToTmp(savetoArgs.file, savetoArgs.tmpfile);
-                return this.notRequired();
-            },
-            [protocol.CommandTypes.Close]: (request: protocol.Request) => {
-                const closeArgs = <protocol.FileRequestArgs>request.arguments;
-                this.closeClientFile(closeArgs.file);
-                return this.notRequired();
-            },
-            [protocol.CommandTypes.Navto]: (request: protocol.NavtoRequest) => {
-                return this.requiredResponse(this.getNavigateToItems(request.arguments, /*simplifiedResult*/ true));
-            },
-            [protocol.CommandTypes.NavtoFull]: (request: protocol.NavtoRequest) => {
-                return this.requiredResponse(this.getNavigateToItems(request.arguments, /*simplifiedResult*/ false));
-            },
-            [protocol.CommandTypes.Brace]: (request: protocol.FileLocationRequest) => {
-                return this.requiredResponse(this.getBraceMatching(request.arguments, /*simplifiedResult*/ true));
-            },
-            [protocol.CommandTypes.BraceFull]: (request: protocol.FileLocationRequest) => {
-                return this.requiredResponse(this.getBraceMatching(request.arguments, /*simplifiedResult*/ false));
-            },
-            [protocol.CommandTypes.NavBar]: (request: protocol.FileRequest) => {
-                return this.requiredResponse(this.getNavigationBarItems(request.arguments, /*simplifiedResult*/ true));
-            },
-            [protocol.CommandTypes.NavBarFull]: (request: protocol.FileRequest) => {
-                return this.requiredResponse(this.getNavigationBarItems(request.arguments, /*simplifiedResult*/ false));
-            },
-            [protocol.CommandTypes.NavTree]: (request: protocol.FileRequest) => {
-                return this.requiredResponse(this.getNavigationTree(request.arguments, /*simplifiedResult*/ true));
-            },
-            [protocol.CommandTypes.NavTreeFull]: (request: protocol.FileRequest) => {
-                return this.requiredResponse(this.getNavigationTree(request.arguments, /*simplifiedResult*/ false));
-            },
-            [protocol.CommandTypes.Occurrences]: (request: protocol.FileLocationRequest) => {
-                return this.requiredResponse(this.getOccurrences(request.arguments));
-            },
-            [protocol.CommandTypes.DocumentHighlights]: (request: protocol.DocumentHighlightsRequest) => {
-                return this.requiredResponse(this.getDocumentHighlights(request.arguments, /*simplifiedResult*/ true));
-            },
-            [protocol.CommandTypes.DocumentHighlightsFull]: (request: protocol.DocumentHighlightsRequest) => {
-                return this.requiredResponse(this.getDocumentHighlights(request.arguments, /*simplifiedResult*/ false));
-            },
-            [protocol.CommandTypes.CompilerOptionsForInferredProjects]: (request: protocol.SetCompilerOptionsForInferredProjectsRequest) => {
-                this.setCompilerOptionsForInferredProjects(request.arguments);
-                return this.requiredResponse(/*response*/ true);
-            },
-            [protocol.CommandTypes.ProjectInfo]: (request: protocol.ProjectInfoRequest) => {
-                return this.requiredResponse(this.getProjectInfo(request.arguments));
-            },
-            [protocol.CommandTypes.ReloadProjects]: () => {
-                this.projectService.reloadProjects();
-                return this.notRequired();
-            },
-            [protocol.CommandTypes.JsxClosingTag]: (request: protocol.JsxClosingTagRequest) => {
-                return this.requiredResponse(this.getJsxClosingTag(request.arguments));
-            },
-            [protocol.CommandTypes.GetCodeFixes]: (request: protocol.CodeFixRequest) => {
-                return this.requiredResponse(this.getCodeFixes(request.arguments, /*simplifiedResult*/ true));
-            },
-            [protocol.CommandTypes.GetCodeFixesFull]: (request: protocol.CodeFixRequest) => {
-                return this.requiredResponse(this.getCodeFixes(request.arguments, /*simplifiedResult*/ false));
-            },
-            [protocol.CommandTypes.GetCombinedCodeFix]: (request: protocol.GetCombinedCodeFixRequest) => {
-                return this.requiredResponse(this.getCombinedCodeFix(request.arguments, /*simplifiedResult*/ true));
-            },
-            [protocol.CommandTypes.GetCombinedCodeFixFull]: (request: protocol.GetCombinedCodeFixRequest) => {
-                return this.requiredResponse(this.getCombinedCodeFix(request.arguments, /*simplifiedResult*/ false));
-            },
-            [protocol.CommandTypes.ApplyCodeActionCommand]: (request: protocol.ApplyCodeActionCommandRequest) => {
-                return this.requiredResponse(this.applyCodeActionCommand(request.arguments));
-            },
-            [protocol.CommandTypes.GetSupportedCodeFixes]: () => {
-                return this.requiredResponse(this.getSupportedCodeFixes());
-            },
-            [protocol.CommandTypes.GetApplicableRefactors]: (request: protocol.GetApplicableRefactorsRequest) => {
-                return this.requiredResponse(this.getApplicableRefactors(request.arguments));
-            },
-            [protocol.CommandTypes.GetEditsForRefactor]: (request: protocol.GetEditsForRefactorRequest) => {
-                return this.requiredResponse(this.getEditsForRefactor(request.arguments, /*simplifiedResult*/ true));
-            },
-            [protocol.CommandTypes.GetEditsForRefactorFull]: (request: protocol.GetEditsForRefactorRequest) => {
-                return this.requiredResponse(this.getEditsForRefactor(request.arguments, /*simplifiedResult*/ false));
-            },
-            [protocol.CommandTypes.OrganizeImports]: (request: protocol.OrganizeImportsRequest) => {
-                return this.requiredResponse(this.organizeImports(request.arguments, /*simplifiedResult*/ true));
-            },
-            [protocol.CommandTypes.OrganizeImportsFull]: (request: protocol.OrganizeImportsRequest) => {
-                return this.requiredResponse(this.organizeImports(request.arguments, /*simplifiedResult*/ false));
-            },
-            [protocol.CommandTypes.GetEditsForFileRename]: (request: protocol.GetEditsForFileRenameRequest) => {
-                return this.requiredResponse(this.getEditsForFileRename(request.arguments, /*simplifiedResult*/ true));
-            },
-            [protocol.CommandTypes.GetEditsForFileRenameFull]: (request: protocol.GetEditsForFileRenameRequest) => {
-                return this.requiredResponse(this.getEditsForFileRename(request.arguments, /*simplifiedResult*/ false));
-            },
-            [CommandNames.ConfigurePlugin]: (request: protocol.ConfigurePluginRequest) => {
-                this.configurePlugin(request.arguments);
-                this.doOutput(/*info*/ undefined, CommandNames.ConfigurePlugin, request.seq, /*success*/ true);
-                return this.notRequired();
-            },
-            [CommandNames.SelectionRange]: (request: protocol.SelectionRangeRequest) => {
-                return this.requiredResponse(this.getSmartSelectionRange(request.arguments, /*simplifiedResult*/ true));
-            },
-            [CommandNames.SelectionRangeFull]: (request: protocol.SelectionRangeRequest) => {
-                return this.requiredResponse(this.getSmartSelectionRange(request.arguments, /*simplifiedResult*/ false));
-            },
-            [CommandNames.PrepareCallHierarchy]: (request: protocol.PrepareCallHierarchyRequest) => {
-                return this.requiredResponse(this.prepareCallHierarchy(request.arguments));
-            },
-            [CommandNames.ProvideCallHierarchyIncomingCalls]: (request: protocol.ProvideCallHierarchyIncomingCallsRequest) => {
-                return this.requiredResponse(this.provideCallHierarchyIncomingCalls(request.arguments));
-            },
-            [CommandNames.ProvideCallHierarchyOutgoingCalls]: (request: protocol.ProvideCallHierarchyOutgoingCallsRequest) => {
-                return this.requiredResponse(this.provideCallHierarchyOutgoingCalls(request.arguments));
-            },
-            [CommandNames.ToggleLineComment]: (request: protocol.ToggleLineCommentRequest) => {
-                return this.requiredResponse(this.toggleLineComment(request.arguments, /*simplifiedResult*/ true));
-            },
-            [CommandNames.ToggleLineCommentFull]: (request: protocol.ToggleLineCommentRequest) => {
-                return this.requiredResponse(this.toggleLineComment(request.arguments, /*simplifiedResult*/ false));
-            },
-            [CommandNames.ToggleMultilineComment]: (request: protocol.ToggleMultilineCommentRequest) => {
-                return this.requiredResponse(this.toggleMultilineComment(request.arguments, /*simplifiedResult*/ true));
-            },
-            [CommandNames.ToggleMultilineCommentFull]: (request: protocol.ToggleMultilineCommentRequest) => {
-                return this.requiredResponse(this.toggleMultilineComment(request.arguments, /*simplifiedResult*/ false));
-            },
-            [CommandNames.CommentSelection]: (request: protocol.CommentSelectionRequest) => {
-                return this.requiredResponse(this.commentSelection(request.arguments, /*simplifiedResult*/ true));
-            },
-            [CommandNames.CommentSelectionFull]: (request: protocol.CommentSelectionRequest) => {
-                return this.requiredResponse(this.commentSelection(request.arguments, /*simplifiedResult*/ false));
-            },
-            [CommandNames.UncommentSelection]: (request: protocol.UncommentSelectionRequest) => {
-                return this.requiredResponse(this.uncommentSelection(request.arguments, /*simplifiedResult*/ true));
-            },
-            [CommandNames.UncommentSelectionFull]: (request: protocol.UncommentSelectionRequest) => {
-                return this.requiredResponse(this.uncommentSelection(request.arguments, /*simplifiedResult*/ false));
-            },
-        }));
-
-        public addProtocolHandler(command: string, handler: (request: protocol.Request) => HandlerResponse) {
-            if (this.handlers.has(command)) {
-                throw new Error(`Protocol handler already exists for command "${command}"`);
-            }
-            this.handlers.set(command, handler);
-        }
-
-        private setCurrentRequest(requestId: number): void {
-            Debug.assert(this.currentRequestId === undefined);
-            this.currentRequestId = requestId;
-            this.cancellationToken.setRequest(requestId);
-        }
-
-        private resetCurrentRequest(requestId: number): void {
-            Debug.assert(this.currentRequestId === requestId);
-            this.currentRequestId = undefined!; // TODO: GH#18217
-            this.cancellationToken.resetRequest(requestId);
-        }
-
-        public executeWithRequestId<T>(requestId: number, f: () => T) {
-            try {
-                this.setCurrentRequest(requestId);
-                return f();
-            }
-            finally {
-                this.resetCurrentRequest(requestId);
-            }
-        }
-
-        public executeCommand(request: protocol.Request): HandlerResponse {
-            const handler = this.handlers.get(request.command);
-            if (handler) {
-                return this.executeWithRequestId(request.seq, () => handler(request));
-            }
-            else {
-                this.logger.msg(`Unrecognized JSON command:${stringifyIndented(request)}`, Msg.Err);
-                this.doOutput(/*info*/ undefined, CommandNames.Unknown, request.seq, /*success*/ false, `Unrecognized JSON command: ${request.command}`);
-                return { responseRequired: false };
-            }
-        }
-
-        public onMessage(message: TMessage) {
-            this.gcTimer.scheduleCollect();
-
-            this.performanceData = undefined;
-
-            let start: number[] | undefined;
-            if (this.logger.hasLevel(LogLevel.requestTime)) {
-                start = this.hrtime();
-                if (this.logger.hasLevel(LogLevel.verbose)) {
-                    this.logger.info(`request:${indent(this.toStringMessage(message))}`);
-                }
-            }
-
-            let request: protocol.Request | undefined;
-            let relevantFile: protocol.FileRequestArgs | undefined;
-            try {
-                request = this.parseMessage(message);
-                relevantFile = request.arguments && (request as protocol.FileRequest).arguments.file ? (request as protocol.FileRequest).arguments : undefined;
-
-                tracing?.instant(tracing.Phase.Session, "request", { seq: request.seq, command: request.command });
-                perfLogger.logStartCommand("" + request.command, this.toStringMessage(message).substring(0, 100));
-
-                tracing?.push(tracing.Phase.Session, "executeCommand", { seq: request.seq, command: request.command }, /*separateBeginAndEnd*/ true);
-                const { response, responseRequired } = this.executeCommand(request);
-                tracing?.pop();
-
-                if (this.logger.hasLevel(LogLevel.requestTime)) {
-                    const elapsedTime = hrTimeToMilliseconds(this.hrtime(start)).toFixed(4);
-                    if (responseRequired) {
-                        this.logger.perftrc(`${request.seq}::${request.command}: elapsed time (in milliseconds) ${elapsedTime}`);
-                    }
-                    else {
-                        this.logger.perftrc(`${request.seq}::${request.command}: async elapsed time (in milliseconds) ${elapsedTime}`);
-                    }
-                }
-
-                // Note: Log before writing the response, else the editor can complete its activity before the server does
-                perfLogger.logStopCommand("" + request.command, "Success");
-                tracing?.instant(tracing.Phase.Session, "response", { seq: request.seq, command: request.command, success: !!response });
-                if (response) {
-                    this.doOutput(response, request.command, request.seq, /*success*/ true);
-                }
-                else if (responseRequired) {
-                    this.doOutput(/*info*/ undefined, request.command, request.seq, /*success*/ false, "No content available.");
-                }
-            }
-            catch (err) {
-                // Cancellation or an error may have left incomplete events on the tracing stack.
-                tracing?.popAll();
-
-                if (err instanceof OperationCanceledException) {
-                    // Handle cancellation exceptions
-                    perfLogger.logStopCommand("" + (request && request.command), "Canceled: " + err);
-                    tracing?.instant(tracing.Phase.Session, "commandCanceled", { seq: request?.seq, command: request?.command });
-                    this.doOutput({ canceled: true }, request!.command, request!.seq, /*success*/ true);
-                    return;
-                }
-
-                this.logErrorWorker(err, this.toStringMessage(message), relevantFile);
-                perfLogger.logStopCommand("" + (request && request.command), "Error: " + err);
-                tracing?.instant(tracing.Phase.Session, "commandError", { seq: request?.seq, command: request?.command, message: (<Error>err).message });
-
-                this.doOutput(
-                    /*info*/ undefined,
-                    request ? request.command : CommandNames.Unknown,
-                    request ? request.seq : 0,
-                    /*success*/ false,
-                    "Error processing request. " + (<StackTraceError>err).message + "\n" + (<StackTraceError>err).stack);
-            }
-        }
-
-        protected parseMessage(message: TMessage): protocol.Request {
-            return <protocol.Request>JSON.parse(message as any as string);
-        }
-
-        protected toStringMessage(message: TMessage): string {
-            return message as any as string;
-        }
-
-        private getFormatOptions(file: NormalizedPath): FormatCodeSettings {
-            return this.projectService.getFormatCodeOptions(file);
-        }
-
-        private getPreferences(file: NormalizedPath): protocol.UserPreferences {
-            return this.projectService.getPreferences(file);
-        }
-
-        private getHostFormatOptions(): FormatCodeSettings {
-            return this.projectService.getHostFormatCodeOptions();
-        }
-
-        private getHostPreferences(): protocol.UserPreferences {
-            return this.projectService.getHostPreferences();
-        }
-    }
-
-    interface FileAndProject {
-        readonly file: NormalizedPath;
-        readonly project: Project;
-    }
-
-    function toProtocolTextSpan(textSpan: TextSpan, scriptInfo: ScriptInfo): protocol.TextSpan {
-        return {
-            start: scriptInfo.positionToLineOffset(textSpan.start),
-            end: scriptInfo.positionToLineOffset(textSpanEnd(textSpan))
-        };
-    }
-
-    function toProtocolTextSpanWithContext(span: TextSpan, contextSpan: TextSpan | undefined, scriptInfo: ScriptInfo): protocol.TextSpanWithContext {
-        const textSpan = toProtocolTextSpan(span, scriptInfo);
-        const contextTextSpan = contextSpan && toProtocolTextSpan(contextSpan, scriptInfo);
-        return contextTextSpan ?
-            { ...textSpan, contextStart: contextTextSpan.start, contextEnd: contextTextSpan.end } :
-            textSpan;
-    }
-
-    function convertTextChangeToCodeEdit(change: TextChange, scriptInfo: ScriptInfoOrConfig): protocol.CodeEdit {
-        return { start: positionToLineOffset(scriptInfo, change.span.start), end: positionToLineOffset(scriptInfo, textSpanEnd(change.span)), newText: change.newText };
-    }
-
-    function positionToLineOffset(info: ScriptInfoOrConfig, position: number): protocol.Location {
-        return isConfigFile(info) ? locationFromLineAndCharacter(info.getLineAndCharacterOfPosition(position)) : info.positionToLineOffset(position);
-    }
-
-    function locationFromLineAndCharacter(lc: LineAndCharacter): protocol.Location {
-        return { line: lc.line + 1, offset: lc.character + 1 };
-    }
-
-    function convertNewFileTextChangeToCodeEdit(textChanges: FileTextChanges): protocol.FileCodeEdits {
-        Debug.assert(textChanges.textChanges.length === 1);
-        const change = first(textChanges.textChanges);
-        Debug.assert(change.span.start === 0 && change.span.length === 0);
-        return { fileName: textChanges.fileName, textChanges: [{ start: { line: 0, offset: 0 }, end: { line: 0, offset: 0 }, newText: change.newText }] };
-    }
-
-    export interface HandlerResponse {
-        response?: {};
-        responseRequired?: boolean;
-    }
-
-    /* @internal */ // Exported only for tests
-    export function getLocationInNewDocument(oldText: string, renameFilename: string, renameLocation: number, edits: readonly FileTextChanges[]): protocol.Location {
-        const newText = applyEdits(oldText, renameFilename, edits);
-        const { line, character } = computeLineAndCharacterOfPosition(computeLineStarts(newText), renameLocation);
-        return { line: line + 1, offset: character + 1 };
-    }
-
-    function applyEdits(text: string, textFilename: string, edits: readonly FileTextChanges[]): string {
-        for (const { fileName, textChanges } of edits) {
-            if (fileName !== textFilename) {
-                continue;
-            }
-
-            for (let i = textChanges.length - 1; i >= 0; i--) {
-                const { newText, span: { start, length } } = textChanges[i];
-                text = text.slice(0, start) + newText + text.slice(start + length);
-            }
-        }
-
-        return text;
-    }
-
-    function referenceEntryToReferencesResponseItem(projectService: ProjectService, { fileName, textSpan, contextSpan, isWriteAccess, isDefinition }: ReferenceEntry): protocol.ReferencesResponseItem {
-        const scriptInfo = Debug.checkDefined(projectService.getScriptInfo(fileName));
-        const span = toProtocolTextSpanWithContext(textSpan, contextSpan, scriptInfo);
-        const lineSpan = scriptInfo.lineToTextSpan(span.start.line - 1);
-        const lineText = scriptInfo.getSnapshot().getText(lineSpan.start, textSpanEnd(lineSpan)).replace(/\r|\n/g, "");
-        return {
-            file: fileName,
-            ...span,
-            lineText,
-            isWriteAccess,
-            isDefinition
-        };
-    }
-
-    function isCompletionEntryData(data: any): data is CompletionEntryData {
-        return data === undefined || data && typeof data === "object"
-            && typeof data.exportName === "string"
-            && (data.fileName === undefined || typeof data.fileName === "string")
-            && (data.ambientModuleName === undefined || typeof data.ambientModuleName === "string"
-            && (data.isPackageJsonImport === undefined || typeof data.isPackageJsonImport === "boolean"));
-    }
-}
+namespace ts.server {
+    interface StackTraceError extends Error {
+        stack?: string;
+    }
+
+    export interface ServerCancellationToken extends HostCancellationToken {
+        setRequest(requestId: number): void;
+        resetRequest(requestId: number): void;
+    }
+
+    export const nullCancellationToken: ServerCancellationToken = {
+        isCancellationRequested: () => false,
+        setRequest: () => void 0,
+        resetRequest: () => void 0
+    };
+
+    function hrTimeToMilliseconds(time: number[]): number {
+        const seconds = time[0];
+        const nanoseconds = time[1];
+        return ((1e9 * seconds) + nanoseconds) / 1000000.0;
+    }
+
+    function isDeclarationFileInJSOnlyNonConfiguredProject(project: Project, file: NormalizedPath) {
+        // Checking for semantic diagnostics is an expensive process. We want to avoid it if we
+        // know for sure it is not needed.
+        // For instance, .d.ts files injected by ATA automatically do not produce any relevant
+        // errors to a JS- only project.
+        //
+        // Note that configured projects can set skipLibCheck (on by default in jsconfig.json) to
+        // disable checking for declaration files. We only need to verify for inferred projects (e.g.
+        // miscellaneous context in VS) and external projects(e.g.VS.csproj project) with only JS
+        // files.
+        //
+        // We still want to check .js files in a JS-only inferred or external project (e.g. if the
+        // file has '// @ts-check').
+
+        if ((isInferredProject(project) || isExternalProject(project)) &&
+            project.isJsOnlyProject()) {
+            const scriptInfo = project.getScriptInfoForNormalizedPath(file);
+            return scriptInfo && !scriptInfo.isJavaScript();
+        }
+        return false;
+    }
+
+
+    function dtsChangeCanAffectEmit(compilationSettings: CompilerOptions) {
+        return getEmitDeclarations(compilationSettings) || !!compilationSettings.emitDecoratorMetadata;
+    }
+
+    function formatDiag(fileName: NormalizedPath, project: Project, diag: Diagnostic): protocol.Diagnostic {
+        const scriptInfo = project.getScriptInfoForNormalizedPath(fileName)!; // TODO: GH#18217
+        return {
+            start: scriptInfo.positionToLineOffset(diag.start!),
+            end: scriptInfo.positionToLineOffset(diag.start! + diag.length!), // TODO: GH#18217
+            text: flattenDiagnosticMessageText(diag.messageText, "\n"),
+            code: diag.code,
+            category: diagnosticCategoryName(diag),
+            reportsUnnecessary: diag.reportsUnnecessary,
+            reportsDeprecated: diag.reportsDeprecated,
+            source: diag.source,
+            relatedInformation: map(diag.relatedInformation, formatRelatedInformation),
+        };
+    }
+
+    function formatRelatedInformation(info: DiagnosticRelatedInformation): protocol.DiagnosticRelatedInformation {
+        if (!info.file) {
+            return {
+                message: flattenDiagnosticMessageText(info.messageText, "\n"),
+                category: diagnosticCategoryName(info),
+                code: info.code
+            };
+        }
+        return {
+            span: {
+                start: convertToLocation(getLineAndCharacterOfPosition(info.file, info.start!)),
+                end: convertToLocation(getLineAndCharacterOfPosition(info.file, info.start! + info.length!)), // TODO: GH#18217
+                file: info.file.fileName
+            },
+            message: flattenDiagnosticMessageText(info.messageText, "\n"),
+            category: diagnosticCategoryName(info),
+            code: info.code
+        };
+    }
+
+    function convertToLocation(lineAndCharacter: LineAndCharacter): protocol.Location {
+        return { line: lineAndCharacter.line + 1, offset: lineAndCharacter.character + 1 };
+    }
+
+    function formatDiagnosticToProtocol(diag: Diagnostic, includeFileName: true): protocol.DiagnosticWithFileName;
+    function formatDiagnosticToProtocol(diag: Diagnostic, includeFileName: false): protocol.Diagnostic;
+    function formatDiagnosticToProtocol(diag: Diagnostic, includeFileName: boolean): protocol.Diagnostic | protocol.DiagnosticWithFileName {
+        const start = (diag.file && convertToLocation(getLineAndCharacterOfPosition(diag.file, diag.start!)))!; // TODO: GH#18217
+        const end = (diag.file && convertToLocation(getLineAndCharacterOfPosition(diag.file, diag.start! + diag.length!)))!; // TODO: GH#18217
+        const text = flattenDiagnosticMessageText(diag.messageText, "\n");
+        const { code, source } = diag;
+        const category = diagnosticCategoryName(diag);
+        const common = {
+            start,
+            end,
+            text,
+            code,
+            category,
+            reportsUnnecessary: diag.reportsUnnecessary,
+            reportsDeprecated: diag.reportsDeprecated,
+            source,
+            relatedInformation: map(diag.relatedInformation, formatRelatedInformation),
+        };
+        return includeFileName
+            ? { ...common, fileName: diag.file && diag.file.fileName }
+            : common;
+    }
+
+    export interface PendingErrorCheck {
+        fileName: NormalizedPath;
+        project: Project;
+    }
+
+    function allEditsBeforePos(edits: readonly TextChange[], pos: number): boolean {
+        return edits.every(edit => textSpanEnd(edit.span) < pos);
+    }
+
+    // CommandNames used to be exposed before TS 2.4 as a namespace
+    // In TS 2.4 we switched to an enum, keep this for backward compatibility
+    // The var assignment ensures that even though CommandTypes are a const enum
+    // we want to ensure the value is maintained in the out since the file is
+    // built using --preseveConstEnum.
+    export type CommandNames = protocol.CommandTypes;
+    export const CommandNames = (<any>protocol).CommandTypes;
+
+    export function formatMessage<T extends protocol.Message>(msg: T, logger: Logger, byteLength: (s: string, encoding: string) => number, newLine: string): string {
+        const verboseLogging = logger.hasLevel(LogLevel.verbose);
+
+        const json = JSON.stringify(msg);
+        if (verboseLogging) {
+            logger.info(`${msg.type}:${indent(json)}`);
+        }
+
+        const len = byteLength(json, "utf8");
+        return `Content-Length: ${1 + len}\r\n\r\n${json}${newLine}`;
+    }
+
+    /**
+     * Allows to schedule next step in multistep operation
+     */
+    interface NextStep {
+        immediate(action: () => void): void;
+        delay(ms: number, action: () => void): void;
+    }
+
+    /**
+     * External capabilities used by multistep operation
+     */
+    interface MultistepOperationHost {
+        getCurrentRequestId(): number;
+        sendRequestCompletedEvent(requestId: number): void;
+        getServerHost(): ServerHost;
+        isCancellationRequested(): boolean;
+        executeWithRequestId(requestId: number, action: () => void): void;
+        logError(error: Error, message: string): void;
+    }
+
+    /**
+     * Represents operation that can schedule its next step to be executed later.
+     * Scheduling is done via instance of NextStep. If on current step subsequent step was not scheduled - operation is assumed to be completed.
+     */
+    class MultistepOperation implements NextStep {
+        private requestId: number | undefined;
+        private timerHandle: any;
+        private immediateId: number | undefined;
+
+        constructor(private readonly operationHost: MultistepOperationHost) { }
+
+        public startNew(action: (next: NextStep) => void) {
+            this.complete();
+            this.requestId = this.operationHost.getCurrentRequestId();
+            this.executeAction(action);
+        }
+
+        private complete() {
+            if (this.requestId !== undefined) {
+                this.operationHost.sendRequestCompletedEvent(this.requestId);
+                this.requestId = undefined;
+            }
+            this.setTimerHandle(undefined);
+            this.setImmediateId(undefined);
+        }
+
+        public immediate(action: () => void) {
+            const requestId = this.requestId!;
+            Debug.assert(requestId === this.operationHost.getCurrentRequestId(), "immediate: incorrect request id");
+            this.setImmediateId(this.operationHost.getServerHost().setImmediate(() => {
+                this.immediateId = undefined;
+                this.operationHost.executeWithRequestId(requestId, () => this.executeAction(action));
+            }));
+        }
+
+        public delay(ms: number, action: () => void) {
+            const requestId = this.requestId!;
+            Debug.assert(requestId === this.operationHost.getCurrentRequestId(), "delay: incorrect request id");
+            this.setTimerHandle(this.operationHost.getServerHost().setTimeout(() => {
+                this.timerHandle = undefined;
+                this.operationHost.executeWithRequestId(requestId, () => this.executeAction(action));
+            }, ms));
+        }
+
+        private executeAction(action: (next: NextStep) => void) {
+            let stop = false;
+            try {
+                if (this.operationHost.isCancellationRequested()) {
+                    stop = true;
+                    tracing?.instant(tracing.Phase.Session, "stepCanceled", { seq: this.requestId, early: true });
+                }
+                else {
+                    tracing?.push(tracing.Phase.Session, "stepAction", { seq: this.requestId });
+                    action(this);
+                    tracing?.pop();
+                }
+            }
+            catch (e) {
+                // Cancellation or an error may have left incomplete events on the tracing stack.
+                tracing?.popAll();
+
+                stop = true;
+                // ignore cancellation request
+                if (e instanceof OperationCanceledException) {
+                    tracing?.instant(tracing.Phase.Session, "stepCanceled", { seq: this.requestId });
+                }
+                else {
+                    tracing?.instant(tracing.Phase.Session, "stepError", { seq: this.requestId, message: (<Error>e).message });
+                    this.operationHost.logError(e, `delayed processing of request ${this.requestId}`);
+                }
+            }
+            if (stop || !this.hasPendingWork()) {
+                this.complete();
+            }
+        }
+
+        private setTimerHandle(timerHandle: any) {
+            if (this.timerHandle !== undefined) {
+                this.operationHost.getServerHost().clearTimeout(this.timerHandle);
+            }
+            this.timerHandle = timerHandle;
+        }
+
+        private setImmediateId(immediateId: number | undefined) {
+            if (this.immediateId !== undefined) {
+                this.operationHost.getServerHost().clearImmediate(this.immediateId);
+            }
+            this.immediateId = immediateId;
+        }
+
+        private hasPendingWork() {
+            return !!this.timerHandle || !!this.immediateId;
+        }
+    }
+
+    export type Event = <T extends object>(body: T, eventName: string) => void;
+
+    export interface EventSender {
+        event: Event;
+    }
+
+    /** @internal */
+    export function toEvent(eventName: string, body: object): protocol.Event {
+        return {
+            seq: 0,
+            type: "event",
+            event: eventName,
+            body
+        };
+    }
+
+    type Projects = readonly Project[] | {
+        readonly projects: readonly Project[];
+        readonly symLinkedProjects: MultiMap<Path, Project>;
+    };
+
+    /**
+     * This helper function processes a list of projects and return the concatenated, sortd and deduplicated output of processing each project.
+     */
+    function combineProjectOutput<T, U>(
+        defaultValue: T,
+        getValue: (path: Path) => T,
+        projects: Projects,
+        action: (project: Project, value: T) => readonly U[] | U | undefined,
+    ): U[] {
+        const outputs = flatMapToMutable(isArray(projects) ? projects : projects.projects, project => action(project, defaultValue));
+        if (!isArray(projects) && projects.symLinkedProjects) {
+            projects.symLinkedProjects.forEach((projects, path) => {
+                const value = getValue(path);
+                outputs.push(...flatMap(projects, project => action(project, value)));
+            });
+        }
+        return deduplicate(outputs, equateValues);
+    }
+
+    type CombineOutputResult<T> = { project: Project; result: readonly T[]; }[];
+    function combineOutputResultContains<T>(outputs: CombineOutputResult<T>, output: T, areEqual: (a: T, b: T) => boolean) {
+        return outputs.some(({ result }) => contains(result, output, areEqual));
+    }
+    function addToCombineOutputResult<T>(outputs: CombineOutputResult<T>, project: Project, result: readonly T[]) {
+        if (result.length) outputs.push({ project, result });
+    }
+
+    function combineProjectOutputFromEveryProject<T>(projectService: ProjectService, action: (project: Project) => readonly T[], areEqual: (a: T, b: T) => boolean): CombineOutputResult<T> {
+        const outputs: CombineOutputResult<T> = [];
+        projectService.loadAncestorProjectTree();
+        projectService.forEachEnabledProject(project => {
+            const theseOutputs = action(project);
+            addToCombineOutputResult(outputs, project, filter(theseOutputs, output => !combineOutputResultContains(outputs, output, areEqual)));
+        });
+        return outputs;
+    }
+
+    function flattenCombineOutputResult<T>(outputs: CombineOutputResult<T>): readonly T[] {
+        return flatMap(outputs, ({ result }) => result);
+    }
+
+    function combineProjectOutputWhileOpeningReferencedProjects<T>(
+        projects: Projects,
+        defaultProject: Project,
+        action: (project: Project) => readonly T[],
+        getLocation: (t: T) => DocumentPosition,
+        resultsEqual: (a: T, b: T) => boolean,
+    ): CombineOutputResult<T> {
+        const outputs: CombineOutputResult<T> = [];
+        combineProjectOutputWorker(
+            projects,
+            defaultProject,
+            /*initialLocation*/ undefined,
+            (project, _, tryAddToTodo) => {
+                const theseOutputs = action(project);
+                addToCombineOutputResult(outputs, project, filter(theseOutputs, output => !combineOutputResultContains(outputs, output, resultsEqual) && !tryAddToTodo(project, getLocation(output))));
+            },
+        );
+        return outputs;
+    }
+
+    function combineProjectOutputForRenameLocations(
+        projects: Projects,
+        defaultProject: Project,
+        initialLocation: DocumentPosition,
+        findInStrings: boolean,
+        findInComments: boolean,
+        hostPreferences: UserPreferences
+    ): readonly RenameLocation[] {
+        const outputs: RenameLocation[] = [];
+        combineProjectOutputWorker(
+            projects,
+            defaultProject,
+            initialLocation,
+            (project, location, tryAddToTodo) => {
+                for (const output of project.getLanguageService().findRenameLocations(location.fileName, location.pos, findInStrings, findInComments, hostPreferences.providePrefixAndSuffixTextForRename) || emptyArray) {
+                    if (!contains(outputs, output, documentSpansEqual) && !tryAddToTodo(project, documentSpanLocation(output))) {
+                        outputs.push(output);
+                    }
+                }
+            },
+        );
+
+        return outputs;
+    }
+
+    function getDefinitionLocation(defaultProject: Project, initialLocation: DocumentPosition): DocumentPosition | undefined {
+        const infos = defaultProject.getLanguageService().getDefinitionAtPosition(initialLocation.fileName, initialLocation.pos);
+        const info = infos && firstOrUndefined(infos);
+        return info && !info.isLocal ? { fileName: info.fileName, pos: info.textSpan.start } : undefined;
+    }
+
+    function combineProjectOutputForReferences(
+        projects: Projects,
+        defaultProject: Project,
+        initialLocation: DocumentPosition
+    ): readonly ReferencedSymbol[] {
+        const outputs: ReferencedSymbol[] = [];
+
+        combineProjectOutputWorker(
+            projects,
+            defaultProject,
+            initialLocation,
+            (project, location, getMappedLocation) => {
+                for (const outputReferencedSymbol of project.getLanguageService().findReferences(location.fileName, location.pos) || emptyArray) {
+                    const mappedDefinitionFile = getMappedLocation(project, documentSpanLocation(outputReferencedSymbol.definition));
+                    const definition: ReferencedSymbolDefinitionInfo = mappedDefinitionFile === undefined ?
+                        outputReferencedSymbol.definition :
+                        {
+                            ...outputReferencedSymbol.definition,
+                            textSpan: createTextSpan(mappedDefinitionFile.pos, outputReferencedSymbol.definition.textSpan.length),
+                            fileName: mappedDefinitionFile.fileName,
+                            contextSpan: getMappedContextSpan(outputReferencedSymbol.definition, project)
+                        };
+
+                    let symbolToAddTo = find(outputs, o => documentSpansEqual(o.definition, definition));
+                    if (!symbolToAddTo) {
+                        symbolToAddTo = { definition, references: [] };
+                        outputs.push(symbolToAddTo);
+                    }
+
+                    for (const ref of outputReferencedSymbol.references) {
+                        // If it's in a mapped file, that is added to the todo list by `getMappedLocation`.
+                        if (!contains(symbolToAddTo.references, ref, documentSpansEqual) && !getMappedLocation(project, documentSpanLocation(ref))) {
+                            symbolToAddTo.references.push(ref);
+                        }
+                    }
+                }
+            },
+        );
+
+        return outputs.filter(o => o.references.length !== 0);
+    }
+
+    function combineProjectOutputForFileReferences(
+        projects: Projects,
+        defaultProject: Project,
+        fileName: string
+    ): readonly ReferenceEntry[] {
+        const outputs: ReferenceEntry[] = [];
+
+        combineProjectOutputWorker(
+            projects,
+            defaultProject,
+            /*initialLocation*/ undefined,
+            project => {
+                for (const referenceEntry of project.getLanguageService().getFileReferences(fileName) || emptyArray) {
+                    if (!contains(outputs, referenceEntry, documentSpansEqual)) {
+                        outputs.push(referenceEntry);
+                    }
+                }
+            },
+        );
+
+        return outputs;
+    }
+
+    interface ProjectAndLocation<TLocation extends DocumentPosition | undefined> {
+        readonly project: Project;
+        readonly location: TLocation;
+    }
+
+    function forEachProjectInProjects(projects: Projects, path: string | undefined, cb: (project: Project, path: string | undefined) => void): void {
+        for (const project of isArray(projects) ? projects : projects.projects) {
+            cb(project, path);
+        }
+        if (!isArray(projects) && projects.symLinkedProjects) {
+            projects.symLinkedProjects.forEach((symlinkedProjects, symlinkedPath) => {
+                for (const project of symlinkedProjects) {
+                    cb(project, symlinkedPath);
+                }
+            });
+        }
+    }
+
+    type CombineProjectOutputCallback<TLocation extends DocumentPosition | undefined> = (
+        project: Project,
+        location: TLocation,
+        getMappedLocation: (project: Project, location: DocumentPosition) => DocumentPosition | undefined,
+    ) => void;
+
+    function combineProjectOutputWorker<TLocation extends DocumentPosition | undefined>(
+        projects: Projects,
+        defaultProject: Project,
+        initialLocation: TLocation,
+        cb: CombineProjectOutputCallback<TLocation>
+    ): void {
+        const projectService = defaultProject.projectService;
+        let toDo: ProjectAndLocation<TLocation>[] | undefined;
+        const seenProjects = new Set<string>();
+        forEachProjectInProjects(projects, initialLocation && initialLocation.fileName, (project, path) => {
+            // TLocation should be either `DocumentPosition` or `undefined`. Since `initialLocation` is `TLocation` this cast should be valid.
+            const location = (initialLocation ? { fileName: path, pos: initialLocation.pos } : undefined) as TLocation;
+            toDo = callbackProjectAndLocation(project, location, projectService, toDo, seenProjects, cb);
+        });
+
+        // After initial references are collected, go over every other project and see if it has a reference for the symbol definition.
+        if (initialLocation) {
+            const defaultDefinition = getDefinitionLocation(defaultProject, initialLocation!);
+            if (defaultDefinition) {
+                const getGeneratedDefinition = memoize(() => defaultProject.isSourceOfProjectReferenceRedirect(defaultDefinition.fileName) ?
+                    defaultDefinition :
+                    defaultProject.getLanguageService().getSourceMapper().tryGetGeneratedPosition(defaultDefinition));
+                const getSourceDefinition = memoize(() => defaultProject.isSourceOfProjectReferenceRedirect(defaultDefinition.fileName) ?
+                    defaultDefinition :
+                    defaultProject.getLanguageService().getSourceMapper().tryGetSourcePosition(defaultDefinition));
+                projectService.loadAncestorProjectTree(seenProjects);
+                projectService.forEachEnabledProject(project => {
+                    if (!addToSeen(seenProjects, project)) return;
+                    const definition = mapDefinitionInProject(defaultDefinition, project, getGeneratedDefinition, getSourceDefinition);
+                    if (definition) {
+                        toDo = callbackProjectAndLocation<TLocation>(project, definition as TLocation, projectService, toDo, seenProjects, cb);
+                    }
+                });
+            }
+        }
+
+        while (toDo && toDo.length) {
+            const next = toDo.pop();
+            Debug.assertIsDefined(next);
+            toDo = callbackProjectAndLocation(next.project, next.location, projectService, toDo, seenProjects, cb);
+        }
+    }
+
+    function mapDefinitionInProject(
+        definition: DocumentPosition,
+        project: Project,
+        getGeneratedDefinition: () => DocumentPosition | undefined,
+        getSourceDefinition: () => DocumentPosition | undefined
+    ): DocumentPosition | undefined {
+        // If the definition is actually from the project, definition is correct as is
+        if (project.containsFile(toNormalizedPath(definition.fileName)) &&
+            !isLocationProjectReferenceRedirect(project, definition)) {
+            return definition;
+        }
+        const generatedDefinition = getGeneratedDefinition();
+        if (generatedDefinition && project.containsFile(toNormalizedPath(generatedDefinition.fileName))) return generatedDefinition;
+        const sourceDefinition = getSourceDefinition();
+        return sourceDefinition && project.containsFile(toNormalizedPath(sourceDefinition.fileName)) ? sourceDefinition : undefined;
+    }
+
+    function isLocationProjectReferenceRedirect(project: Project, location: DocumentPosition | undefined) {
+        if (!location) return false;
+        const program = project.getLanguageService().getProgram();
+        if (!program) return false;
+        const sourceFile = program.getSourceFile(location.fileName);
+
+        // It is possible that location is attached to project but
+        // the program actually includes its redirect instead.
+        // This happens when rootFile in project is one of the file from referenced project
+        // Thus root is attached but program doesnt have the actual .ts file but .d.ts
+        // If this is not the file we were actually looking, return rest of the toDo
+        return !!sourceFile &&
+            sourceFile.resolvedPath !== sourceFile.path &&
+            sourceFile.resolvedPath !== project.toPath(location.fileName);
+    }
+
+    function callbackProjectAndLocation<TLocation extends DocumentPosition | undefined>(
+        project: Project,
+        location: TLocation,
+        projectService: ProjectService,
+        toDo: ProjectAndLocation<TLocation>[] | undefined,
+        seenProjects: Set<string>,
+        cb: CombineProjectOutputCallback<TLocation>,
+    ): ProjectAndLocation<TLocation>[] | undefined {
+        if (project.getCancellationToken().isCancellationRequested()) return undefined; // Skip rest of toDo if cancelled
+        // If this is not the file we were actually looking, return rest of the toDo
+        if (isLocationProjectReferenceRedirect(project, location)) return toDo;
+        cb(project, location, (innerProject, location) => {
+            addToSeen(seenProjects, project);
+            const originalLocation = projectService.getOriginalLocationEnsuringConfiguredProject(innerProject, location);
+            if (!originalLocation) return undefined;
+
+            const originalScriptInfo = projectService.getScriptInfo(originalLocation.fileName)!;
+            toDo = toDo || [];
+
+            for (const project of originalScriptInfo.containingProjects) {
+                addToTodo(project, originalLocation as TLocation, toDo, seenProjects);
+            }
+            const symlinkedProjectsMap = projectService.getSymlinkedProjects(originalScriptInfo);
+            if (symlinkedProjectsMap) {
+                symlinkedProjectsMap.forEach((symlinkedProjects, symlinkedPath) => {
+                    for (const symlinkedProject of symlinkedProjects) {
+                        addToTodo(symlinkedProject, { fileName: symlinkedPath as string, pos: originalLocation.pos } as TLocation, toDo!, seenProjects);
+                    }
+                });
+            }
+            return originalLocation === location ? undefined : originalLocation;
+        });
+        return toDo;
+    }
+
+    function addToTodo<TLocation extends DocumentPosition | undefined>(project: Project, location: TLocation, toDo: Push<ProjectAndLocation<TLocation>>, seenProjects: Set<string>): void {
+        if (!project.isOrphan() && addToSeen(seenProjects, project)) toDo.push({ project, location });
+    }
+
+    function addToSeen(seenProjects: Set<string>, project: Project) {
+        return tryAddToSet(seenProjects, getProjectKey(project));
+    }
+
+    function getProjectKey(project: Project) {
+        return isConfiguredProject(project) ? project.canonicalConfigFilePath : project.getProjectName();
+    }
+
+    function documentSpanLocation({ fileName, textSpan }: DocumentSpan): DocumentPosition {
+        return { fileName, pos: textSpan.start };
+    }
+
+    function getMappedLocation(location: DocumentPosition, project: Project): DocumentPosition | undefined {
+        const mapsTo = project.getSourceMapper().tryGetSourcePosition(location);
+        return mapsTo && project.projectService.fileExists(toNormalizedPath(mapsTo.fileName)) ? mapsTo : undefined;
+    }
+
+    function getMappedDocumentSpan(documentSpan: DocumentSpan, project: Project): DocumentSpan | undefined {
+        const newPosition = getMappedLocation(documentSpanLocation(documentSpan), project);
+        if (!newPosition) return undefined;
+        return {
+            fileName: newPosition.fileName,
+            textSpan: {
+                start: newPosition.pos,
+                length: documentSpan.textSpan.length
+            },
+            originalFileName: documentSpan.fileName,
+            originalTextSpan: documentSpan.textSpan,
+            contextSpan: getMappedContextSpan(documentSpan, project),
+            originalContextSpan: documentSpan.contextSpan
+        };
+    }
+
+    function getMappedContextSpan(documentSpan: DocumentSpan, project: Project): TextSpan | undefined {
+        const contextSpanStart = documentSpan.contextSpan && getMappedLocation(
+            { fileName: documentSpan.fileName, pos: documentSpan.contextSpan.start },
+            project
+        );
+        const contextSpanEnd = documentSpan.contextSpan && getMappedLocation(
+            { fileName: documentSpan.fileName, pos: documentSpan.contextSpan.start + documentSpan.contextSpan.length },
+            project
+        );
+        return contextSpanStart && contextSpanEnd ?
+            { start: contextSpanStart.pos, length: contextSpanEnd.pos - contextSpanStart.pos } :
+            undefined;
+    }
+
+    const invalidPartialSemanticModeCommands: readonly CommandNames[] = [
+        CommandNames.OpenExternalProject,
+        CommandNames.OpenExternalProjects,
+        CommandNames.CloseExternalProject,
+        CommandNames.SynchronizeProjectList,
+        CommandNames.EmitOutput,
+        CommandNames.CompileOnSaveAffectedFileList,
+        CommandNames.CompileOnSaveEmitFile,
+        CommandNames.CompilerOptionsDiagnosticsFull,
+        CommandNames.EncodedSemanticClassificationsFull,
+        CommandNames.SemanticDiagnosticsSync,
+        CommandNames.SyntacticDiagnosticsSync,
+        CommandNames.SuggestionDiagnosticsSync,
+        CommandNames.Geterr,
+        CommandNames.GeterrForProject,
+        CommandNames.Reload,
+        CommandNames.ReloadProjects,
+        CommandNames.GetCodeFixes,
+        CommandNames.GetCodeFixesFull,
+        CommandNames.GetCombinedCodeFix,
+        CommandNames.GetCombinedCodeFixFull,
+        CommandNames.ApplyCodeActionCommand,
+        CommandNames.GetSupportedCodeFixes,
+        CommandNames.GetApplicableRefactors,
+        CommandNames.GetEditsForRefactor,
+        CommandNames.GetEditsForRefactorFull,
+        CommandNames.OrganizeImports,
+        CommandNames.OrganizeImportsFull,
+        CommandNames.GetEditsForFileRename,
+        CommandNames.GetEditsForFileRenameFull,
+        CommandNames.ConfigurePlugin,
+        CommandNames.PrepareCallHierarchy,
+        CommandNames.ProvideCallHierarchyIncomingCalls,
+        CommandNames.ProvideCallHierarchyOutgoingCalls,
+    ];
+
+    const invalidSyntacticModeCommands: readonly CommandNames[] = [
+        ...invalidPartialSemanticModeCommands,
+        CommandNames.Definition,
+        CommandNames.DefinitionFull,
+        CommandNames.DefinitionAndBoundSpan,
+        CommandNames.DefinitionAndBoundSpanFull,
+        CommandNames.TypeDefinition,
+        CommandNames.Implementation,
+        CommandNames.ImplementationFull,
+        CommandNames.References,
+        CommandNames.ReferencesFull,
+        CommandNames.Rename,
+        CommandNames.RenameLocationsFull,
+        CommandNames.RenameInfoFull,
+        CommandNames.Quickinfo,
+        CommandNames.QuickinfoFull,
+        CommandNames.CompletionInfo,
+        CommandNames.Completions,
+        CommandNames.CompletionsFull,
+        CommandNames.CompletionDetails,
+        CommandNames.CompletionDetailsFull,
+        CommandNames.SignatureHelp,
+        CommandNames.SignatureHelpFull,
+        CommandNames.Navto,
+        CommandNames.NavtoFull,
+        CommandNames.Occurrences,
+        CommandNames.DocumentHighlights,
+        CommandNames.DocumentHighlightsFull,
+    ];
+
+    export interface SessionOptions {
+        host: ServerHost;
+        cancellationToken: ServerCancellationToken;
+        useSingleInferredProject: boolean;
+        useInferredProjectPerProjectRoot: boolean;
+        typingsInstaller: ITypingsInstaller;
+        byteLength: (buf: string, encoding?: string) => number;
+        hrtime: (start?: number[]) => number[];
+        logger: Logger;
+        /**
+         * If falsy, all events are suppressed.
+         */
+        canUseEvents: boolean;
+        eventHandler?: ProjectServiceEventHandler;
+        /** Has no effect if eventHandler is also specified. */
+        suppressDiagnosticEvents?: boolean;
+        /** @deprecated use serverMode instead */
+        syntaxOnly?: boolean;
+        serverMode?: LanguageServiceMode;
+        throttleWaitMilliseconds?: number;
+        noGetErrOnBackgroundUpdate?: boolean;
+
+        globalPlugins?: readonly string[];
+        pluginProbeLocations?: readonly string[];
+        allowLocalPluginLoads?: boolean;
+        typesMapLocation?: string;
+    }
+
+    export class Session<TMessage = string> implements EventSender {
+        private readonly gcTimer: GcTimer;
+        protected projectService: ProjectService;
+        private changeSeq = 0;
+
+        private performanceData: protocol.PerformanceData | undefined;
+
+        private currentRequestId!: number;
+        private errorCheck: MultistepOperation;
+
+        protected host: ServerHost;
+        private readonly cancellationToken: ServerCancellationToken;
+        protected readonly typingsInstaller: ITypingsInstaller;
+        protected byteLength: (buf: string, encoding?: string) => number;
+        private hrtime: (start?: number[]) => number[];
+        protected logger: Logger;
+
+        protected canUseEvents: boolean;
+        private suppressDiagnosticEvents?: boolean;
+        private eventHandler: ProjectServiceEventHandler | undefined;
+        private readonly noGetErrOnBackgroundUpdate?: boolean;
+
+        constructor(opts: SessionOptions) {
+            this.host = opts.host;
+            this.cancellationToken = opts.cancellationToken;
+            this.typingsInstaller = opts.typingsInstaller;
+            this.byteLength = opts.byteLength;
+            this.hrtime = opts.hrtime;
+            this.logger = opts.logger;
+            this.canUseEvents = opts.canUseEvents;
+            this.suppressDiagnosticEvents = opts.suppressDiagnosticEvents;
+            this.noGetErrOnBackgroundUpdate = opts.noGetErrOnBackgroundUpdate;
+
+            const { throttleWaitMilliseconds } = opts;
+
+            this.eventHandler = this.canUseEvents
+                ? opts.eventHandler || (event => this.defaultEventHandler(event))
+                : undefined;
+            const multistepOperationHost: MultistepOperationHost = {
+                executeWithRequestId: (requestId, action) => this.executeWithRequestId(requestId, action),
+                getCurrentRequestId: () => this.currentRequestId,
+                getServerHost: () => this.host,
+                logError: (err, cmd) => this.logError(err, cmd),
+                sendRequestCompletedEvent: requestId => this.sendRequestCompletedEvent(requestId),
+                isCancellationRequested: () => this.cancellationToken.isCancellationRequested()
+            };
+            this.errorCheck = new MultistepOperation(multistepOperationHost);
+            const settings: ProjectServiceOptions = {
+                host: this.host,
+                logger: this.logger,
+                cancellationToken: this.cancellationToken,
+                useSingleInferredProject: opts.useSingleInferredProject,
+                useInferredProjectPerProjectRoot: opts.useInferredProjectPerProjectRoot,
+                typingsInstaller: this.typingsInstaller,
+                throttleWaitMilliseconds,
+                eventHandler: this.eventHandler,
+                suppressDiagnosticEvents: this.suppressDiagnosticEvents,
+                globalPlugins: opts.globalPlugins,
+                pluginProbeLocations: opts.pluginProbeLocations,
+                allowLocalPluginLoads: opts.allowLocalPluginLoads,
+                typesMapLocation: opts.typesMapLocation,
+                syntaxOnly: opts.syntaxOnly,
+                serverMode: opts.serverMode,
+            };
+            this.projectService = new ProjectService(settings);
+            this.projectService.setPerformanceEventHandler(this.performanceEventHandler.bind(this));
+            this.gcTimer = new GcTimer(this.host, /*delay*/ 7000, this.logger);
+
+            // Make sure to setup handlers to throw error for not allowed commands on syntax server
+            switch (this.projectService.serverMode) {
+                case LanguageServiceMode.Semantic:
+                    break;
+                case LanguageServiceMode.PartialSemantic:
+                    invalidPartialSemanticModeCommands.forEach(commandName =>
+                        this.handlers.set(commandName, request => {
+                            throw new Error(`Request: ${request.command} not allowed in LanguageServiceMode.PartialSemantic`);
+                        })
+                    );
+                    break;
+                case LanguageServiceMode.Syntactic:
+                    invalidSyntacticModeCommands.forEach(commandName =>
+                        this.handlers.set(commandName, request => {
+                            throw new Error(`Request: ${request.command} not allowed in LanguageServiceMode.Syntactic`);
+                        })
+                    );
+                    break;
+                default:
+                    Debug.assertNever(this.projectService.serverMode);
+            }
+        }
+
+        private sendRequestCompletedEvent(requestId: number): void {
+            this.event<protocol.RequestCompletedEventBody>({ request_seq: requestId }, "requestCompleted");
+        }
+
+        private addPerformanceData(key: keyof protocol.PerformanceData, value: number) {
+            if (!this.performanceData) {
+                this.performanceData = {};
+            }
+            this.performanceData[key] = (this.performanceData[key] ?? 0) + value;
+        }
+
+        private performanceEventHandler(event: PerformanceEvent) {
+            switch (event.kind) {
+                case "UpdateGraph":
+                    this.addPerformanceData("updateGraphDurationMs", event.durationMs);
+                    break;
+                case "CreatePackageJsonAutoImportProvider":
+                    this.addPerformanceData("createAutoImportProviderProgramDurationMs", event.durationMs);
+                    break;
+            }
+        }
+
+        private defaultEventHandler(event: ProjectServiceEvent) {
+            switch (event.eventName) {
+                case ProjectsUpdatedInBackgroundEvent:
+                    const { openFiles } = event.data;
+                    this.projectsUpdatedInBackgroundEvent(openFiles);
+                    break;
+                case ProjectLoadingStartEvent:
+                    const { project, reason } = event.data;
+                    this.event<protocol.ProjectLoadingStartEventBody>(
+                        { projectName: project.getProjectName(), reason },
+                        ProjectLoadingStartEvent);
+                    break;
+                case ProjectLoadingFinishEvent:
+                    const { project: finishProject } = event.data;
+                    this.event<protocol.ProjectLoadingFinishEventBody>({ projectName: finishProject.getProjectName() }, ProjectLoadingFinishEvent);
+                    break;
+                case LargeFileReferencedEvent:
+                    const { file, fileSize, maxFileSize } = event.data;
+                    this.event<protocol.LargeFileReferencedEventBody>({ file, fileSize, maxFileSize }, LargeFileReferencedEvent);
+                    break;
+                case ConfigFileDiagEvent:
+                    const { triggerFile, configFileName: configFile, diagnostics } = event.data;
+                    const bakedDiags = map(diagnostics, diagnostic => formatDiagnosticToProtocol(diagnostic, /*includeFileName*/ true));
+                    this.event<protocol.ConfigFileDiagnosticEventBody>({
+                        triggerFile,
+                        configFile,
+                        diagnostics: bakedDiags
+                    }, ConfigFileDiagEvent);
+                    break;
+                case ProjectLanguageServiceStateEvent: {
+                    const eventName: protocol.ProjectLanguageServiceStateEventName = ProjectLanguageServiceStateEvent;
+                    this.event<protocol.ProjectLanguageServiceStateEventBody>({
+                        projectName: event.data.project.getProjectName(),
+                        languageServiceEnabled: event.data.languageServiceEnabled
+                    }, eventName);
+                    break;
+                }
+                case ProjectInfoTelemetryEvent: {
+                    const eventName: protocol.TelemetryEventName = "telemetry";
+                    this.event<protocol.TelemetryEventBody>({
+                        telemetryEventName: event.eventName,
+                        payload: event.data,
+                    }, eventName);
+                    break;
+                }
+            }
+        }
+
+        private projectsUpdatedInBackgroundEvent(openFiles: string[]): void {
+            this.projectService.logger.info(`got projects updated in background, updating diagnostics for ${openFiles}`);
+            if (openFiles.length) {
+                if (!this.suppressDiagnosticEvents && !this.noGetErrOnBackgroundUpdate) {
+                    // For now only queue error checking for open files. We can change this to include non open files as well
+                    this.errorCheck.startNew(next => this.updateErrorCheck(next, openFiles, 100, /*requireOpen*/ true));
+                }
+
+                // Send project changed event
+                this.event<protocol.ProjectsUpdatedInBackgroundEventBody>({
+                    openFiles
+                }, ProjectsUpdatedInBackgroundEvent);
+            }
+        }
+
+        public logError(err: Error, cmd: string): void {
+            this.logErrorWorker(err, cmd);
+        }
+
+        private logErrorWorker(err: Error & PossibleProgramFileInfo, cmd: string, fileRequest?: protocol.FileRequestArgs): void {
+            let msg = "Exception on executing command " + cmd;
+            if (err.message) {
+                msg += ":\n" + indent(err.message);
+                if ((<StackTraceError>err).stack) {
+                    msg += "\n" + indent((<StackTraceError>err).stack!);
+                }
+            }
+
+            if (this.logger.hasLevel(LogLevel.verbose)) {
+                if (fileRequest) {
+                    try {
+                        const { file, project } = this.getFileAndProject(fileRequest);
+                        const scriptInfo = project.getScriptInfoForNormalizedPath(file);
+                        if (scriptInfo) {
+                            const text = getSnapshotText(scriptInfo.getSnapshot());
+                            msg += `\n\nFile text of ${fileRequest.file}:${indent(text)}\n`;
+                        }
+                    }
+                    catch { } // eslint-disable-line no-empty
+                }
+
+
+                if (err.ProgramFiles) {
+                    msg += `\n\nProgram files: ${JSON.stringify(err.ProgramFiles)}\n`;
+                    msg += `\n\nProjects::\n`;
+                    let counter = 0;
+                    const addProjectInfo = (project: Project) => {
+                        msg += `\nProject '${project.projectName}' (${ProjectKind[project.projectKind]}) ${counter}\n`;
+                        msg += project.filesToString(/*writeProjectFileNames*/ true);
+                        msg += "\n-----------------------------------------------\n";
+                        counter++;
+                    };
+                    this.projectService.externalProjects.forEach(addProjectInfo);
+                    this.projectService.configuredProjects.forEach(addProjectInfo);
+                    this.projectService.inferredProjects.forEach(addProjectInfo);
+                }
+            }
+
+            this.logger.msg(msg, Msg.Err);
+        }
+
+        public send(msg: protocol.Message) {
+            if (msg.type === "event" && !this.canUseEvents) {
+                if (this.logger.hasLevel(LogLevel.verbose)) {
+                    this.logger.info(`Session does not support events: ignored event: ${JSON.stringify(msg)}`);
+                }
+                return;
+            }
+            const msgText = formatMessage(msg, this.logger, this.byteLength, this.host.newLine);
+            perfLogger.logEvent(`Response message size: ${msgText.length}`);
+            this.host.write(msgText);
+        }
+
+        public event<T extends object>(body: T, eventName: string): void {
+            tracing?.instant(tracing.Phase.Session, "event", { eventName });
+            this.send(toEvent(eventName, body));
+        }
+
+        // For backwards-compatibility only.
+        /** @deprecated */
+        public output(info: any, cmdName: string, reqSeq?: number, errorMsg?: string): void {
+            this.doOutput(info, cmdName, reqSeq!, /*success*/ !errorMsg, errorMsg); // TODO: GH#18217
+        }
+
+        private doOutput(info: {} | undefined, cmdName: string, reqSeq: number, success: boolean, message?: string): void {
+            const res: protocol.Response = {
+                seq: 0,
+                type: "response",
+                command: cmdName,
+                request_seq: reqSeq,
+                success,
+                performanceData: this.performanceData
+            };
+
+            if (success) {
+                let metadata: unknown;
+                if (isArray(info)) {
+                    res.body = info;
+                    metadata = (info as WithMetadata<readonly any[]>).metadata;
+                    delete (info as WithMetadata<readonly any[]>).metadata;
+                }
+                else if (typeof info === "object") {
+                    if ((info as WithMetadata<{}>).metadata) {
+                        const { metadata: infoMetadata, ...body } = (info as WithMetadata<{}>);
+                        res.body = body;
+                        metadata = infoMetadata;
+                    }
+                    else {
+                        res.body = info;
+                    }
+                }
+                else {
+                    res.body = info;
+                }
+                if (metadata) res.metadata = metadata;
+            }
+            else {
+                Debug.assert(info === undefined);
+            }
+            if (message) {
+                res.message = message;
+            }
+            this.send(res);
+        }
+
+        private semanticCheck(file: NormalizedPath, project: Project) {
+            const diags = isDeclarationFileInJSOnlyNonConfiguredProject(project, file)
+                ? emptyArray
+                : project.getLanguageService().getSemanticDiagnostics(file).filter(d => !!d.file);
+            this.sendDiagnosticsEvent(file, project, diags, "semanticDiag");
+        }
+
+        private syntacticCheck(file: NormalizedPath, project: Project) {
+            this.sendDiagnosticsEvent(file, project, project.getLanguageService().getSyntacticDiagnostics(file), "syntaxDiag");
+        }
+
+        private suggestionCheck(file: NormalizedPath, project: Project) {
+            this.sendDiagnosticsEvent(file, project, project.getLanguageService().getSuggestionDiagnostics(file), "suggestionDiag");
+        }
+
+        private sendDiagnosticsEvent(file: NormalizedPath, project: Project, diagnostics: readonly Diagnostic[], kind: protocol.DiagnosticEventKind): void {
+            try {
+                this.event<protocol.DiagnosticEventBody>({ file, diagnostics: diagnostics.map(diag => formatDiag(file, project, diag)) }, kind);
+            }
+            catch (err) {
+                this.logError(err, kind);
+            }
+        }
+
+        /** It is the caller's responsibility to verify that `!this.suppressDiagnosticEvents`. */
+        private updateErrorCheck(next: NextStep, checkList: readonly string[] | readonly PendingErrorCheck[], ms: number, requireOpen = true) {
+            Debug.assert(!this.suppressDiagnosticEvents); // Caller's responsibility
+
+            const seq = this.changeSeq;
+            const followMs = Math.min(ms, 200);
+
+            let index = 0;
+            const goNext = () => {
+                index++;
+                if (checkList.length > index) {
+                    next.delay(followMs, checkOne);
+                }
+            };
+            const checkOne = () => {
+                if (this.changeSeq !== seq) {
+                    return;
+                }
+
+                let item: string | PendingErrorCheck | undefined = checkList[index];
+                if (isString(item)) {
+                    // Find out project for the file name
+                    item = this.toPendingErrorCheck(item);
+                    if (!item) {
+                        // Ignore file if there is no project for the file
+                        goNext();
+                        return;
+                    }
+                }
+
+                const { fileName, project } = item;
+
+                // Ensure the project is upto date before checking if this file is present in the project
+                updateProjectIfDirty(project);
+                if (!project.containsFile(fileName, requireOpen)) {
+                    return;
+                }
+
+                this.syntacticCheck(fileName, project);
+                if (this.changeSeq !== seq) {
+                    return;
+                }
+
+                next.immediate(() => {
+                    this.semanticCheck(fileName, project);
+                    if (this.changeSeq !== seq) {
+                        return;
+                    }
+
+                    if (this.getPreferences(fileName).disableSuggestions) {
+                        goNext();
+                    }
+                    else {
+                        next.immediate(() => {
+                            this.suggestionCheck(fileName, project);
+                            goNext();
+                        });
+                    }
+                });
+            };
+
+            if (checkList.length > index && this.changeSeq === seq) {
+                next.delay(ms, checkOne);
+            }
+        }
+
+        private cleanProjects(caption: string, projects: Project[]) {
+            if (!projects) {
+                return;
+            }
+            this.logger.info(`cleaning ${caption}`);
+            for (const p of projects) {
+                p.getLanguageService(/*ensureSynchronized*/ false).cleanupSemanticCache();
+            }
+        }
+
+        private cleanup() {
+            this.cleanProjects("inferred projects", this.projectService.inferredProjects);
+            this.cleanProjects("configured projects", arrayFrom(this.projectService.configuredProjects.values()));
+            this.cleanProjects("external projects", this.projectService.externalProjects);
+            if (this.host.gc) {
+                this.logger.info(`host.gc()`);
+                this.host.gc();
+            }
+        }
+
+        private getEncodedSyntacticClassifications(args: protocol.EncodedSyntacticClassificationsRequestArgs) {
+            const { file, languageService } = this.getFileAndLanguageServiceForSyntacticOperation(args);
+            return languageService.getEncodedSyntacticClassifications(file, args);
+        }
+
+        private getEncodedSemanticClassifications(args: protocol.EncodedSemanticClassificationsRequestArgs) {
+            const { file, project } = this.getFileAndProject(args);
+            const format = args.format === "2020" ? SemanticClassificationFormat.TwentyTwenty : SemanticClassificationFormat.Original;
+            return project.getLanguageService().getEncodedSemanticClassifications(file, args, format);
+        }
+
+        private getProject(projectFileName: string | undefined): Project | undefined {
+            return projectFileName === undefined ? undefined : this.projectService.findProject(projectFileName);
+        }
+
+        private getConfigFileAndProject(args: protocol.FileRequestArgs): { configFile: NormalizedPath | undefined, project: Project | undefined } {
+            const project = this.getProject(args.projectFileName);
+            const file = toNormalizedPath(args.file);
+
+            return {
+                configFile: project && project.hasConfigFile(file) ? file : undefined,
+                project
+            };
+        }
+
+        private getConfigFileDiagnostics(configFile: NormalizedPath, project: Project, includeLinePosition: boolean) {
+            const projectErrors = project.getAllProjectErrors();
+            const optionsErrors = project.getLanguageService().getCompilerOptionsDiagnostics();
+            const diagnosticsForConfigFile = filter(
+                concatenate(projectErrors, optionsErrors),
+                diagnostic => !!diagnostic.file && diagnostic.file.fileName === configFile
+            );
+            return includeLinePosition ?
+                this.convertToDiagnosticsWithLinePositionFromDiagnosticFile(diagnosticsForConfigFile) :
+                map(
+                    diagnosticsForConfigFile,
+                    diagnostic => formatDiagnosticToProtocol(diagnostic, /*includeFileName*/ false)
+                );
+        }
+
+        private convertToDiagnosticsWithLinePositionFromDiagnosticFile(diagnostics: readonly Diagnostic[]): protocol.DiagnosticWithLinePosition[] {
+            return diagnostics.map<protocol.DiagnosticWithLinePosition>(d => ({
+                message: flattenDiagnosticMessageText(d.messageText, this.host.newLine),
+                start: d.start!, // TODO: GH#18217
+                length: d.length!, // TODO: GH#18217
+                category: diagnosticCategoryName(d),
+                code: d.code,
+                source: d.source,
+                startLocation: (d.file && convertToLocation(getLineAndCharacterOfPosition(d.file, d.start!)))!, // TODO: GH#18217
+                endLocation: (d.file && convertToLocation(getLineAndCharacterOfPosition(d.file, d.start! + d.length!)))!, // TODO: GH#18217
+                reportsUnnecessary: d.reportsUnnecessary,
+                reportsDeprecated: d.reportsDeprecated,
+                relatedInformation: map(d.relatedInformation, formatRelatedInformation)
+            }));
+        }
+
+        private getCompilerOptionsDiagnostics(args: protocol.CompilerOptionsDiagnosticsRequestArgs) {
+            const project = this.getProject(args.projectFileName)!;
+            // Get diagnostics that dont have associated file with them
+            // The diagnostics which have file would be in config file and
+            // would be reported as part of configFileDiagnostics
+            return this.convertToDiagnosticsWithLinePosition(
+                filter(
+                    project.getLanguageService().getCompilerOptionsDiagnostics(),
+                    diagnostic => !diagnostic.file
+                ),
+                /*scriptInfo*/ undefined
+            );
+        }
+
+        private convertToDiagnosticsWithLinePosition(diagnostics: readonly Diagnostic[], scriptInfo: ScriptInfo | undefined): protocol.DiagnosticWithLinePosition[] {
+            return diagnostics.map(d => <protocol.DiagnosticWithLinePosition>{
+                message: flattenDiagnosticMessageText(d.messageText, this.host.newLine),
+                start: d.start,
+                length: d.length,
+                category: diagnosticCategoryName(d),
+                code: d.code,
+                source: d.source,
+                startLocation: scriptInfo && scriptInfo.positionToLineOffset(d.start!), // TODO: GH#18217
+                endLocation: scriptInfo && scriptInfo.positionToLineOffset(d.start! + d.length!),
+                reportsUnnecessary: d.reportsUnnecessary,
+                reportsDeprecated: d.reportsDeprecated,
+                relatedInformation: map(d.relatedInformation, formatRelatedInformation),
+            });
+        }
+
+        private getDiagnosticsWorker(
+            args: protocol.FileRequestArgs, isSemantic: boolean, selector: (project: Project, file: string) => readonly Diagnostic[], includeLinePosition: boolean
+        ): readonly protocol.DiagnosticWithLinePosition[] | readonly protocol.Diagnostic[] {
+            const { project, file } = this.getFileAndProject(args);
+            if (isSemantic && isDeclarationFileInJSOnlyNonConfiguredProject(project, file)) {
+                return emptyArray;
+            }
+            const scriptInfo = project.getScriptInfoForNormalizedPath(file);
+            const diagnostics = selector(project, file);
+            return includeLinePosition
+                ? this.convertToDiagnosticsWithLinePosition(diagnostics, scriptInfo)
+                : diagnostics.map(d => formatDiag(file, project, d));
+        }
+
+        private getDefinition(args: protocol.FileLocationRequestArgs, simplifiedResult: boolean): readonly protocol.FileSpanWithContext[] | readonly DefinitionInfo[] {
+            const { file, project } = this.getFileAndProject(args);
+            const position = this.getPositionInFile(args, file);
+            const definitions = this.mapDefinitionInfoLocations(project.getLanguageService().getDefinitionAtPosition(file, position) || emptyArray, project);
+            return simplifiedResult ? this.mapDefinitionInfo(definitions, project) : definitions.map(Session.mapToOriginalLocation);
+        }
+
+        private mapDefinitionInfoLocations(definitions: readonly DefinitionInfo[], project: Project): readonly DefinitionInfo[] {
+            return definitions.map((info): DefinitionInfo => {
+                const newDocumentSpan = getMappedDocumentSpan(info, project);
+                return !newDocumentSpan ? info : {
+                    ...newDocumentSpan,
+                    containerKind: info.containerKind,
+                    containerName: info.containerName,
+                    kind: info.kind,
+                    name: info.name,
+                    ...info.unverified && { unverified: info.unverified },
+                };
+            });
+        }
+
+        private getDefinitionAndBoundSpan(args: protocol.FileLocationRequestArgs, simplifiedResult: boolean): protocol.DefinitionInfoAndBoundSpan | DefinitionInfoAndBoundSpan {
+            const { file, project } = this.getFileAndProject(args);
+            const position = this.getPositionInFile(args, file);
+            const scriptInfo = Debug.checkDefined(project.getScriptInfo(file));
+
+            const unmappedDefinitionAndBoundSpan = project.getLanguageService().getDefinitionAndBoundSpan(file, position);
+
+            if (!unmappedDefinitionAndBoundSpan || !unmappedDefinitionAndBoundSpan.definitions) {
+                return {
+                    definitions: emptyArray,
+                    textSpan: undefined! // TODO: GH#18217
+                };
+            }
+
+            const definitions = this.mapDefinitionInfoLocations(unmappedDefinitionAndBoundSpan.definitions, project);
+            const { textSpan } = unmappedDefinitionAndBoundSpan;
+
+            if (simplifiedResult) {
+                return {
+                    definitions: this.mapDefinitionInfo(definitions, project),
+                    textSpan: toProtocolTextSpan(textSpan, scriptInfo)
+                };
+            }
+
+            return {
+                definitions: definitions.map(Session.mapToOriginalLocation),
+                textSpan,
+            };
+        }
+
+        private getEmitOutput(args: protocol.EmitOutputRequestArgs): EmitOutput | protocol.EmitOutput {
+            const { file, project } = this.getFileAndProject(args);
+            if (!project.shouldEmitFile(project.getScriptInfo(file))) {
+                return { emitSkipped: true, outputFiles: [], diagnostics: [] };
+            }
+            const result = project.getLanguageService().getEmitOutput(file);
+            return args.richResponse ?
+                {
+                    ...result,
+                    diagnostics: args.includeLinePosition ?
+                        this.convertToDiagnosticsWithLinePositionFromDiagnosticFile(result.diagnostics) :
+                        result.diagnostics.map(d => formatDiagnosticToProtocol(d, /*includeFileName*/ true))
+                } :
+                result;
+        }
+
+        private mapJSDocTagInfo(tags: JSDocTagInfo[] | undefined, project: Project, richResponse: boolean): protocol.JSDocTagInfo[] {
+            return tags ? tags.map(tag => ({
+                ...tag,
+                text: richResponse ? this.mapDisplayParts(tag.text, project) : tag.text?.map(part => part.text).join("")
+            })) : [];
+        }
+
+        private mapDisplayParts(parts: SymbolDisplayPart[] | undefined, project: Project): protocol.SymbolDisplayPart[] {
+            if (!parts) {
+                return [];
+            }
+            return parts.map(part => part.kind !== "linkName" ? part : {
+                ...part,
+                target: this.toFileSpan((part as JSDocLinkDisplayPart).target.fileName, (part as JSDocLinkDisplayPart).target.textSpan, project),
+            });
+        }
+
+        private mapSignatureHelpItems(items: SignatureHelpItem[], project: Project, richResponse: boolean): protocol.SignatureHelpItem[] {
+            return items.map(item => ({
+                ...item,
+                documentation: this.mapDisplayParts(item.documentation, project),
+                parameters: item.parameters.map(p => ({ ...p, documentation: this.mapDisplayParts(p.documentation, project) })),
+                tags: this.mapJSDocTagInfo(item.tags, project, richResponse),
+            }));
+        }
+
+        private mapDefinitionInfo(definitions: readonly DefinitionInfo[], project: Project): readonly protocol.DefinitionInfo[] {
+            return definitions.map(def => ({ ...this.toFileSpanWithContext(def.fileName, def.textSpan, def.contextSpan, project), ...def.unverified && { unverified: def.unverified } }));
+        }
+
+        /*
+         * When we map a .d.ts location to .ts, Visual Studio gets confused because there's no associated Roslyn Document in
+         * the same project which corresponds to the file. VS Code has no problem with this, and luckily we have two protocols.
+         * This retains the existing behavior for the "simplified" (VS Code) protocol but stores the .d.ts location in a
+         * set of additional fields, and does the reverse for VS (store the .d.ts location where
+         * it used to be and stores the .ts location in the additional fields).
+        */
+        private static mapToOriginalLocation<T extends DocumentSpan>(def: T): T {
+            if (def.originalFileName) {
+                Debug.assert(def.originalTextSpan !== undefined, "originalTextSpan should be present if originalFileName is");
+                return {
+                    ...<any>def,
+                    fileName: def.originalFileName,
+                    textSpan: def.originalTextSpan,
+                    targetFileName: def.fileName,
+                    targetTextSpan: def.textSpan,
+                    contextSpan: def.originalContextSpan,
+                    targetContextSpan: def.contextSpan
+                };
+            }
+            return def;
+        }
+
+        private toFileSpan(fileName: string, textSpan: TextSpan, project: Project): protocol.FileSpan {
+            const ls = project.getLanguageService();
+            const start = ls.toLineColumnOffset!(fileName, textSpan.start); // TODO: GH#18217
+            const end = ls.toLineColumnOffset!(fileName, textSpanEnd(textSpan));
+
+            return {
+                file: fileName,
+                start: { line: start.line + 1, offset: start.character + 1 },
+                end: { line: end.line + 1, offset: end.character + 1 }
+            };
+        }
+
+        private toFileSpanWithContext(fileName: string, textSpan: TextSpan, contextSpan: TextSpan | undefined, project: Project): protocol.FileSpanWithContext {
+            const fileSpan = this.toFileSpan(fileName, textSpan, project);
+            const context = contextSpan && this.toFileSpan(fileName, contextSpan, project);
+            return context ?
+                { ...fileSpan, contextStart: context.start, contextEnd: context.end } :
+                fileSpan;
+        }
+
+        private getTypeDefinition(args: protocol.FileLocationRequestArgs): readonly protocol.FileSpanWithContext[] {
+            const { file, project } = this.getFileAndProject(args);
+            const position = this.getPositionInFile(args, file);
+
+            const definitions = this.mapDefinitionInfoLocations(project.getLanguageService().getTypeDefinitionAtPosition(file, position) || emptyArray, project);
+            return this.mapDefinitionInfo(definitions, project);
+        }
+
+        private mapImplementationLocations(implementations: readonly ImplementationLocation[], project: Project): readonly ImplementationLocation[] {
+            return implementations.map((info): ImplementationLocation => {
+                const newDocumentSpan = getMappedDocumentSpan(info, project);
+                return !newDocumentSpan ? info : {
+                    ...newDocumentSpan,
+                    kind: info.kind,
+                    displayParts: info.displayParts,
+                };
+            });
+        }
+
+        private getImplementation(args: protocol.FileLocationRequestArgs, simplifiedResult: boolean): readonly protocol.FileSpanWithContext[] | readonly ImplementationLocation[] {
+            const { file, project } = this.getFileAndProject(args);
+            const position = this.getPositionInFile(args, file);
+            const implementations = this.mapImplementationLocations(project.getLanguageService().getImplementationAtPosition(file, position) || emptyArray, project);
+            return simplifiedResult ?
+                implementations.map(({ fileName, textSpan, contextSpan }) => this.toFileSpanWithContext(fileName, textSpan, contextSpan, project)) :
+                implementations.map(Session.mapToOriginalLocation);
+        }
+
+        private getOccurrences(args: protocol.FileLocationRequestArgs): readonly protocol.OccurrencesResponseItem[] {
+            const { file, project } = this.getFileAndProject(args);
+            const position = this.getPositionInFile(args, file);
+            const occurrences = project.getLanguageService().getOccurrencesAtPosition(file, position);
+            return occurrences ?
+                occurrences.map<protocol.OccurrencesResponseItem>(occurrence => {
+                    const { fileName, isWriteAccess, textSpan, isInString, contextSpan } = occurrence;
+                    const scriptInfo = project.getScriptInfo(fileName)!;
+                    return {
+                        ...toProtocolTextSpanWithContext(textSpan, contextSpan, scriptInfo),
+                        file: fileName,
+                        isWriteAccess,
+                        ...(isInString ? { isInString } : undefined)
+                    };
+                }) :
+                emptyArray;
+        }
+
+        private getSyntacticDiagnosticsSync(args: protocol.SyntacticDiagnosticsSyncRequestArgs) {
+            const { configFile } = this.getConfigFileAndProject(args);
+            if (configFile) {
+                // all the config file errors are reported as part of semantic check so nothing to report here
+                return emptyArray;
+            }
+
+            return this.getDiagnosticsWorker(args, /*isSemantic*/ false, (project, file) => project.getLanguageService().getSyntacticDiagnostics(file), !!args.includeLinePosition);
+        }
+
+        private getSemanticDiagnosticsSync(args: protocol.SemanticDiagnosticsSyncRequestArgs) {
+            const { configFile, project } = this.getConfigFileAndProject(args);
+            if (configFile) {
+                return this.getConfigFileDiagnostics(configFile, project!, !!args.includeLinePosition); // TODO: GH#18217
+            }
+            return this.getDiagnosticsWorker(args, /*isSemantic*/ true, (project, file) => project.getLanguageService().getSemanticDiagnostics(file).filter(d => !!d.file), !!args.includeLinePosition);
+        }
+
+        private getSuggestionDiagnosticsSync(args: protocol.SuggestionDiagnosticsSyncRequestArgs) {
+            const { configFile } = this.getConfigFileAndProject(args);
+            if (configFile) {
+                // Currently there are no info diagnostics for config files.
+                return emptyArray;
+            }
+            // isSemantic because we don't want to info diagnostics in declaration files for JS-only users
+            return this.getDiagnosticsWorker(args, /*isSemantic*/ true, (project, file) => project.getLanguageService().getSuggestionDiagnostics(file), !!args.includeLinePosition);
+        }
+
+        private getJsxClosingTag(args: protocol.JsxClosingTagRequestArgs): TextInsertion | undefined {
+            const { file, languageService } = this.getFileAndLanguageServiceForSyntacticOperation(args);
+            const position = this.getPositionInFile(args, file);
+            const tag = languageService.getJsxClosingTagAtPosition(file, position);
+            return tag === undefined ? undefined : { newText: tag.newText, caretOffset: 0 };
+        }
+
+        private getDocumentHighlights(args: protocol.DocumentHighlightsRequestArgs, simplifiedResult: boolean): readonly protocol.DocumentHighlightsItem[] | readonly DocumentHighlights[] {
+            const { file, project } = this.getFileAndProject(args);
+            const position = this.getPositionInFile(args, file);
+            const documentHighlights = project.getLanguageService().getDocumentHighlights(file, position, args.filesToSearch);
+
+            if (!documentHighlights) return emptyArray;
+            if (!simplifiedResult) return documentHighlights;
+
+            return documentHighlights.map<protocol.DocumentHighlightsItem>(({ fileName, highlightSpans }) => {
+                const scriptInfo = project.getScriptInfo(fileName)!;
+                return {
+                    file: fileName,
+                    highlightSpans: highlightSpans.map(({ textSpan, kind, contextSpan }) => ({
+                        ...toProtocolTextSpanWithContext(textSpan, contextSpan, scriptInfo),
+                        kind
+                    }))
+                };
+            });
+        }
+
+        private setCompilerOptionsForInferredProjects(args: protocol.SetCompilerOptionsForInferredProjectsArgs): void {
+            this.projectService.setCompilerOptionsForInferredProjects(args.options, args.projectRootPath);
+        }
+
+        private getProjectInfo(args: protocol.ProjectInfoRequestArgs): protocol.ProjectInfo {
+            return this.getProjectInfoWorker(args.file, args.projectFileName, args.needFileNameList, /*excludeConfigFiles*/ false);
+        }
+
+        private getProjectInfoWorker(uncheckedFileName: string, projectFileName: string | undefined, needFileNameList: boolean, excludeConfigFiles: boolean) {
+            const { project } = this.getFileAndProjectWorker(uncheckedFileName, projectFileName);
+            updateProjectIfDirty(project);
+            const projectInfo = {
+                configFileName: project.getProjectName(),
+                languageServiceDisabled: !project.languageServiceEnabled,
+                fileNames: needFileNameList ? project.getFileNames(/*excludeFilesFromExternalLibraries*/ false, excludeConfigFiles) : undefined
+            };
+            return projectInfo;
+        }
+
+        private getRenameInfo(args: protocol.FileLocationRequestArgs): RenameInfo {
+            const { file, project } = this.getFileAndProject(args);
+            const position = this.getPositionInFile(args, file);
+            return project.getLanguageService().getRenameInfo(file, position, { allowRenameOfImportPath: this.getPreferences(file).allowRenameOfImportPath });
+        }
+
+        private getProjects(args: protocol.FileRequestArgs, getScriptInfoEnsuringProjectsUptoDate?: boolean, ignoreNoProjectError?: boolean): Projects {
+            let projects: readonly Project[] | undefined;
+            let symLinkedProjects: MultiMap<Path, Project> | undefined;
+            if (args.projectFileName) {
+                const project = this.getProject(args.projectFileName);
+                if (project) {
+                    projects = [project];
+                }
+            }
+            else {
+                const scriptInfo = getScriptInfoEnsuringProjectsUptoDate ?
+                    this.projectService.getScriptInfoEnsuringProjectsUptoDate(args.file) :
+                    this.projectService.getScriptInfo(args.file);
+                if (!scriptInfo) {
+                    if (ignoreNoProjectError) return emptyArray;
+                    this.projectService.logErrorForScriptInfoNotFound(args.file);
+                    return Errors.ThrowNoProject();
+                }
+                projects = scriptInfo.containingProjects;
+                symLinkedProjects = this.projectService.getSymlinkedProjects(scriptInfo);
+            }
+            // filter handles case when 'projects' is undefined
+            projects = filter(projects, p => p.languageServiceEnabled && !p.isOrphan());
+            if (!ignoreNoProjectError && (!projects || !projects.length) && !symLinkedProjects) {
+                this.projectService.logErrorForScriptInfoNotFound(args.file ?? args.projectFileName);
+                return Errors.ThrowNoProject();
+            }
+            return symLinkedProjects ? { projects: projects!, symLinkedProjects } : projects!; // TODO: GH#18217
+        }
+
+        private getDefaultProject(args: protocol.FileRequestArgs) {
+            if (args.projectFileName) {
+                const project = this.getProject(args.projectFileName);
+                if (project) {
+                    return project;
+                }
+                if (!args.file) {
+                    return Errors.ThrowNoProject();
+                }
+            }
+            const info = this.projectService.getScriptInfo(args.file)!;
+            return info.getDefaultProject();
+        }
+
+        private getRenameLocations(args: protocol.RenameRequestArgs, simplifiedResult: boolean): protocol.RenameResponseBody | readonly RenameLocation[] {
+            const file = toNormalizedPath(args.file);
+            const position = this.getPositionInFile(args, file);
+            const projects = this.getProjects(args);
+
+            const locations = combineProjectOutputForRenameLocations(
+                projects,
+                this.getDefaultProject(args),
+                { fileName: args.file, pos: position },
+                !!args.findInStrings,
+                !!args.findInComments,
+                this.getPreferences(file)
+            );
+            if (!simplifiedResult) return locations;
+
+            const defaultProject = this.getDefaultProject(args);
+            const renameInfo: protocol.RenameInfo = this.mapRenameInfo(defaultProject.getLanguageService().getRenameInfo(file, position, { allowRenameOfImportPath: this.getPreferences(file).allowRenameOfImportPath }), Debug.checkDefined(this.projectService.getScriptInfo(file)));
+            return { info: renameInfo, locs: this.toSpanGroups(locations) };
+        }
+
+        private mapRenameInfo(info: RenameInfo, scriptInfo: ScriptInfo): protocol.RenameInfo {
+            if (info.canRename) {
+                const { canRename, fileToRename, displayName, fullDisplayName, kind, kindModifiers, triggerSpan } = info;
+                return identity<protocol.RenameInfoSuccess>(
+                    { canRename, fileToRename, displayName, fullDisplayName, kind, kindModifiers, triggerSpan: toProtocolTextSpan(triggerSpan, scriptInfo) });
+            }
+            else {
+                return info;
+            }
+        }
+
+        private toSpanGroups(locations: readonly RenameLocation[]): readonly protocol.SpanGroup[] {
+            const map = new Map<string, protocol.SpanGroup>();
+            for (const { fileName, textSpan, contextSpan, originalContextSpan: _2, originalTextSpan: _, originalFileName: _1, ...prefixSuffixText } of locations) {
+                let group = map.get(fileName);
+                if (!group) map.set(fileName, group = { file: fileName, locs: [] });
+                const scriptInfo = Debug.checkDefined(this.projectService.getScriptInfo(fileName));
+                group.locs.push({ ...toProtocolTextSpanWithContext(textSpan, contextSpan, scriptInfo), ...prefixSuffixText });
+            }
+            return arrayFrom(map.values());
+        }
+
+        private getReferences(args: protocol.FileLocationRequestArgs, simplifiedResult: boolean): protocol.ReferencesResponseBody | readonly ReferencedSymbol[] {
+            const file = toNormalizedPath(args.file);
+            const projects = this.getProjects(args);
+            const position = this.getPositionInFile(args, file);
+            const references = combineProjectOutputForReferences(
+                projects,
+                this.getDefaultProject(args),
+                { fileName: args.file, pos: position },
+            );
+
+            if (!simplifiedResult) return references;
+
+            const defaultProject = this.getDefaultProject(args);
+            const scriptInfo = defaultProject.getScriptInfoForNormalizedPath(file)!;
+            const nameInfo = defaultProject.getLanguageService().getQuickInfoAtPosition(file, position);
+            const symbolDisplayString = nameInfo ? displayPartsToString(nameInfo.displayParts) : "";
+            const nameSpan = nameInfo && nameInfo.textSpan;
+            const symbolStartOffset = nameSpan ? scriptInfo.positionToLineOffset(nameSpan.start).offset : 0;
+            const symbolName = nameSpan ? scriptInfo.getSnapshot().getText(nameSpan.start, textSpanEnd(nameSpan)) : "";
+            const refs: readonly protocol.ReferencesResponseItem[] = flatMap(references, referencedSymbol => {
+                return referencedSymbol.references.map(entry => referenceEntryToReferencesResponseItem(this.projectService, entry));
+            });
+            return { refs, symbolName, symbolStartOffset, symbolDisplayString };
+        }
+
+        private getFileReferences(args: protocol.FileRequestArgs, simplifiedResult: boolean): protocol.FileReferencesResponseBody | readonly ReferenceEntry[] {
+            const projects = this.getProjects(args);
+            const references = combineProjectOutputForFileReferences(
+                projects,
+                this.getDefaultProject(args),
+                args.file,
+            );
+
+            if (!simplifiedResult) return references;
+            const refs = references.map(entry => referenceEntryToReferencesResponseItem(this.projectService, entry));
+            return {
+                refs,
+                symbolName: `"${args.file}"`
+            };
+        }
+
+        /**
+         * @param fileName is the name of the file to be opened
+         * @param fileContent is a version of the file content that is known to be more up to date than the one on disk
+         */
+        private openClientFile(fileName: NormalizedPath, fileContent?: string, scriptKind?: ScriptKind, projectRootPath?: NormalizedPath) {
+            this.projectService.openClientFileWithNormalizedPath(fileName, fileContent, scriptKind, /*hasMixedContent*/ false, projectRootPath);
+        }
+
+        private getPosition(args: protocol.Location & { position?: number }, scriptInfo: ScriptInfo): number {
+            return args.position !== undefined ? args.position : scriptInfo.lineOffsetToPosition(args.line, args.offset);
+        }
+
+        private getPositionInFile(args: protocol.Location & { position?: number }, file: NormalizedPath): number {
+            const scriptInfo = this.projectService.getScriptInfoForNormalizedPath(file)!;
+            return this.getPosition(args, scriptInfo);
+        }
+
+        private getFileAndProject(args: protocol.FileRequestArgs): FileAndProject {
+            return this.getFileAndProjectWorker(args.file, args.projectFileName);
+        }
+
+        private getFileAndLanguageServiceForSyntacticOperation(args: protocol.FileRequestArgs) {
+            // Since this is syntactic operation, there should always be project for the file
+            // we wouldnt have to ensure project but rather throw if we dont get project
+            const file = toNormalizedPath(args.file);
+            const project = this.getProject(args.projectFileName) || this.projectService.tryGetDefaultProjectForFile(file);
+            if (!project) {
+                return Errors.ThrowNoProject();
+            }
+            return {
+                file,
+                languageService: project.getLanguageService(/*ensureSynchronized*/ false)
+            };
+        }
+
+        private getFileAndProjectWorker(uncheckedFileName: string, projectFileName: string | undefined): { file: NormalizedPath, project: Project } {
+            const file = toNormalizedPath(uncheckedFileName);
+            const project = this.getProject(projectFileName) || this.projectService.ensureDefaultProjectForFile(file);
+            return { file, project };
+        }
+
+        private getOutliningSpans(args: protocol.FileRequestArgs, simplifiedResult: boolean): protocol.OutliningSpan[] | OutliningSpan[] {
+            const { file, languageService } = this.getFileAndLanguageServiceForSyntacticOperation(args);
+            const spans = languageService.getOutliningSpans(file);
+            if (simplifiedResult) {
+                const scriptInfo = this.projectService.getScriptInfoForNormalizedPath(file)!;
+                return spans.map(s => ({
+                    textSpan: toProtocolTextSpan(s.textSpan, scriptInfo),
+                    hintSpan: toProtocolTextSpan(s.hintSpan, scriptInfo),
+                    bannerText: s.bannerText,
+                    autoCollapse: s.autoCollapse,
+                    kind: s.kind
+                }));
+            }
+            else {
+                return spans;
+            }
+        }
+
+        private getTodoComments(args: protocol.TodoCommentRequestArgs) {
+            const { file, project } = this.getFileAndProject(args);
+            return project.getLanguageService().getTodoComments(file, args.descriptors);
+        }
+
+        private getDocCommentTemplate(args: protocol.FileLocationRequestArgs) {
+            const { file, languageService } = this.getFileAndLanguageServiceForSyntacticOperation(args);
+            const position = this.getPositionInFile(args, file);
+            return languageService.getDocCommentTemplateAtPosition(file, position, this.getPreferences(file));
+        }
+
+        private getSpanOfEnclosingComment(args: protocol.SpanOfEnclosingCommentRequestArgs) {
+            const { file, languageService } = this.getFileAndLanguageServiceForSyntacticOperation(args);
+            const onlyMultiLine = args.onlyMultiLine;
+            const position = this.getPositionInFile(args, file);
+            return languageService.getSpanOfEnclosingComment(file, position, onlyMultiLine);
+        }
+
+        private getIndentation(args: protocol.IndentationRequestArgs) {
+            const { file, languageService } = this.getFileAndLanguageServiceForSyntacticOperation(args);
+            const position = this.getPositionInFile(args, file);
+            const options = args.options ? convertFormatOptions(args.options) : this.getFormatOptions(file);
+            const indentation = languageService.getIndentationAtPosition(file, position, options);
+            return { position, indentation };
+        }
+
+        private getBreakpointStatement(args: protocol.FileLocationRequestArgs) {
+            const { file, languageService } = this.getFileAndLanguageServiceForSyntacticOperation(args);
+            const position = this.getPositionInFile(args, file);
+            return languageService.getBreakpointStatementAtPosition(file, position);
+        }
+
+        private getNameOrDottedNameSpan(args: protocol.FileLocationRequestArgs) {
+            const { file, languageService } = this.getFileAndLanguageServiceForSyntacticOperation(args);
+            const position = this.getPositionInFile(args, file);
+            return languageService.getNameOrDottedNameSpan(file, position, position);
+        }
+
+        private isValidBraceCompletion(args: protocol.BraceCompletionRequestArgs) {
+            const { file, languageService } = this.getFileAndLanguageServiceForSyntacticOperation(args);
+            const position = this.getPositionInFile(args, file);
+            return languageService.isValidBraceCompletionAtPosition(file, position, args.openingBrace.charCodeAt(0));
+        }
+
+        private getQuickInfoWorker(args: protocol.FileLocationRequestArgs, simplifiedResult: boolean): protocol.QuickInfoResponseBody | QuickInfo | undefined {
+            const { file, project } = this.getFileAndProject(args);
+            const scriptInfo = this.projectService.getScriptInfoForNormalizedPath(file)!;
+            const quickInfo = project.getLanguageService().getQuickInfoAtPosition(file, this.getPosition(args, scriptInfo));
+            if (!quickInfo) {
+                return undefined;
+            }
+
+            const useDisplayParts = !!this.getPreferences(file).displayPartsForJSDoc;
+            if (simplifiedResult) {
+                const displayString = displayPartsToString(quickInfo.displayParts);
+                return {
+                    kind: quickInfo.kind,
+                    kindModifiers: quickInfo.kindModifiers,
+                    start: scriptInfo.positionToLineOffset(quickInfo.textSpan.start),
+                    end: scriptInfo.positionToLineOffset(textSpanEnd(quickInfo.textSpan)),
+                    displayString,
+                    documentation: useDisplayParts ? this.mapDisplayParts(quickInfo.documentation, project) : displayPartsToString(quickInfo.documentation),
+                    tags: this.mapJSDocTagInfo(quickInfo.tags, project, useDisplayParts),
+                };
+            }
+            else {
+                return useDisplayParts ? quickInfo : {
+                    ...quickInfo,
+                    tags: this.mapJSDocTagInfo(quickInfo.tags, project, /*useDisplayParts*/ false) as JSDocTagInfo[]
+                };
+            }
+        }
+
+        private getFormattingEditsForRange(args: protocol.FormatRequestArgs): protocol.CodeEdit[] | undefined {
+            const { file, languageService } = this.getFileAndLanguageServiceForSyntacticOperation(args);
+            const scriptInfo = this.projectService.getScriptInfoForNormalizedPath(file)!;
+
+            const startPosition = scriptInfo.lineOffsetToPosition(args.line, args.offset);
+            const endPosition = scriptInfo.lineOffsetToPosition(args.endLine, args.endOffset);
+
+            // TODO: avoid duplicate code (with formatonkey)
+            const edits = languageService.getFormattingEditsForRange(file, startPosition, endPosition, this.getFormatOptions(file));
+            if (!edits) {
+                return undefined;
+            }
+
+            return edits.map(edit => this.convertTextChangeToCodeEdit(edit, scriptInfo));
+        }
+
+        private getFormattingEditsForRangeFull(args: protocol.FormatRequestArgs) {
+            const { file, languageService } = this.getFileAndLanguageServiceForSyntacticOperation(args);
+            const options = args.options ? convertFormatOptions(args.options) : this.getFormatOptions(file);
+            return languageService.getFormattingEditsForRange(file, args.position!, args.endPosition!, options); // TODO: GH#18217
+        }
+
+        private getFormattingEditsForDocumentFull(args: protocol.FormatRequestArgs) {
+            const { file, languageService } = this.getFileAndLanguageServiceForSyntacticOperation(args);
+            const options = args.options ? convertFormatOptions(args.options) : this.getFormatOptions(file);
+            return languageService.getFormattingEditsForDocument(file, options);
+        }
+
+        private getFormattingEditsAfterKeystrokeFull(args: protocol.FormatOnKeyRequestArgs) {
+            const { file, languageService } = this.getFileAndLanguageServiceForSyntacticOperation(args);
+            const options = args.options ? convertFormatOptions(args.options) : this.getFormatOptions(file);
+            return languageService.getFormattingEditsAfterKeystroke(file, args.position!, args.key, options); // TODO: GH#18217
+        }
+
+        private getFormattingEditsAfterKeystroke(args: protocol.FormatOnKeyRequestArgs): protocol.CodeEdit[] | undefined {
+            const { file, languageService } = this.getFileAndLanguageServiceForSyntacticOperation(args);
+            const scriptInfo = this.projectService.getScriptInfoForNormalizedPath(file)!;
+            const position = scriptInfo.lineOffsetToPosition(args.line, args.offset);
+            const formatOptions = this.getFormatOptions(file);
+            const edits = languageService.getFormattingEditsAfterKeystroke(file, position, args.key,
+                formatOptions);
+            // Check whether we should auto-indent. This will be when
+            // the position is on a line containing only whitespace.
+            // This should leave the edits returned from
+            // getFormattingEditsAfterKeystroke either empty or pertaining
+            // only to the previous line.  If all this is true, then
+            // add edits necessary to properly indent the current line.
+            if ((args.key === "\n") && ((!edits) || (edits.length === 0) || allEditsBeforePos(edits, position))) {
+                const { lineText, absolutePosition } = scriptInfo.getAbsolutePositionAndLineText(args.line);
+                if (lineText && lineText.search("\\S") < 0) {
+                    const preferredIndent = languageService.getIndentationAtPosition(file, position, formatOptions);
+                    let hasIndent = 0;
+                    let i: number, len: number;
+                    for (i = 0, len = lineText.length; i < len; i++) {
+                        if (lineText.charAt(i) === " ") {
+                            hasIndent++;
+                        }
+                        else if (lineText.charAt(i) === "\t") {
+                            hasIndent += formatOptions.tabSize!; // TODO: GH#18217
+                        }
+                        else {
+                            break;
+                        }
+                    }
+                    // i points to the first non whitespace character
+                    if (preferredIndent !== hasIndent) {
+                        const firstNoWhiteSpacePosition = absolutePosition + i;
+                        edits.push({
+                            span: createTextSpanFromBounds(absolutePosition, firstNoWhiteSpacePosition),
+                            newText: formatting.getIndentationString(preferredIndent, formatOptions)
+                        });
+                    }
+                }
+            }
+
+            if (!edits) {
+                return undefined;
+            }
+
+            return edits.map((edit) => {
+                return {
+                    start: scriptInfo.positionToLineOffset(edit.span.start),
+                    end: scriptInfo.positionToLineOffset(textSpanEnd(edit.span)),
+                    newText: edit.newText ? edit.newText : ""
+                };
+            });
+        }
+
+        private getCompletions(args: protocol.CompletionsRequestArgs, kind: protocol.CommandTypes.CompletionInfo | protocol.CommandTypes.Completions | protocol.CommandTypes.CompletionsFull): WithMetadata<readonly protocol.CompletionEntry[]> | protocol.CompletionInfo | CompletionInfo | undefined {
+            const { file, project } = this.getFileAndProject(args);
+            const scriptInfo = this.projectService.getScriptInfoForNormalizedPath(file)!;
+            const position = this.getPosition(args, scriptInfo);
+
+            const completions = project.getLanguageService().getCompletionsAtPosition(file, position, {
+                ...convertUserPreferences(this.getPreferences(file)),
+                triggerCharacter: args.triggerCharacter,
+                includeExternalModuleExports: args.includeExternalModuleExports,
+                includeInsertTextCompletions: args.includeInsertTextCompletions
+            });
+            if (completions === undefined) return undefined;
+
+            if (kind === protocol.CommandTypes.CompletionsFull) return completions;
+
+            const prefix = args.prefix || "";
+            const entries = stableSort(mapDefined<CompletionEntry, protocol.CompletionEntry>(completions.entries, entry => {
+                if (completions.isMemberCompletion || startsWith(entry.name.toLowerCase(), prefix.toLowerCase())) {
+                    const { name, kind, kindModifiers, sortText, insertText, replacementSpan, hasAction, source, sourceDisplay, isSnippet, isRecommended, isPackageJsonImport, isImportStatementCompletion, data } = entry;
+                    const convertedSpan = replacementSpan ? toProtocolTextSpan(replacementSpan, scriptInfo) : undefined;
+                    // Use `hasAction || undefined` to avoid serializing `false`.
+                    return { name, kind, kindModifiers, sortText, insertText, replacementSpan: convertedSpan, isSnippet, hasAction: hasAction || undefined, source, sourceDisplay, isRecommended, isPackageJsonImport, isImportStatementCompletion, data };
+                }
+            }), (a, b) => compareStringsCaseSensitiveUI(a.name, b.name));
+
+            if (kind === protocol.CommandTypes.Completions) {
+                if (completions.metadata) (entries as WithMetadata<readonly protocol.CompletionEntry[]>).metadata = completions.metadata;
+                return entries;
+            }
+
+            const res: protocol.CompletionInfo = {
+                ...completions,
+                optionalReplacementSpan: completions.optionalReplacementSpan && toProtocolTextSpan(completions.optionalReplacementSpan, scriptInfo),
+                entries,
+            };
+            return res;
+        }
+
+        private getCompletionEntryDetails(args: protocol.CompletionDetailsRequestArgs, fullResult: boolean): readonly protocol.CompletionEntryDetails[] | readonly CompletionEntryDetails[] {
+            const { file, project } = this.getFileAndProject(args);
+            const scriptInfo = this.projectService.getScriptInfoForNormalizedPath(file)!;
+            const position = this.getPosition(args, scriptInfo);
+            const formattingOptions = project.projectService.getFormatCodeOptions(file);
+            const useDisplayParts = !!this.getPreferences(file).displayPartsForJSDoc;
+
+            const result = mapDefined(args.entryNames, entryName => {
+                const { name, source, data } = typeof entryName === "string" ? { name: entryName, source: undefined, data: undefined } : entryName;
+                return project.getLanguageService().getCompletionEntryDetails(file, position, name, formattingOptions, source, this.getPreferences(file), data ? cast(data, isCompletionEntryData) : undefined);
+            });
+            return fullResult
+                ? (useDisplayParts ? result : result.map(details => ({ ...details, tags: this.mapJSDocTagInfo(details.tags, project, /*richResponse*/ false) as JSDocTagInfo[] })))
+                : result.map(details => ({
+                    ...details,
+                    codeActions: map(details.codeActions, action => this.mapCodeAction(action)),
+                    documentation: this.mapDisplayParts(details.documentation, project),
+                    tags: this.mapJSDocTagInfo(details.tags, project, useDisplayParts),
+                }));
+        }
+
+        private getCompileOnSaveAffectedFileList(args: protocol.FileRequestArgs): readonly protocol.CompileOnSaveAffectedFileListSingleProject[] {
+            const projects = this.getProjects(args, /*getScriptInfoEnsuringProjectsUptoDate*/ true, /*ignoreNoProjectError*/ true);
+            const info = this.projectService.getScriptInfo(args.file);
+            if (!info) {
+                return emptyArray;
+            }
+
+            return combineProjectOutput(
+                info,
+                path => this.projectService.getScriptInfoForPath(path)!,
+                projects,
+                (project, info) => {
+                    if (!project.compileOnSaveEnabled || !project.languageServiceEnabled || project.isOrphan()) {
+                        return undefined;
+                    }
+
+                    const compilationSettings = project.getCompilationSettings();
+
+                    if (!!compilationSettings.noEmit || fileExtensionIs(info.fileName, Extension.Dts) && !dtsChangeCanAffectEmit(compilationSettings)) {
+                        // avoid triggering emit when a change is made in a .d.ts when declaration emit and decorator metadata emit are disabled
+                        return undefined;
+                    }
+
+                    return {
+                        projectFileName: project.getProjectName(),
+                        fileNames: project.getCompileOnSaveAffectedFileList(info),
+                        projectUsesOutFile: !!outFile(compilationSettings)
+                    };
+                }
+            );
+        }
+
+        private emitFile(args: protocol.CompileOnSaveEmitFileRequestArgs): boolean | protocol.EmitResult | EmitResult {
+            const { file, project } = this.getFileAndProject(args);
+            if (!project) {
+                Errors.ThrowNoProject();
+            }
+            if (!project.languageServiceEnabled) {
+                return args.richResponse ? { emitSkipped: true, diagnostics: [] } : false;
+            }
+            const scriptInfo = project.getScriptInfo(file)!;
+            const { emitSkipped, diagnostics } = project.emitFile(scriptInfo, (path, data, writeByteOrderMark) => this.host.writeFile(path, data, writeByteOrderMark));
+            return args.richResponse ?
+                {
+                    emitSkipped,
+                    diagnostics: args.includeLinePosition ?
+                        this.convertToDiagnosticsWithLinePositionFromDiagnosticFile(diagnostics) :
+                        diagnostics.map(d => formatDiagnosticToProtocol(d, /*includeFileName*/ true))
+                } :
+                !emitSkipped;
+        }
+
+        private getSignatureHelpItems(args: protocol.SignatureHelpRequestArgs, simplifiedResult: boolean): protocol.SignatureHelpItems | SignatureHelpItems | undefined {
+            const { file, project } = this.getFileAndProject(args);
+            const scriptInfo = this.projectService.getScriptInfoForNormalizedPath(file)!;
+            const position = this.getPosition(args, scriptInfo);
+            const helpItems = project.getLanguageService().getSignatureHelpItems(file, position, args);
+            const useDisplayParts = !!this.getPreferences(file).displayPartsForJSDoc;
+            if (helpItems && simplifiedResult) {
+                const span = helpItems.applicableSpan;
+                return {
+                    ...helpItems,
+                    applicableSpan: {
+                        start: scriptInfo.positionToLineOffset(span.start),
+                        end: scriptInfo.positionToLineOffset(span.start + span.length)
+                    },
+                    items: this.mapSignatureHelpItems(helpItems.items, project, useDisplayParts),
+                };
+            }
+            else if (useDisplayParts || !helpItems) {
+                return helpItems;
+            }
+            else {
+                return {
+                    ...helpItems,
+                    items: helpItems.items.map(item => ({ ...item, tags: this.mapJSDocTagInfo(item.tags, project, /*richResponse*/ false) as JSDocTagInfo[] }))
+                };
+            }
+        }
+
+        private toPendingErrorCheck(uncheckedFileName: string): PendingErrorCheck | undefined {
+            const fileName = toNormalizedPath(uncheckedFileName);
+            const project = this.projectService.tryGetDefaultProjectForFile(fileName);
+            return project && { fileName, project };
+        }
+
+        private getDiagnostics(next: NextStep, delay: number, fileNames: string[]): void {
+            if (this.suppressDiagnosticEvents) {
+                return;
+            }
+
+            if (fileNames.length > 0) {
+                this.updateErrorCheck(next, fileNames, delay);
+            }
+        }
+
+        private change(args: protocol.ChangeRequestArgs) {
+            const scriptInfo = this.projectService.getScriptInfo(args.file)!;
+            Debug.assert(!!scriptInfo);
+            const start = scriptInfo.lineOffsetToPosition(args.line, args.offset);
+            const end = scriptInfo.lineOffsetToPosition(args.endLine, args.endOffset);
+            if (start >= 0) {
+                this.changeSeq++;
+                this.projectService.applyChangesToFile(scriptInfo, singleIterator({
+                    span: { start, length: end - start },
+                    newText: args.insertString! // TODO: GH#18217
+                }));
+            }
+        }
+
+        private reload(args: protocol.ReloadRequestArgs, reqSeq: number) {
+            const file = toNormalizedPath(args.file);
+            const tempFileName = args.tmpfile === undefined ? undefined : toNormalizedPath(args.tmpfile);
+            const info = this.projectService.getScriptInfoForNormalizedPath(file);
+            if (info) {
+                this.changeSeq++;
+                // make sure no changes happen before this one is finished
+                if (info.reloadFromFile(tempFileName)) {
+                    this.doOutput(/*info*/ undefined, CommandNames.Reload, reqSeq, /*success*/ true);
+                }
+            }
+        }
+
+        private saveToTmp(fileName: string, tempFileName: string) {
+            const scriptInfo = this.projectService.getScriptInfo(fileName);
+            if (scriptInfo) {
+                scriptInfo.saveTo(tempFileName);
+            }
+        }
+
+        private closeClientFile(fileName: string) {
+            if (!fileName) {
+                return;
+            }
+            const file = normalizePath(fileName);
+            this.projectService.closeClientFile(file);
+        }
+
+        private mapLocationNavigationBarItems(items: NavigationBarItem[], scriptInfo: ScriptInfo): protocol.NavigationBarItem[] {
+            return map(items, item => ({
+                text: item.text,
+                kind: item.kind,
+                kindModifiers: item.kindModifiers,
+                spans: item.spans.map(span => toProtocolTextSpan(span, scriptInfo)),
+                childItems: this.mapLocationNavigationBarItems(item.childItems, scriptInfo),
+                indent: item.indent
+            }));
+        }
+
+        private getNavigationBarItems(args: protocol.FileRequestArgs, simplifiedResult: boolean): protocol.NavigationBarItem[] | NavigationBarItem[] | undefined {
+            const { file, languageService } = this.getFileAndLanguageServiceForSyntacticOperation(args);
+            const items = languageService.getNavigationBarItems(file);
+            return !items
+                ? undefined
+                : simplifiedResult
+                    ? this.mapLocationNavigationBarItems(items, this.projectService.getScriptInfoForNormalizedPath(file)!)
+                    : items;
+        }
+
+        private toLocationNavigationTree(tree: NavigationTree, scriptInfo: ScriptInfo): protocol.NavigationTree {
+            return {
+                text: tree.text,
+                kind: tree.kind,
+                kindModifiers: tree.kindModifiers,
+                spans: tree.spans.map(span => toProtocolTextSpan(span, scriptInfo)),
+                nameSpan: tree.nameSpan && toProtocolTextSpan(tree.nameSpan, scriptInfo),
+                childItems: map(tree.childItems, item => this.toLocationNavigationTree(item, scriptInfo))
+            };
+        }
+
+        private getNavigationTree(args: protocol.FileRequestArgs, simplifiedResult: boolean): protocol.NavigationTree | NavigationTree | undefined {
+            const { file, languageService } = this.getFileAndLanguageServiceForSyntacticOperation(args);
+            const tree = languageService.getNavigationTree(file);
+            return !tree
+                ? undefined
+                : simplifiedResult
+                    ? this.toLocationNavigationTree(tree, this.projectService.getScriptInfoForNormalizedPath(file)!)
+                    : tree;
+        }
+
+        private getNavigateToItems(args: protocol.NavtoRequestArgs, simplifiedResult: boolean): readonly protocol.NavtoItem[] | readonly NavigateToItem[] {
+            const full = this.getFullNavigateToItems(args);
+            return !simplifiedResult ?
+                flattenCombineOutputResult(full) :
+                flatMap(
+                    full,
+                    ({ project, result }) => result.map(navItem => {
+                        const scriptInfo = project.getScriptInfo(navItem.fileName)!;
+                        const bakedItem: protocol.NavtoItem = {
+                            name: navItem.name,
+                            kind: navItem.kind,
+                            kindModifiers: navItem.kindModifiers,
+                            isCaseSensitive: navItem.isCaseSensitive,
+                            matchKind: navItem.matchKind,
+                            file: navItem.fileName,
+                            start: scriptInfo.positionToLineOffset(navItem.textSpan.start),
+                            end: scriptInfo.positionToLineOffset(textSpanEnd(navItem.textSpan))
+                        };
+                        if (navItem.kindModifiers && (navItem.kindModifiers !== "")) {
+                            bakedItem.kindModifiers = navItem.kindModifiers;
+                        }
+                        if (navItem.containerName && (navItem.containerName.length > 0)) {
+                            bakedItem.containerName = navItem.containerName;
+                        }
+                        if (navItem.containerKind && (navItem.containerKind.length > 0)) {
+                            bakedItem.containerKind = navItem.containerKind;
+                        }
+                        return bakedItem;
+                    })
+                );
+        }
+
+        private getFullNavigateToItems(args: protocol.NavtoRequestArgs): CombineOutputResult<NavigateToItem> {
+            const { currentFileOnly, searchValue, maxResultCount, projectFileName } = args;
+            if (currentFileOnly) {
+                Debug.assertDefined(args.file);
+                const { file, project } = this.getFileAndProject(args as protocol.FileRequestArgs);
+                return [{ project, result: project.getLanguageService().getNavigateToItems(searchValue, maxResultCount, file) }];
+            }
+            else if (!args.file && !projectFileName) {
+                return combineProjectOutputFromEveryProject(
+                    this.projectService,
+                    project => project.getLanguageService().getNavigateToItems(searchValue, maxResultCount, /*filename*/ undefined, /*excludeDts*/ project.isNonTsProject()),
+                    navigateToItemIsEqualTo);
+            }
+            const fileArgs = args as protocol.FileRequestArgs;
+            return combineProjectOutputWhileOpeningReferencedProjects<NavigateToItem>(
+                this.getProjects(fileArgs),
+                this.getDefaultProject(fileArgs),
+                project => project.getLanguageService().getNavigateToItems(searchValue, maxResultCount, /*fileName*/ undefined, /*excludeDts*/ project.isNonTsProject()),
+                documentSpanLocation,
+                navigateToItemIsEqualTo);
+
+            function navigateToItemIsEqualTo(a: NavigateToItem, b: NavigateToItem): boolean {
+                if (a === b) {
+                    return true;
+                }
+                if (!a || !b) {
+                    return false;
+                }
+                return a.containerKind === b.containerKind &&
+                    a.containerName === b.containerName &&
+                    a.fileName === b.fileName &&
+                    a.isCaseSensitive === b.isCaseSensitive &&
+                    a.kind === b.kind &&
+                    a.kindModifiers === b.kindModifiers &&
+                    a.matchKind === b.matchKind &&
+                    a.name === b.name &&
+                    a.textSpan.start === b.textSpan.start &&
+                    a.textSpan.length === b.textSpan.length;
+            }
+        }
+
+        private getSupportedCodeFixes(): string[] {
+            return getSupportedCodeFixes();
+        }
+
+        private isLocation(locationOrSpan: protocol.FileLocationOrRangeRequestArgs): locationOrSpan is protocol.FileLocationRequestArgs {
+            return (<protocol.FileLocationRequestArgs>locationOrSpan).line !== undefined;
+        }
+
+        private extractPositionOrRange(args: protocol.FileLocationOrRangeRequestArgs, scriptInfo: ScriptInfo): number | TextRange {
+            let position: number | undefined;
+            let textRange: TextRange | undefined;
+            if (this.isLocation(args)) {
+                position = getPosition(args);
+            }
+            else {
+                textRange = this.getRange(args, scriptInfo);
+            }
+            return Debug.checkDefined(position === undefined ? textRange : position);
+
+            function getPosition(loc: protocol.FileLocationRequestArgs) {
+                return loc.position !== undefined ? loc.position : scriptInfo.lineOffsetToPosition(loc.line, loc.offset);
+            }
+        }
+
+        private getRange(args: protocol.FileRangeRequestArgs, scriptInfo: ScriptInfo): TextRange {
+            const { startPosition, endPosition } = this.getStartAndEndPosition(args, scriptInfo);
+
+            return { pos: startPosition, end: endPosition };
+        }
+
+        private getApplicableRefactors(args: protocol.GetApplicableRefactorsRequestArgs): protocol.ApplicableRefactorInfo[] {
+            const { file, project } = this.getFileAndProject(args);
+            const scriptInfo = project.getScriptInfoForNormalizedPath(file)!;
+            return project.getLanguageService().getApplicableRefactors(file, this.extractPositionOrRange(args, scriptInfo), this.getPreferences(file), args.triggerReason, args.kind);
+        }
+
+        private getEditsForRefactor(args: protocol.GetEditsForRefactorRequestArgs, simplifiedResult: boolean): RefactorEditInfo | protocol.RefactorEditInfo {
+            const { file, project } = this.getFileAndProject(args);
+            const scriptInfo = project.getScriptInfoForNormalizedPath(file)!;
+            const result = project.getLanguageService().getEditsForRefactor(
+                file,
+                this.getFormatOptions(file),
+                this.extractPositionOrRange(args, scriptInfo),
+                args.refactor,
+                args.action,
+                this.getPreferences(file),
+            );
+
+            if (result === undefined) {
+                return {
+                    edits: []
+                };
+            }
+
+            if (simplifiedResult) {
+                const { renameFilename, renameLocation, edits } = result;
+                let mappedRenameLocation: protocol.Location | undefined;
+                if (renameFilename !== undefined && renameLocation !== undefined) {
+                    const renameScriptInfo = project.getScriptInfoForNormalizedPath(toNormalizedPath(renameFilename))!;
+                    mappedRenameLocation = getLocationInNewDocument(getSnapshotText(renameScriptInfo.getSnapshot()), renameFilename, renameLocation, edits);
+                }
+                return { renameLocation: mappedRenameLocation, renameFilename, edits: this.mapTextChangesToCodeEdits(edits) };
+            }
+            else {
+                return result;
+            }
+        }
+
+        private organizeImports(args: protocol.OrganizeImportsRequestArgs, simplifiedResult: boolean): readonly protocol.FileCodeEdits[] | readonly FileTextChanges[] {
+            Debug.assert(args.scope.type === "file");
+            const { file, project } = this.getFileAndProject(args.scope.args);
+            const changes = project.getLanguageService().organizeImports(
+                {
+                    fileName: file,
+                    skipDestructiveCodeActions: args.skipDestructiveCodeActions,
+                    type: "file",
+                },
+                this.getFormatOptions(file),
+                this.getPreferences(file)
+            );
+            if (simplifiedResult) {
+                return this.mapTextChangesToCodeEdits(changes);
+            }
+            else {
+                return changes;
+            }
+        }
+
+        private getEditsForFileRename(args: protocol.GetEditsForFileRenameRequestArgs, simplifiedResult: boolean): readonly protocol.FileCodeEdits[] | readonly FileTextChanges[] {
+            const oldPath = toNormalizedPath(args.oldFilePath);
+            const newPath = toNormalizedPath(args.newFilePath);
+            const formatOptions = this.getHostFormatOptions();
+            const preferences = this.getHostPreferences();
+            const changes = flattenCombineOutputResult(
+                combineProjectOutputFromEveryProject(
+                    this.projectService,
+                    project => project.getLanguageService().getEditsForFileRename(oldPath, newPath, formatOptions, preferences),
+                    (a, b) => a.fileName === b.fileName
+                )
+            );
+            return simplifiedResult ? changes.map(c => this.mapTextChangeToCodeEdit(c)) : changes;
+        }
+
+        private getCodeFixes(args: protocol.CodeFixRequestArgs, simplifiedResult: boolean): readonly protocol.CodeFixAction[] | readonly CodeFixAction[] | undefined {
+            const { file, project } = this.getFileAndProject(args);
+
+            const scriptInfo = project.getScriptInfoForNormalizedPath(file)!;
+            const { startPosition, endPosition } = this.getStartAndEndPosition(args, scriptInfo);
+
+            let codeActions: readonly CodeFixAction[];
+            try {
+                codeActions = project.getLanguageService().getCodeFixesAtPosition(file, startPosition, endPosition, args.errorCodes, this.getFormatOptions(file), this.getPreferences(file));
+            }
+            catch(e) {
+                const ls = project.getLanguageService();
+                const existingDiagCodes = [
+                    ...ls.getSyntacticDiagnostics(file),
+                    ...ls.getSemanticDiagnostics(file),
+                    ...ls.getSuggestionDiagnostics(file)
+                ].map(d =>
+                    decodedTextSpanIntersectsWith(startPosition, endPosition - startPosition, d.start!, d.length!)
+                    && d.code);
+                const badCode = args.errorCodes.find(c => !existingDiagCodes.includes(c));
+                if (badCode !== undefined) {
+                    e.message = `BADCLIENT: Bad error code, ${badCode} not found in range ${startPosition}..${endPosition} (found: ${existingDiagCodes.join(", ")}); could have caused this error:\n${e.message}`;
+                }
+                throw e;
+            }
+            return simplifiedResult ? codeActions.map(codeAction => this.mapCodeFixAction(codeAction)) : codeActions;
+        }
+
+        private getCombinedCodeFix({ scope, fixId }: protocol.GetCombinedCodeFixRequestArgs, simplifiedResult: boolean): protocol.CombinedCodeActions | CombinedCodeActions {
+            Debug.assert(scope.type === "file");
+            const { file, project } = this.getFileAndProject(scope.args);
+            const res = project.getLanguageService().getCombinedCodeFix({ type: "file", fileName: file }, fixId, this.getFormatOptions(file), this.getPreferences(file));
+            if (simplifiedResult) {
+                return { changes: this.mapTextChangesToCodeEdits(res.changes), commands: res.commands };
+            }
+            else {
+                return res;
+            }
+        }
+
+        private applyCodeActionCommand(args: protocol.ApplyCodeActionCommandRequestArgs): {} {
+            const commands = args.command as CodeActionCommand | CodeActionCommand[]; // They should be sending back the command we sent them.
+            for (const command of toArray(commands)) {
+                const { file, project } = this.getFileAndProject(command);
+                project.getLanguageService().applyCodeActionCommand(command, this.getFormatOptions(file)).then(
+                    _result => { /* TODO: GH#20447 report success message? */ },
+                    _error => { /* TODO: GH#20447 report errors */ });
+            }
+            return {};
+        }
+
+        private getStartAndEndPosition(args: protocol.FileRangeRequestArgs, scriptInfo: ScriptInfo) {
+            let startPosition: number | undefined, endPosition: number | undefined;
+            if (args.startPosition !== undefined) {
+                startPosition = args.startPosition;
+            }
+            else {
+                startPosition = scriptInfo.lineOffsetToPosition(args.startLine, args.startOffset);
+                // save the result so we don't always recompute
+                args.startPosition = startPosition;
+            }
+
+            if (args.endPosition !== undefined) {
+                endPosition = args.endPosition;
+            }
+            else {
+                endPosition = scriptInfo.lineOffsetToPosition(args.endLine, args.endOffset);
+                args.endPosition = endPosition;
+            }
+
+            return { startPosition, endPosition };
+        }
+
+        private mapCodeAction({ description, changes, commands }: CodeAction): protocol.CodeAction {
+            return { description, changes: this.mapTextChangesToCodeEdits(changes), commands };
+        }
+
+        private mapCodeFixAction({ fixName, description, changes, commands, fixId, fixAllDescription }: CodeFixAction): protocol.CodeFixAction {
+            return { fixName, description, changes: this.mapTextChangesToCodeEdits(changes), commands, fixId, fixAllDescription };
+        }
+
+        private mapTextChangesToCodeEdits(textChanges: readonly FileTextChanges[]): protocol.FileCodeEdits[] {
+            return textChanges.map(change => this.mapTextChangeToCodeEdit(change));
+        }
+
+        private mapTextChangeToCodeEdit(textChanges: FileTextChanges): protocol.FileCodeEdits {
+            const scriptInfo = this.projectService.getScriptInfoOrConfig(textChanges.fileName);
+            if (!!textChanges.isNewFile === !!scriptInfo) {
+                if (!scriptInfo) { // and !isNewFile
+                    this.projectService.logErrorForScriptInfoNotFound(textChanges.fileName);
+                }
+                Debug.fail("Expected isNewFile for (only) new files. " + JSON.stringify({ isNewFile: !!textChanges.isNewFile, hasScriptInfo: !!scriptInfo }));
+            }
+            return scriptInfo
+                ? { fileName: textChanges.fileName, textChanges: textChanges.textChanges.map(textChange => convertTextChangeToCodeEdit(textChange, scriptInfo)) }
+                : convertNewFileTextChangeToCodeEdit(textChanges);
+        }
+
+        private convertTextChangeToCodeEdit(change: TextChange, scriptInfo: ScriptInfo): protocol.CodeEdit {
+            return {
+                start: scriptInfo.positionToLineOffset(change.span.start),
+                end: scriptInfo.positionToLineOffset(change.span.start + change.span.length),
+                newText: change.newText ? change.newText : ""
+            };
+        }
+
+        private getBraceMatching(args: protocol.FileLocationRequestArgs, simplifiedResult: boolean): protocol.TextSpan[] | TextSpan[] | undefined {
+            const { file, languageService } = this.getFileAndLanguageServiceForSyntacticOperation(args);
+            const scriptInfo = this.projectService.getScriptInfoForNormalizedPath(file)!;
+            const position = this.getPosition(args, scriptInfo);
+
+            const spans = languageService.getBraceMatchingAtPosition(file, position);
+            return !spans
+                ? undefined
+                : simplifiedResult
+                    ? spans.map(span => toProtocolTextSpan(span, scriptInfo))
+                    : spans;
+        }
+
+        private getDiagnosticsForProject(next: NextStep, delay: number, fileName: string): void {
+            if (this.suppressDiagnosticEvents) {
+                return;
+            }
+
+            const { fileNames, languageServiceDisabled } = this.getProjectInfoWorker(fileName, /*projectFileName*/ undefined, /*needFileNameList*/ true, /*excludeConfigFiles*/ true);
+            if (languageServiceDisabled) {
+                return;
+            }
+
+            // No need to analyze lib.d.ts
+            const fileNamesInProject = fileNames!.filter(value => !stringContains(value, "lib.d.ts")); // TODO: GH#18217
+            if (fileNamesInProject.length === 0) {
+                return;
+            }
+
+            // Sort the file name list to make the recently touched files come first
+            const highPriorityFiles: NormalizedPath[] = [];
+            const mediumPriorityFiles: NormalizedPath[] = [];
+            const lowPriorityFiles: NormalizedPath[] = [];
+            const veryLowPriorityFiles: NormalizedPath[] = [];
+            const normalizedFileName = toNormalizedPath(fileName);
+            const project = this.projectService.ensureDefaultProjectForFile(normalizedFileName);
+            for (const fileNameInProject of fileNamesInProject) {
+                if (this.getCanonicalFileName(fileNameInProject) === this.getCanonicalFileName(fileName)) {
+                    highPriorityFiles.push(fileNameInProject);
+                }
+                else {
+                    const info = this.projectService.getScriptInfo(fileNameInProject)!; // TODO: GH#18217
+                    if (!info.isScriptOpen()) {
+                        if (fileExtensionIs(fileNameInProject, Extension.Dts)) {
+                            veryLowPriorityFiles.push(fileNameInProject);
+                        }
+                        else {
+                            lowPriorityFiles.push(fileNameInProject);
+                        }
+                    }
+                    else {
+                        mediumPriorityFiles.push(fileNameInProject);
+                    }
+                }
+            }
+
+            const sortedFiles = [...highPriorityFiles, ...mediumPriorityFiles, ...lowPriorityFiles, ...veryLowPriorityFiles];
+            const checkList = sortedFiles.map(fileName => ({ fileName, project }));
+            // Project level error analysis runs on background files too, therefore
+            // doesn't require the file to be opened
+            this.updateErrorCheck(next, checkList, delay, /*requireOpen*/ false);
+        }
+
+        private configurePlugin(args: protocol.ConfigurePluginRequestArguments) {
+            this.projectService.configurePlugin(args);
+        }
+
+        private getSmartSelectionRange(args: protocol.SelectionRangeRequestArgs, simplifiedResult: boolean) {
+            const { locations } = args;
+            const { file, languageService } = this.getFileAndLanguageServiceForSyntacticOperation(args);
+            const scriptInfo = Debug.checkDefined(this.projectService.getScriptInfo(file));
+
+            return map(locations, location => {
+                const pos = this.getPosition(location, scriptInfo);
+                const selectionRange = languageService.getSmartSelectionRange(file, pos);
+                return simplifiedResult ? this.mapSelectionRange(selectionRange, scriptInfo) : selectionRange;
+            });
+        }
+
+        private toggleLineComment(args: protocol.FileRangeRequestArgs, simplifiedResult: boolean): TextChange[] | protocol.CodeEdit[] {
+            const { file, languageService } = this.getFileAndLanguageServiceForSyntacticOperation(args);
+            const scriptInfo = this.projectService.getScriptInfo(file)!;
+            const textRange = this.getRange(args, scriptInfo);
+
+            const textChanges = languageService.toggleLineComment(file, textRange);
+
+            if (simplifiedResult) {
+                const scriptInfo = this.projectService.getScriptInfoForNormalizedPath(file)!;
+
+                return textChanges.map(textChange => this.convertTextChangeToCodeEdit(textChange, scriptInfo));
+            }
+
+            return textChanges;
+        }
+
+        private toggleMultilineComment(args: protocol.FileRangeRequestArgs, simplifiedResult: boolean): TextChange[] | protocol.CodeEdit[] {
+            const { file, languageService } = this.getFileAndLanguageServiceForSyntacticOperation(args);
+            const scriptInfo = this.projectService.getScriptInfoForNormalizedPath(file)!;
+            const textRange = this.getRange(args, scriptInfo);
+
+            const textChanges = languageService.toggleMultilineComment(file, textRange);
+
+            if (simplifiedResult) {
+                const scriptInfo = this.projectService.getScriptInfoForNormalizedPath(file)!;
+
+                return textChanges.map(textChange => this.convertTextChangeToCodeEdit(textChange, scriptInfo));
+            }
+
+            return textChanges;
+        }
+
+        private commentSelection(args: protocol.FileRangeRequestArgs, simplifiedResult: boolean): TextChange[] | protocol.CodeEdit[] {
+            const { file, languageService } = this.getFileAndLanguageServiceForSyntacticOperation(args);
+            const scriptInfo = this.projectService.getScriptInfoForNormalizedPath(file)!;
+            const textRange = this.getRange(args, scriptInfo);
+
+            const textChanges = languageService.commentSelection(file, textRange);
+
+            if (simplifiedResult) {
+                const scriptInfo = this.projectService.getScriptInfoForNormalizedPath(file)!;
+
+                return textChanges.map(textChange => this.convertTextChangeToCodeEdit(textChange, scriptInfo));
+            }
+
+            return textChanges;
+        }
+
+        private uncommentSelection(args: protocol.FileRangeRequestArgs, simplifiedResult: boolean): TextChange[] | protocol.CodeEdit[] {
+            const { file, languageService } = this.getFileAndLanguageServiceForSyntacticOperation(args);
+            const scriptInfo = this.projectService.getScriptInfoForNormalizedPath(file)!;
+            const textRange = this.getRange(args, scriptInfo);
+
+            const textChanges = languageService.uncommentSelection(file, textRange);
+
+            if (simplifiedResult) {
+                const scriptInfo = this.projectService.getScriptInfoForNormalizedPath(file)!;
+
+                return textChanges.map(textChange => this.convertTextChangeToCodeEdit(textChange, scriptInfo));
+            }
+
+            return textChanges;
+        }
+
+        private mapSelectionRange(selectionRange: SelectionRange, scriptInfo: ScriptInfo): protocol.SelectionRange {
+            const result: protocol.SelectionRange = {
+                textSpan: toProtocolTextSpan(selectionRange.textSpan, scriptInfo),
+            };
+            if (selectionRange.parent) {
+                result.parent = this.mapSelectionRange(selectionRange.parent, scriptInfo);
+            }
+            return result;
+        }
+
+        private getScriptInfoFromProjectService(file: string) {
+            const normalizedFile = toNormalizedPath(file);
+            const scriptInfo = this.projectService.getScriptInfoForNormalizedPath(normalizedFile);
+            if (!scriptInfo) {
+                this.projectService.logErrorForScriptInfoNotFound(normalizedFile);
+                return Errors.ThrowNoProject();
+            }
+            return scriptInfo;
+        }
+
+        private toProtocolCallHierarchyItem(item: CallHierarchyItem): protocol.CallHierarchyItem {
+            const scriptInfo = this.getScriptInfoFromProjectService(item.file);
+            return {
+                name: item.name,
+                kind: item.kind,
+                kindModifiers: item.kindModifiers,
+                file: item.file,
+                containerName: item.containerName,
+                span: toProtocolTextSpan(item.span, scriptInfo),
+                selectionSpan: toProtocolTextSpan(item.selectionSpan, scriptInfo)
+            };
+        }
+
+        private toProtocolCallHierarchyIncomingCall(incomingCall: CallHierarchyIncomingCall): protocol.CallHierarchyIncomingCall {
+            const scriptInfo = this.getScriptInfoFromProjectService(incomingCall.from.file);
+            return {
+                from: this.toProtocolCallHierarchyItem(incomingCall.from),
+                fromSpans: incomingCall.fromSpans.map(fromSpan => toProtocolTextSpan(fromSpan, scriptInfo))
+            };
+        }
+
+        private toProtocolCallHierarchyOutgoingCall(outgoingCall: CallHierarchyOutgoingCall, scriptInfo: ScriptInfo): protocol.CallHierarchyOutgoingCall {
+            return {
+                to: this.toProtocolCallHierarchyItem(outgoingCall.to),
+                fromSpans: outgoingCall.fromSpans.map(fromSpan => toProtocolTextSpan(fromSpan, scriptInfo))
+            };
+        }
+
+        private prepareCallHierarchy(args: protocol.FileLocationRequestArgs): protocol.CallHierarchyItem | protocol.CallHierarchyItem[] | undefined {
+            const { file, project } = this.getFileAndProject(args);
+            const scriptInfo = this.projectService.getScriptInfoForNormalizedPath(file);
+            if (scriptInfo) {
+                const position = this.getPosition(args, scriptInfo);
+                const result = project.getLanguageService().prepareCallHierarchy(file, position);
+                return result && mapOneOrMany(result, item => this.toProtocolCallHierarchyItem(item));
+            }
+            return undefined;
+        }
+
+        private provideCallHierarchyIncomingCalls(args: protocol.FileLocationRequestArgs): protocol.CallHierarchyIncomingCall[] {
+            const { file, project } = this.getFileAndProject(args);
+            const scriptInfo = this.getScriptInfoFromProjectService(file);
+            const incomingCalls = project.getLanguageService().provideCallHierarchyIncomingCalls(file, this.getPosition(args, scriptInfo));
+            return incomingCalls.map(call => this.toProtocolCallHierarchyIncomingCall(call));
+        }
+
+        private provideCallHierarchyOutgoingCalls(args: protocol.FileLocationRequestArgs): protocol.CallHierarchyOutgoingCall[] {
+            const { file, project } = this.getFileAndProject(args);
+            const scriptInfo = this.getScriptInfoFromProjectService(file);
+            const outgoingCalls = project.getLanguageService().provideCallHierarchyOutgoingCalls(file, this.getPosition(args, scriptInfo));
+            return outgoingCalls.map(call => this.toProtocolCallHierarchyOutgoingCall(call, scriptInfo));
+        }
+
+        getCanonicalFileName(fileName: string) {
+            const name = this.host.useCaseSensitiveFileNames ? fileName : toFileNameLowerCase(fileName);
+            return normalizePath(name);
+        }
+
+        exit() { /*overridden*/ }
+
+        private notRequired(): HandlerResponse {
+            return { responseRequired: false };
+        }
+
+        private requiredResponse(response: {} | undefined): HandlerResponse {
+            return { response, responseRequired: true };
+        }
+
+        private handlers = new Map(getEntries<(request: protocol.Request) => HandlerResponse>({
+            [protocol.CommandTypes.Status]: () => {
+                const response: protocol.StatusResponseBody = { version: ts.version }; // eslint-disable-line @typescript-eslint/no-unnecessary-qualifier
+                return this.requiredResponse(response);
+            },
+            [protocol.CommandTypes.OpenExternalProject]: (request: protocol.OpenExternalProjectRequest) => {
+                this.projectService.openExternalProject(request.arguments);
+                // TODO: GH#20447 report errors
+                return this.requiredResponse(/*response*/ true);
+            },
+            [protocol.CommandTypes.OpenExternalProjects]: (request: protocol.OpenExternalProjectsRequest) => {
+                this.projectService.openExternalProjects(request.arguments.projects);
+                // TODO: GH#20447 report errors
+                return this.requiredResponse(/*response*/ true);
+            },
+            [protocol.CommandTypes.CloseExternalProject]: (request: protocol.CloseExternalProjectRequest) => {
+                this.projectService.closeExternalProject(request.arguments.projectFileName);
+                // TODO: GH#20447 report errors
+                return this.requiredResponse(/*response*/ true);
+            },
+            [protocol.CommandTypes.SynchronizeProjectList]: (request: protocol.SynchronizeProjectListRequest) => {
+                const result = this.projectService.synchronizeProjectList(request.arguments.knownProjects, request.arguments.includeProjectReferenceRedirectInfo);
+                if (!result.some(p => p.projectErrors && p.projectErrors.length !== 0)) {
+                    return this.requiredResponse(result);
+                }
+                const converted = map(result, p => {
+                    if (!p.projectErrors || p.projectErrors.length === 0) {
+                        return p;
+                    }
+                    return {
+                        info: p.info,
+                        changes: p.changes,
+                        files: p.files,
+                        projectErrors: this.convertToDiagnosticsWithLinePosition(p.projectErrors, /*scriptInfo*/ undefined)
+                    };
+                });
+                return this.requiredResponse(converted);
+            },
+            [protocol.CommandTypes.UpdateOpen]: (request: protocol.UpdateOpenRequest) => {
+                this.changeSeq++;
+                this.projectService.applyChangesInOpenFiles(
+                    request.arguments.openFiles && mapIterator(arrayIterator(request.arguments.openFiles), file => ({
+                        fileName: file.file,
+                        content: file.fileContent,
+                        scriptKind: file.scriptKindName,
+                        projectRootPath: file.projectRootPath
+                    })),
+                    request.arguments.changedFiles && mapIterator(arrayIterator(request.arguments.changedFiles), file => ({
+                        fileName: file.fileName,
+                        changes: mapDefinedIterator(arrayReverseIterator(file.textChanges), change => {
+                            const scriptInfo = Debug.checkDefined(this.projectService.getScriptInfo(file.fileName));
+                            const start = scriptInfo.lineOffsetToPosition(change.start.line, change.start.offset);
+                            const end = scriptInfo.lineOffsetToPosition(change.end.line, change.end.offset);
+                            return start >= 0 ? { span: { start, length: end - start }, newText: change.newText } : undefined;
+                        })
+                    })),
+                    request.arguments.closedFiles
+                );
+                return this.requiredResponse(/*response*/ true);
+            },
+            [protocol.CommandTypes.ApplyChangedToOpenFiles]: (request: protocol.ApplyChangedToOpenFilesRequest) => {
+                this.changeSeq++;
+                this.projectService.applyChangesInOpenFiles(
+                    request.arguments.openFiles && arrayIterator(request.arguments.openFiles),
+                    request.arguments.changedFiles && mapIterator(arrayIterator(request.arguments.changedFiles), file => ({
+                        fileName: file.fileName,
+                        // apply changes in reverse order
+                        changes: arrayReverseIterator(file.changes)
+                    })),
+                    request.arguments.closedFiles
+                );
+                // TODO: report errors
+                return this.requiredResponse(/*response*/ true);
+            },
+            [protocol.CommandTypes.Exit]: () => {
+                this.exit();
+                return this.notRequired();
+            },
+            [protocol.CommandTypes.Definition]: (request: protocol.DefinitionRequest) => {
+                return this.requiredResponse(this.getDefinition(request.arguments, /*simplifiedResult*/ true));
+            },
+            [protocol.CommandTypes.DefinitionFull]: (request: protocol.DefinitionRequest) => {
+                return this.requiredResponse(this.getDefinition(request.arguments, /*simplifiedResult*/ false));
+            },
+            [protocol.CommandTypes.DefinitionAndBoundSpan]: (request: protocol.DefinitionRequest) => {
+                return this.requiredResponse(this.getDefinitionAndBoundSpan(request.arguments, /*simplifiedResult*/ true));
+            },
+            [protocol.CommandTypes.DefinitionAndBoundSpanFull]: (request: protocol.DefinitionRequest) => {
+                return this.requiredResponse(this.getDefinitionAndBoundSpan(request.arguments, /*simplifiedResult*/ false));
+            },
+            [protocol.CommandTypes.EmitOutput]: (request: protocol.EmitOutputRequest) => {
+                return this.requiredResponse(this.getEmitOutput(request.arguments));
+            },
+            [protocol.CommandTypes.TypeDefinition]: (request: protocol.FileLocationRequest) => {
+                return this.requiredResponse(this.getTypeDefinition(request.arguments));
+            },
+            [protocol.CommandTypes.Implementation]: (request: protocol.Request) => {
+                return this.requiredResponse(this.getImplementation(request.arguments, /*simplifiedResult*/ true));
+            },
+            [protocol.CommandTypes.ImplementationFull]: (request: protocol.Request) => {
+                return this.requiredResponse(this.getImplementation(request.arguments, /*simplifiedResult*/ false));
+            },
+            [protocol.CommandTypes.References]: (request: protocol.FileLocationRequest) => {
+                return this.requiredResponse(this.getReferences(request.arguments, /*simplifiedResult*/ true));
+            },
+            [protocol.CommandTypes.ReferencesFull]: (request: protocol.FileLocationRequest) => {
+                return this.requiredResponse(this.getReferences(request.arguments, /*simplifiedResult*/ false));
+            },
+            [protocol.CommandTypes.Rename]: (request: protocol.RenameRequest) => {
+                return this.requiredResponse(this.getRenameLocations(request.arguments, /*simplifiedResult*/ true));
+            },
+            [protocol.CommandTypes.RenameLocationsFull]: (request: protocol.RenameFullRequest) => {
+                return this.requiredResponse(this.getRenameLocations(request.arguments, /*simplifiedResult*/ false));
+            },
+            [protocol.CommandTypes.RenameInfoFull]: (request: protocol.FileLocationRequest) => {
+                return this.requiredResponse(this.getRenameInfo(request.arguments));
+            },
+            [protocol.CommandTypes.Open]: (request: protocol.OpenRequest) => {
+                this.openClientFile(
+                    toNormalizedPath(request.arguments.file),
+                    request.arguments.fileContent,
+                    convertScriptKindName(request.arguments.scriptKindName!), // TODO: GH#18217
+                    request.arguments.projectRootPath ? toNormalizedPath(request.arguments.projectRootPath) : undefined);
+                return this.notRequired();
+            },
+            [protocol.CommandTypes.Quickinfo]: (request: protocol.QuickInfoRequest) => {
+                return this.requiredResponse(this.getQuickInfoWorker(request.arguments, /*simplifiedResult*/ true));
+            },
+            [protocol.CommandTypes.QuickinfoFull]: (request: protocol.QuickInfoRequest) => {
+                return this.requiredResponse(this.getQuickInfoWorker(request.arguments, /*simplifiedResult*/ false));
+            },
+            [protocol.CommandTypes.GetOutliningSpans]: (request: protocol.FileRequest) => {
+                return this.requiredResponse(this.getOutliningSpans(request.arguments, /*simplifiedResult*/ true));
+            },
+            [protocol.CommandTypes.GetOutliningSpansFull]: (request: protocol.FileRequest) => {
+                return this.requiredResponse(this.getOutliningSpans(request.arguments, /*simplifiedResult*/ false));
+            },
+            [protocol.CommandTypes.TodoComments]: (request: protocol.TodoCommentRequest) => {
+                return this.requiredResponse(this.getTodoComments(request.arguments));
+            },
+            [protocol.CommandTypes.Indentation]: (request: protocol.IndentationRequest) => {
+                return this.requiredResponse(this.getIndentation(request.arguments));
+            },
+            [protocol.CommandTypes.NameOrDottedNameSpan]: (request: protocol.FileLocationRequest) => {
+                return this.requiredResponse(this.getNameOrDottedNameSpan(request.arguments));
+            },
+            [protocol.CommandTypes.BreakpointStatement]: (request: protocol.FileLocationRequest) => {
+                return this.requiredResponse(this.getBreakpointStatement(request.arguments));
+            },
+            [protocol.CommandTypes.BraceCompletion]: (request: protocol.BraceCompletionRequest) => {
+                return this.requiredResponse(this.isValidBraceCompletion(request.arguments));
+            },
+            [protocol.CommandTypes.DocCommentTemplate]: (request: protocol.DocCommentTemplateRequest) => {
+                return this.requiredResponse(this.getDocCommentTemplate(request.arguments));
+            },
+            [protocol.CommandTypes.GetSpanOfEnclosingComment]: (request: protocol.SpanOfEnclosingCommentRequest) => {
+                return this.requiredResponse(this.getSpanOfEnclosingComment(request.arguments));
+            },
+            [protocol.CommandTypes.FileReferences]: (request: protocol.FileReferencesRequest) => {
+                return this.requiredResponse(this.getFileReferences(request.arguments, /*simplifiedResult*/ true));
+            },
+            [protocol.CommandTypes.FileReferencesFull]: (request: protocol.FileReferencesRequest) => {
+                return this.requiredResponse(this.getFileReferences(request.arguments, /*simplifiedResult*/ false));
+            },
+            [protocol.CommandTypes.Format]: (request: protocol.FormatRequest) => {
+                return this.requiredResponse(this.getFormattingEditsForRange(request.arguments));
+            },
+            [protocol.CommandTypes.Formatonkey]: (request: protocol.FormatOnKeyRequest) => {
+                return this.requiredResponse(this.getFormattingEditsAfterKeystroke(request.arguments));
+            },
+            [protocol.CommandTypes.FormatFull]: (request: protocol.FormatRequest) => {
+                return this.requiredResponse(this.getFormattingEditsForDocumentFull(request.arguments));
+            },
+            [protocol.CommandTypes.FormatonkeyFull]: (request: protocol.FormatOnKeyRequest) => {
+                return this.requiredResponse(this.getFormattingEditsAfterKeystrokeFull(request.arguments));
+            },
+            [protocol.CommandTypes.FormatRangeFull]: (request: protocol.FormatRequest) => {
+                return this.requiredResponse(this.getFormattingEditsForRangeFull(request.arguments));
+            },
+            [protocol.CommandTypes.CompletionInfo]: (request: protocol.CompletionsRequest) => {
+                return this.requiredResponse(this.getCompletions(request.arguments, CommandNames.CompletionInfo));
+            },
+            [protocol.CommandTypes.Completions]: (request: protocol.CompletionsRequest) => {
+                return this.requiredResponse(this.getCompletions(request.arguments, CommandNames.Completions));
+            },
+            [protocol.CommandTypes.CompletionsFull]: (request: protocol.CompletionsRequest) => {
+                return this.requiredResponse(this.getCompletions(request.arguments, CommandNames.CompletionsFull));
+            },
+            [protocol.CommandTypes.CompletionDetails]: (request: protocol.CompletionDetailsRequest) => {
+                return this.requiredResponse(this.getCompletionEntryDetails(request.arguments, /*fullResult*/ false));
+            },
+            [protocol.CommandTypes.CompletionDetailsFull]: (request: protocol.CompletionDetailsRequest) => {
+                return this.requiredResponse(this.getCompletionEntryDetails(request.arguments, /*fullResult*/ true));
+            },
+            [protocol.CommandTypes.CompileOnSaveAffectedFileList]: (request: protocol.CompileOnSaveAffectedFileListRequest) => {
+                return this.requiredResponse(this.getCompileOnSaveAffectedFileList(request.arguments));
+            },
+            [protocol.CommandTypes.CompileOnSaveEmitFile]: (request: protocol.CompileOnSaveEmitFileRequest) => {
+                return this.requiredResponse(this.emitFile(request.arguments));
+            },
+            [protocol.CommandTypes.SignatureHelp]: (request: protocol.SignatureHelpRequest) => {
+                return this.requiredResponse(this.getSignatureHelpItems(request.arguments, /*simplifiedResult*/ true));
+            },
+            [protocol.CommandTypes.SignatureHelpFull]: (request: protocol.SignatureHelpRequest) => {
+                return this.requiredResponse(this.getSignatureHelpItems(request.arguments, /*simplifiedResult*/ false));
+            },
+            [protocol.CommandTypes.CompilerOptionsDiagnosticsFull]: (request: protocol.CompilerOptionsDiagnosticsRequest) => {
+                return this.requiredResponse(this.getCompilerOptionsDiagnostics(request.arguments));
+            },
+            [protocol.CommandTypes.EncodedSyntacticClassificationsFull]: (request: protocol.EncodedSyntacticClassificationsRequest) => {
+                return this.requiredResponse(this.getEncodedSyntacticClassifications(request.arguments));
+            },
+            [protocol.CommandTypes.EncodedSemanticClassificationsFull]: (request: protocol.EncodedSemanticClassificationsRequest) => {
+                return this.requiredResponse(this.getEncodedSemanticClassifications(request.arguments));
+            },
+            [protocol.CommandTypes.Cleanup]: () => {
+                this.cleanup();
+                return this.requiredResponse(/*response*/ true);
+            },
+            [protocol.CommandTypes.SemanticDiagnosticsSync]: (request: protocol.SemanticDiagnosticsSyncRequest) => {
+                return this.requiredResponse(this.getSemanticDiagnosticsSync(request.arguments));
+            },
+            [protocol.CommandTypes.SyntacticDiagnosticsSync]: (request: protocol.SyntacticDiagnosticsSyncRequest) => {
+                return this.requiredResponse(this.getSyntacticDiagnosticsSync(request.arguments));
+            },
+            [protocol.CommandTypes.SuggestionDiagnosticsSync]: (request: protocol.SuggestionDiagnosticsSyncRequest) => {
+                return this.requiredResponse(this.getSuggestionDiagnosticsSync(request.arguments));
+            },
+            [protocol.CommandTypes.Geterr]: (request: protocol.GeterrRequest) => {
+                this.errorCheck.startNew(next => this.getDiagnostics(next, request.arguments.delay, request.arguments.files));
+                return this.notRequired();
+            },
+            [protocol.CommandTypes.GeterrForProject]: (request: protocol.GeterrForProjectRequest) => {
+                this.errorCheck.startNew(next => this.getDiagnosticsForProject(next, request.arguments.delay, request.arguments.file));
+                return this.notRequired();
+            },
+            [protocol.CommandTypes.Change]: (request: protocol.ChangeRequest) => {
+                this.change(request.arguments);
+                return this.notRequired();
+            },
+            [protocol.CommandTypes.Configure]: (request: protocol.ConfigureRequest) => {
+                this.projectService.setHostConfiguration(request.arguments);
+                this.doOutput(/*info*/ undefined, CommandNames.Configure, request.seq, /*success*/ true);
+                return this.notRequired();
+            },
+            [protocol.CommandTypes.Reload]: (request: protocol.ReloadRequest) => {
+                this.reload(request.arguments, request.seq);
+                return this.requiredResponse({ reloadFinished: true });
+            },
+            [protocol.CommandTypes.Saveto]: (request: protocol.Request) => {
+                const savetoArgs = <protocol.SavetoRequestArgs>request.arguments;
+                this.saveToTmp(savetoArgs.file, savetoArgs.tmpfile);
+                return this.notRequired();
+            },
+            [protocol.CommandTypes.Close]: (request: protocol.Request) => {
+                const closeArgs = <protocol.FileRequestArgs>request.arguments;
+                this.closeClientFile(closeArgs.file);
+                return this.notRequired();
+            },
+            [protocol.CommandTypes.Navto]: (request: protocol.NavtoRequest) => {
+                return this.requiredResponse(this.getNavigateToItems(request.arguments, /*simplifiedResult*/ true));
+            },
+            [protocol.CommandTypes.NavtoFull]: (request: protocol.NavtoRequest) => {
+                return this.requiredResponse(this.getNavigateToItems(request.arguments, /*simplifiedResult*/ false));
+            },
+            [protocol.CommandTypes.Brace]: (request: protocol.FileLocationRequest) => {
+                return this.requiredResponse(this.getBraceMatching(request.arguments, /*simplifiedResult*/ true));
+            },
+            [protocol.CommandTypes.BraceFull]: (request: protocol.FileLocationRequest) => {
+                return this.requiredResponse(this.getBraceMatching(request.arguments, /*simplifiedResult*/ false));
+            },
+            [protocol.CommandTypes.NavBar]: (request: protocol.FileRequest) => {
+                return this.requiredResponse(this.getNavigationBarItems(request.arguments, /*simplifiedResult*/ true));
+            },
+            [protocol.CommandTypes.NavBarFull]: (request: protocol.FileRequest) => {
+                return this.requiredResponse(this.getNavigationBarItems(request.arguments, /*simplifiedResult*/ false));
+            },
+            [protocol.CommandTypes.NavTree]: (request: protocol.FileRequest) => {
+                return this.requiredResponse(this.getNavigationTree(request.arguments, /*simplifiedResult*/ true));
+            },
+            [protocol.CommandTypes.NavTreeFull]: (request: protocol.FileRequest) => {
+                return this.requiredResponse(this.getNavigationTree(request.arguments, /*simplifiedResult*/ false));
+            },
+            [protocol.CommandTypes.Occurrences]: (request: protocol.FileLocationRequest) => {
+                return this.requiredResponse(this.getOccurrences(request.arguments));
+            },
+            [protocol.CommandTypes.DocumentHighlights]: (request: protocol.DocumentHighlightsRequest) => {
+                return this.requiredResponse(this.getDocumentHighlights(request.arguments, /*simplifiedResult*/ true));
+            },
+            [protocol.CommandTypes.DocumentHighlightsFull]: (request: protocol.DocumentHighlightsRequest) => {
+                return this.requiredResponse(this.getDocumentHighlights(request.arguments, /*simplifiedResult*/ false));
+            },
+            [protocol.CommandTypes.CompilerOptionsForInferredProjects]: (request: protocol.SetCompilerOptionsForInferredProjectsRequest) => {
+                this.setCompilerOptionsForInferredProjects(request.arguments);
+                return this.requiredResponse(/*response*/ true);
+            },
+            [protocol.CommandTypes.ProjectInfo]: (request: protocol.ProjectInfoRequest) => {
+                return this.requiredResponse(this.getProjectInfo(request.arguments));
+            },
+            [protocol.CommandTypes.ReloadProjects]: () => {
+                this.projectService.reloadProjects();
+                return this.notRequired();
+            },
+            [protocol.CommandTypes.JsxClosingTag]: (request: protocol.JsxClosingTagRequest) => {
+                return this.requiredResponse(this.getJsxClosingTag(request.arguments));
+            },
+            [protocol.CommandTypes.GetCodeFixes]: (request: protocol.CodeFixRequest) => {
+                return this.requiredResponse(this.getCodeFixes(request.arguments, /*simplifiedResult*/ true));
+            },
+            [protocol.CommandTypes.GetCodeFixesFull]: (request: protocol.CodeFixRequest) => {
+                return this.requiredResponse(this.getCodeFixes(request.arguments, /*simplifiedResult*/ false));
+            },
+            [protocol.CommandTypes.GetCombinedCodeFix]: (request: protocol.GetCombinedCodeFixRequest) => {
+                return this.requiredResponse(this.getCombinedCodeFix(request.arguments, /*simplifiedResult*/ true));
+            },
+            [protocol.CommandTypes.GetCombinedCodeFixFull]: (request: protocol.GetCombinedCodeFixRequest) => {
+                return this.requiredResponse(this.getCombinedCodeFix(request.arguments, /*simplifiedResult*/ false));
+            },
+            [protocol.CommandTypes.ApplyCodeActionCommand]: (request: protocol.ApplyCodeActionCommandRequest) => {
+                return this.requiredResponse(this.applyCodeActionCommand(request.arguments));
+            },
+            [protocol.CommandTypes.GetSupportedCodeFixes]: () => {
+                return this.requiredResponse(this.getSupportedCodeFixes());
+            },
+            [protocol.CommandTypes.GetApplicableRefactors]: (request: protocol.GetApplicableRefactorsRequest) => {
+                return this.requiredResponse(this.getApplicableRefactors(request.arguments));
+            },
+            [protocol.CommandTypes.GetEditsForRefactor]: (request: protocol.GetEditsForRefactorRequest) => {
+                return this.requiredResponse(this.getEditsForRefactor(request.arguments, /*simplifiedResult*/ true));
+            },
+            [protocol.CommandTypes.GetEditsForRefactorFull]: (request: protocol.GetEditsForRefactorRequest) => {
+                return this.requiredResponse(this.getEditsForRefactor(request.arguments, /*simplifiedResult*/ false));
+            },
+            [protocol.CommandTypes.OrganizeImports]: (request: protocol.OrganizeImportsRequest) => {
+                return this.requiredResponse(this.organizeImports(request.arguments, /*simplifiedResult*/ true));
+            },
+            [protocol.CommandTypes.OrganizeImportsFull]: (request: protocol.OrganizeImportsRequest) => {
+                return this.requiredResponse(this.organizeImports(request.arguments, /*simplifiedResult*/ false));
+            },
+            [protocol.CommandTypes.GetEditsForFileRename]: (request: protocol.GetEditsForFileRenameRequest) => {
+                return this.requiredResponse(this.getEditsForFileRename(request.arguments, /*simplifiedResult*/ true));
+            },
+            [protocol.CommandTypes.GetEditsForFileRenameFull]: (request: protocol.GetEditsForFileRenameRequest) => {
+                return this.requiredResponse(this.getEditsForFileRename(request.arguments, /*simplifiedResult*/ false));
+            },
+            [CommandNames.ConfigurePlugin]: (request: protocol.ConfigurePluginRequest) => {
+                this.configurePlugin(request.arguments);
+                this.doOutput(/*info*/ undefined, CommandNames.ConfigurePlugin, request.seq, /*success*/ true);
+                return this.notRequired();
+            },
+            [CommandNames.SelectionRange]: (request: protocol.SelectionRangeRequest) => {
+                return this.requiredResponse(this.getSmartSelectionRange(request.arguments, /*simplifiedResult*/ true));
+            },
+            [CommandNames.SelectionRangeFull]: (request: protocol.SelectionRangeRequest) => {
+                return this.requiredResponse(this.getSmartSelectionRange(request.arguments, /*simplifiedResult*/ false));
+            },
+            [CommandNames.PrepareCallHierarchy]: (request: protocol.PrepareCallHierarchyRequest) => {
+                return this.requiredResponse(this.prepareCallHierarchy(request.arguments));
+            },
+            [CommandNames.ProvideCallHierarchyIncomingCalls]: (request: protocol.ProvideCallHierarchyIncomingCallsRequest) => {
+                return this.requiredResponse(this.provideCallHierarchyIncomingCalls(request.arguments));
+            },
+            [CommandNames.ProvideCallHierarchyOutgoingCalls]: (request: protocol.ProvideCallHierarchyOutgoingCallsRequest) => {
+                return this.requiredResponse(this.provideCallHierarchyOutgoingCalls(request.arguments));
+            },
+            [CommandNames.ToggleLineComment]: (request: protocol.ToggleLineCommentRequest) => {
+                return this.requiredResponse(this.toggleLineComment(request.arguments, /*simplifiedResult*/ true));
+            },
+            [CommandNames.ToggleLineCommentFull]: (request: protocol.ToggleLineCommentRequest) => {
+                return this.requiredResponse(this.toggleLineComment(request.arguments, /*simplifiedResult*/ false));
+            },
+            [CommandNames.ToggleMultilineComment]: (request: protocol.ToggleMultilineCommentRequest) => {
+                return this.requiredResponse(this.toggleMultilineComment(request.arguments, /*simplifiedResult*/ true));
+            },
+            [CommandNames.ToggleMultilineCommentFull]: (request: protocol.ToggleMultilineCommentRequest) => {
+                return this.requiredResponse(this.toggleMultilineComment(request.arguments, /*simplifiedResult*/ false));
+            },
+            [CommandNames.CommentSelection]: (request: protocol.CommentSelectionRequest) => {
+                return this.requiredResponse(this.commentSelection(request.arguments, /*simplifiedResult*/ true));
+            },
+            [CommandNames.CommentSelectionFull]: (request: protocol.CommentSelectionRequest) => {
+                return this.requiredResponse(this.commentSelection(request.arguments, /*simplifiedResult*/ false));
+            },
+            [CommandNames.UncommentSelection]: (request: protocol.UncommentSelectionRequest) => {
+                return this.requiredResponse(this.uncommentSelection(request.arguments, /*simplifiedResult*/ true));
+            },
+            [CommandNames.UncommentSelectionFull]: (request: protocol.UncommentSelectionRequest) => {
+                return this.requiredResponse(this.uncommentSelection(request.arguments, /*simplifiedResult*/ false));
+            },
+        }));
+
+        public addProtocolHandler(command: string, handler: (request: protocol.Request) => HandlerResponse) {
+            if (this.handlers.has(command)) {
+                throw new Error(`Protocol handler already exists for command "${command}"`);
+            }
+            this.handlers.set(command, handler);
+        }
+
+        private setCurrentRequest(requestId: number): void {
+            Debug.assert(this.currentRequestId === undefined);
+            this.currentRequestId = requestId;
+            this.cancellationToken.setRequest(requestId);
+        }
+
+        private resetCurrentRequest(requestId: number): void {
+            Debug.assert(this.currentRequestId === requestId);
+            this.currentRequestId = undefined!; // TODO: GH#18217
+            this.cancellationToken.resetRequest(requestId);
+        }
+
+        public executeWithRequestId<T>(requestId: number, f: () => T) {
+            try {
+                this.setCurrentRequest(requestId);
+                return f();
+            }
+            finally {
+                this.resetCurrentRequest(requestId);
+            }
+        }
+
+        public executeCommand(request: protocol.Request): HandlerResponse {
+            const handler = this.handlers.get(request.command);
+            if (handler) {
+                return this.executeWithRequestId(request.seq, () => handler(request));
+            }
+            else {
+                this.logger.msg(`Unrecognized JSON command:${stringifyIndented(request)}`, Msg.Err);
+                this.doOutput(/*info*/ undefined, CommandNames.Unknown, request.seq, /*success*/ false, `Unrecognized JSON command: ${request.command}`);
+                return { responseRequired: false };
+            }
+        }
+
+        public onMessage(message: TMessage) {
+            this.gcTimer.scheduleCollect();
+
+            this.performanceData = undefined;
+
+            let start: number[] | undefined;
+            if (this.logger.hasLevel(LogLevel.requestTime)) {
+                start = this.hrtime();
+                if (this.logger.hasLevel(LogLevel.verbose)) {
+                    this.logger.info(`request:${indent(this.toStringMessage(message))}`);
+                }
+            }
+
+            let request: protocol.Request | undefined;
+            let relevantFile: protocol.FileRequestArgs | undefined;
+            try {
+                request = this.parseMessage(message);
+                relevantFile = request.arguments && (request as protocol.FileRequest).arguments.file ? (request as protocol.FileRequest).arguments : undefined;
+
+                tracing?.instant(tracing.Phase.Session, "request", { seq: request.seq, command: request.command });
+                perfLogger.logStartCommand("" + request.command, this.toStringMessage(message).substring(0, 100));
+
+                tracing?.push(tracing.Phase.Session, "executeCommand", { seq: request.seq, command: request.command }, /*separateBeginAndEnd*/ true);
+                const { response, responseRequired } = this.executeCommand(request);
+                tracing?.pop();
+
+                if (this.logger.hasLevel(LogLevel.requestTime)) {
+                    const elapsedTime = hrTimeToMilliseconds(this.hrtime(start)).toFixed(4);
+                    if (responseRequired) {
+                        this.logger.perftrc(`${request.seq}::${request.command}: elapsed time (in milliseconds) ${elapsedTime}`);
+                    }
+                    else {
+                        this.logger.perftrc(`${request.seq}::${request.command}: async elapsed time (in milliseconds) ${elapsedTime}`);
+                    }
+                }
+
+                // Note: Log before writing the response, else the editor can complete its activity before the server does
+                perfLogger.logStopCommand("" + request.command, "Success");
+                tracing?.instant(tracing.Phase.Session, "response", { seq: request.seq, command: request.command, success: !!response });
+                if (response) {
+                    this.doOutput(response, request.command, request.seq, /*success*/ true);
+                }
+                else if (responseRequired) {
+                    this.doOutput(/*info*/ undefined, request.command, request.seq, /*success*/ false, "No content available.");
+                }
+            }
+            catch (err) {
+                // Cancellation or an error may have left incomplete events on the tracing stack.
+                tracing?.popAll();
+
+                if (err instanceof OperationCanceledException) {
+                    // Handle cancellation exceptions
+                    perfLogger.logStopCommand("" + (request && request.command), "Canceled: " + err);
+                    tracing?.instant(tracing.Phase.Session, "commandCanceled", { seq: request?.seq, command: request?.command });
+                    this.doOutput({ canceled: true }, request!.command, request!.seq, /*success*/ true);
+                    return;
+                }
+
+                this.logErrorWorker(err, this.toStringMessage(message), relevantFile);
+                perfLogger.logStopCommand("" + (request && request.command), "Error: " + err);
+                tracing?.instant(tracing.Phase.Session, "commandError", { seq: request?.seq, command: request?.command, message: (<Error>err).message });
+
+                this.doOutput(
+                    /*info*/ undefined,
+                    request ? request.command : CommandNames.Unknown,
+                    request ? request.seq : 0,
+                    /*success*/ false,
+                    "Error processing request. " + (<StackTraceError>err).message + "\n" + (<StackTraceError>err).stack);
+            }
+        }
+
+        protected parseMessage(message: TMessage): protocol.Request {
+            return <protocol.Request>JSON.parse(message as any as string);
+        }
+
+        protected toStringMessage(message: TMessage): string {
+            return message as any as string;
+        }
+
+        private getFormatOptions(file: NormalizedPath): FormatCodeSettings {
+            return this.projectService.getFormatCodeOptions(file);
+        }
+
+        private getPreferences(file: NormalizedPath): protocol.UserPreferences {
+            return this.projectService.getPreferences(file);
+        }
+
+        private getHostFormatOptions(): FormatCodeSettings {
+            return this.projectService.getHostFormatCodeOptions();
+        }
+
+        private getHostPreferences(): protocol.UserPreferences {
+            return this.projectService.getHostPreferences();
+        }
+    }
+
+    interface FileAndProject {
+        readonly file: NormalizedPath;
+        readonly project: Project;
+    }
+
+    function toProtocolTextSpan(textSpan: TextSpan, scriptInfo: ScriptInfo): protocol.TextSpan {
+        return {
+            start: scriptInfo.positionToLineOffset(textSpan.start),
+            end: scriptInfo.positionToLineOffset(textSpanEnd(textSpan))
+        };
+    }
+
+    function toProtocolTextSpanWithContext(span: TextSpan, contextSpan: TextSpan | undefined, scriptInfo: ScriptInfo): protocol.TextSpanWithContext {
+        const textSpan = toProtocolTextSpan(span, scriptInfo);
+        const contextTextSpan = contextSpan && toProtocolTextSpan(contextSpan, scriptInfo);
+        return contextTextSpan ?
+            { ...textSpan, contextStart: contextTextSpan.start, contextEnd: contextTextSpan.end } :
+            textSpan;
+    }
+
+    function convertTextChangeToCodeEdit(change: TextChange, scriptInfo: ScriptInfoOrConfig): protocol.CodeEdit {
+        return { start: positionToLineOffset(scriptInfo, change.span.start), end: positionToLineOffset(scriptInfo, textSpanEnd(change.span)), newText: change.newText };
+    }
+
+    function positionToLineOffset(info: ScriptInfoOrConfig, position: number): protocol.Location {
+        return isConfigFile(info) ? locationFromLineAndCharacter(info.getLineAndCharacterOfPosition(position)) : info.positionToLineOffset(position);
+    }
+
+    function locationFromLineAndCharacter(lc: LineAndCharacter): protocol.Location {
+        return { line: lc.line + 1, offset: lc.character + 1 };
+    }
+
+    function convertNewFileTextChangeToCodeEdit(textChanges: FileTextChanges): protocol.FileCodeEdits {
+        Debug.assert(textChanges.textChanges.length === 1);
+        const change = first(textChanges.textChanges);
+        Debug.assert(change.span.start === 0 && change.span.length === 0);
+        return { fileName: textChanges.fileName, textChanges: [{ start: { line: 0, offset: 0 }, end: { line: 0, offset: 0 }, newText: change.newText }] };
+    }
+
+    export interface HandlerResponse {
+        response?: {};
+        responseRequired?: boolean;
+    }
+
+    /* @internal */ // Exported only for tests
+    export function getLocationInNewDocument(oldText: string, renameFilename: string, renameLocation: number, edits: readonly FileTextChanges[]): protocol.Location {
+        const newText = applyEdits(oldText, renameFilename, edits);
+        const { line, character } = computeLineAndCharacterOfPosition(computeLineStarts(newText), renameLocation);
+        return { line: line + 1, offset: character + 1 };
+    }
+
+    function applyEdits(text: string, textFilename: string, edits: readonly FileTextChanges[]): string {
+        for (const { fileName, textChanges } of edits) {
+            if (fileName !== textFilename) {
+                continue;
+            }
+
+            for (let i = textChanges.length - 1; i >= 0; i--) {
+                const { newText, span: { start, length } } = textChanges[i];
+                text = text.slice(0, start) + newText + text.slice(start + length);
+            }
+        }
+
+        return text;
+    }
+
+    function referenceEntryToReferencesResponseItem(projectService: ProjectService, { fileName, textSpan, contextSpan, isWriteAccess, isDefinition }: ReferenceEntry): protocol.ReferencesResponseItem {
+        const scriptInfo = Debug.checkDefined(projectService.getScriptInfo(fileName));
+        const span = toProtocolTextSpanWithContext(textSpan, contextSpan, scriptInfo);
+        const lineSpan = scriptInfo.lineToTextSpan(span.start.line - 1);
+        const lineText = scriptInfo.getSnapshot().getText(lineSpan.start, textSpanEnd(lineSpan)).replace(/\r|\n/g, "");
+        return {
+            file: fileName,
+            ...span,
+            lineText,
+            isWriteAccess,
+            isDefinition
+        };
+    }
+
+    function isCompletionEntryData(data: any): data is CompletionEntryData {
+        return data === undefined || data && typeof data === "object"
+            && typeof data.exportName === "string"
+            && (data.fileName === undefined || typeof data.fileName === "string")
+            && (data.ambientModuleName === undefined || typeof data.ambientModuleName === "string"
+            && (data.isPackageJsonImport === undefined || typeof data.isPackageJsonImport === "boolean"));
+    }
+}