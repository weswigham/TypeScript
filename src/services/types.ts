namespace ts {
    export interface Node {
        getSourceFile(): SourceFile;
        getChildCount(sourceFile?: SourceFile): number;
        getChildAt(index: number, sourceFile?: SourceFile): Node;
        getChildren(sourceFile?: SourceFile): Node[];
        getStart(sourceFile?: SourceFile, includeJsDocComment?: boolean): number;
        getFullStart(): number;
        getEnd(): number;
        getWidth(sourceFile?: SourceFile): number;
        getFullWidth(): number;
        getLeadingTriviaWidth(sourceFile?: SourceFile): number;
        getFullText(sourceFile?: SourceFile): string;
        getText(sourceFile?: SourceFile): string;
        getFirstToken(sourceFile?: SourceFile): Node;
        getLastToken(sourceFile?: SourceFile): Node;
    }

    export interface Symbol {
        getFlags(): SymbolFlags;
        getName(): string;
        getDeclarations(): Declaration[];
        getDocumentationComment(): SymbolDisplayPart[];
    }

    export interface Type {
        getFlags(): TypeFlags;
        getSymbol(): Symbol;
        getProperties(): Symbol[];
        getProperty(propertyName: string): Symbol;
        getApparentProperties(): Symbol[];
        getCallSignatures(): Signature[];
        getConstructSignatures(): Signature[];
        getStringIndexType(): Type;
        getNumberIndexType(): Type;
        getBaseTypes(): ObjectType[];
        getNonNullableType(): Type;
    }

    export interface Signature {
        getDeclaration(): SignatureDeclaration;
        getTypeParameters(): Type[];
        getParameters(): Symbol[];
        getReturnType(): Type;
        getDocumentationComment(): SymbolDisplayPart[];
    }

    export interface SourceFile {
        /* @internal */ version: string;
        /* @internal */ scriptSnapshot: IScriptSnapshot;
        /* @internal */ nameTable: Map<number>;

        /* @internal */ getNamedDeclarations(): Map<Declaration[]>;

        getLineAndCharacterOfPosition(pos: number): LineAndCharacter;
        getLineEndOfPosition(pos: number): number;
        getLineStarts(): number[];
        getPositionOfLineAndCharacter(line: number, character: number): number;
        update(newText: string, textChangeRange: TextChangeRange): SourceFile;
    }

    /**
     * Represents an immutable snapshot of a script at a specified time.Once acquired, the
     * snapshot is observably immutable. i.e. the same calls with the same parameters will return
     * the same values.
     */
    export interface IScriptSnapshot {
        /** Gets a portion of the script snapshot specified by [start, end). */
        getText(start: number, end: number): string;

        /** Gets the length of this script snapshot. */
        getLength(): number;

        /**
         * Gets the TextChangeRange that describe how the text changed between this text and
         * an older version.  This information is used by the incremental parser to determine
         * what sections of the script need to be re-parsed.  'undefined' can be returned if the
         * change range cannot be determined.  However, in that case, incremental parsing will
         * not happen and the entire document will be re - parsed.
         */
        getChangeRange(oldSnapshot: IScriptSnapshot): TextChangeRange | undefined;

        /** Releases all resources held by this script snapshot */
        dispose?(): void;
    }

    export namespace ScriptSnapshot {
        class StringScriptSnapshot implements IScriptSnapshot {

            constructor(private text: string) {
            }

            public getText(start: number, end: number): string {
                return this.text.substring(start, end);
            }

            public getLength(): number {
                return this.text.length;
            }

            public getChangeRange(): TextChangeRange {
                // Text-based snapshots do not support incremental parsing. Return undefined
                // to signal that to the caller.
                return undefined;
            }
        }

        export function fromString(text: string): IScriptSnapshot {
            return new StringScriptSnapshot(text);
        }
    }
    export interface PreProcessedFileInfo {
        referencedFiles: FileReference[];
        typeReferenceDirectives: FileReference[];
        importedFiles: FileReference[];
        ambientExternalModules: string[];
        isLibFile: boolean;
    }

    export interface HostCancellationToken {
        isCancellationRequested(): boolean;
    }

    //
    // Public interface of the host of a language service instance.
    //
    export interface LanguageServiceHost {
        getCompilationSettings(): CompilerOptions;
<<<<<<< HEAD
        getMixedContentFileExtensions?(): string[];
=======
        getFileExtensionMap?(): FileExtensionMap;
>>>>>>> 464bc0e9
        getNewLine?(): string;
        getProjectVersion?(): string;
        getScriptFileNames(): string[];
        getScriptKind?(fileName: string): ScriptKind;
        getScriptVersion(fileName: string): string;
        getScriptSnapshot(fileName: string): IScriptSnapshot | undefined;
        getLocalizedDiagnosticMessages?(): any;
        getCancellationToken?(): HostCancellationToken;
        getCurrentDirectory(): string;
        getDefaultLibFileName(options: CompilerOptions): string;
        log?(s: string): void;
        trace?(s: string): void;
        error?(s: string): void;
        useCaseSensitiveFileNames?(): boolean;

        /*
         * LS host can optionally implement these methods to support completions for module specifiers.
         * Without these methods, only completions for ambient modules will be provided.
         */
        readDirectory?(path: string, extensions?: string[], exclude?: string[], include?: string[]): string[];
        readFile?(path: string, encoding?: string): string;
        fileExists?(path: string): boolean;

        /*
         * LS host can optionally implement these methods to support automatic updating when new type libraries are installed
         */
        getTypeRootsVersion?(): number;

        /*
         * LS host can optionally implement this method if it wants to be completely in charge of module name resolution.
         * if implementation is omitted then language service will use built-in module resolution logic and get answers to
         * host specific questions using 'getScriptSnapshot'.
         */
        resolveModuleNames?(moduleNames: string[], containingFile: string): ResolvedModule[];
        resolveTypeReferenceDirectives?(typeDirectiveNames: string[], containingFile: string): ResolvedTypeReferenceDirective[];
        directoryExists?(directoryName: string): boolean;

        /*
         * getDirectories is also required for full import and type reference completions. Without it defined, certain
         * completions will not be provided
         */
        getDirectories?(directoryName: string): string[];
    }

    //
    // Public services of a language service instance associated
    // with a language service host instance
    //
    export interface LanguageService {
        cleanupSemanticCache(): void;

        getSyntacticDiagnostics(fileName: string): Diagnostic[];
        getSemanticDiagnostics(fileName: string): Diagnostic[];

        // TODO: Rename this to getProgramDiagnostics to better indicate that these are any
        // diagnostics present for the program level, and not just 'options' diagnostics.
        getCompilerOptionsDiagnostics(): Diagnostic[];

        /**
         * @deprecated Use getEncodedSyntacticClassifications instead.
         */
        getSyntacticClassifications(fileName: string, span: TextSpan): ClassifiedSpan[];

        /**
         * @deprecated Use getEncodedSemanticClassifications instead.
         */
        getSemanticClassifications(fileName: string, span: TextSpan): ClassifiedSpan[];

        // Encoded as triples of [start, length, ClassificationType].
        getEncodedSyntacticClassifications(fileName: string, span: TextSpan): Classifications;
        getEncodedSemanticClassifications(fileName: string, span: TextSpan): Classifications;

        getCompletionsAtPosition(fileName: string, position: number): CompletionInfo;
        getCompletionEntryDetails(fileName: string, position: number, entryName: string): CompletionEntryDetails;
        getCompletionEntrySymbol(fileName: string, position: number, entryName: string): Symbol;

        getQuickInfoAtPosition(fileName: string, position: number): QuickInfo;

        getNameOrDottedNameSpan(fileName: string, startPos: number, endPos: number): TextSpan;

        getBreakpointStatementAtPosition(fileName: string, position: number): TextSpan;

        getSignatureHelpItems(fileName: string, position: number): SignatureHelpItems;

        getRenameInfo(fileName: string, position: number): RenameInfo;
        findRenameLocations(fileName: string, position: number, findInStrings: boolean, findInComments: boolean): RenameLocation[];

        getDefinitionAtPosition(fileName: string, position: number): DefinitionInfo[];
        getTypeDefinitionAtPosition(fileName: string, position: number): DefinitionInfo[];
        getImplementationAtPosition(fileName: string, position: number): ImplementationLocation[];

        getReferencesAtPosition(fileName: string, position: number): ReferenceEntry[];
        findReferences(fileName: string, position: number): ReferencedSymbol[];
        getDocumentHighlights(fileName: string, position: number, filesToSearch: string[]): DocumentHighlights[];

        /** @deprecated */
        getOccurrencesAtPosition(fileName: string, position: number): ReferenceEntry[];

        getNavigateToItems(searchValue: string, maxResultCount?: number, fileName?: string, excludeDtsFiles?: boolean): NavigateToItem[];
        getNavigationBarItems(fileName: string): NavigationBarItem[];
        getNavigationTree(fileName: string): NavigationTree;

        getOutliningSpans(fileName: string): OutliningSpan[];
        getTodoComments(fileName: string, descriptors: TodoCommentDescriptor[]): TodoComment[];
        getBraceMatchingAtPosition(fileName: string, position: number): TextSpan[];
        getIndentationAtPosition(fileName: string, position: number, options: EditorOptions | EditorSettings): number;

        getFormattingEditsForRange(fileName: string, start: number, end: number, options: FormatCodeOptions | FormatCodeSettings): TextChange[];
        getFormattingEditsForDocument(fileName: string, options: FormatCodeOptions | FormatCodeSettings): TextChange[];
        getFormattingEditsAfterKeystroke(fileName: string, position: number, key: string, options: FormatCodeOptions | FormatCodeSettings): TextChange[];

        getDocCommentTemplateAtPosition(fileName: string, position: number): TextInsertion;

        isValidBraceCompletionAtPosition(fileName: string, position: number, openingBrace: number): boolean;

        getCodeFixesAtPosition(fileName: string, start: number, end: number, errorCodes: number[]): CodeAction[];

        getEmitOutput(fileName: string, emitOnlyDtsFiles?: boolean): EmitOutput;

        getProgram(): Program;

        /* @internal */ getNonBoundSourceFile(fileName: string): SourceFile;

        /**
         * @internal
         * @deprecated Use ts.createSourceFile instead.
         */
        getSourceFile(fileName: string): SourceFile;

        dispose(): void;
    }

    export interface Classifications {
        spans: number[];
        endOfLineState: EndOfLineState;
    }

    export interface ClassifiedSpan {
        textSpan: TextSpan;
        classificationType: string; // ClassificationTypeNames
    }

    /**
     * Navigation bar interface designed for visual studio's dual-column layout.
     * This does not form a proper tree.
     * The navbar is returned as a list of top-level items, each of which has a list of child items.
     * Child items always have an empty array for their `childItems`.
     */
    export interface NavigationBarItem {
        text: string;
        kind: string;
        kindModifiers: string;
        spans: TextSpan[];
        childItems: NavigationBarItem[];
        indent: number;
        bolded: boolean;
        grayed: boolean;
    }

    /**
     * Node in a tree of nested declarations in a file.
     * The top node is always a script or module node.
     */
    export interface NavigationTree {
        /** Name of the declaration, or a short description, e.g. "<class>". */
        text: string;
        /** A ScriptElementKind */
        kind: string;
        /** ScriptElementKindModifier separated by commas, e.g. "public,abstract" */
        kindModifiers: string;
        /**
         * Spans of the nodes that generated this declaration.
         * There will be more than one if this is the result of merging.
         */
        spans: TextSpan[];
        /** Present if non-empty */
        childItems?: NavigationTree[];
    }

    export interface TodoCommentDescriptor {
        text: string;
        priority: number;
    }

    export interface TodoComment {
        descriptor: TodoCommentDescriptor;
        message: string;
        position: number;
    }

    export class TextChange {
        span: TextSpan;
        newText: string;
    }

    export interface FileTextChanges {
        fileName: string;
        textChanges: TextChange[];
    }

    export interface CodeAction {
        /** Description of the code action to display in the UI of the editor */
        description: string;
        /** Text changes to apply to each file as part of the code action */
        changes: FileTextChanges[];
    }

    export interface TextInsertion {
        newText: string;
        /** The position in newText the caret should point to after the insertion. */
        caretOffset: number;
    }

    export interface RenameLocation {
        textSpan: TextSpan;
        fileName: string;
    }

    export interface ReferenceEntry {
        textSpan: TextSpan;
        fileName: string;
        isWriteAccess: boolean;
        isDefinition: boolean;
    }

    export interface ImplementationLocation {
        textSpan: TextSpan;
        fileName: string;
    }

    export interface DocumentHighlights {
        fileName: string;
        highlightSpans: HighlightSpan[];
    }

    export namespace HighlightSpanKind {
        export const none = "none";
        export const definition = "definition";
        export const reference = "reference";
        export const writtenReference = "writtenReference";
    }

    export interface HighlightSpan {
        fileName?: string;
        textSpan: TextSpan;
        kind: string;
    }

    export interface NavigateToItem {
        name: string;
        kind: string;
        kindModifiers: string;
        matchKind: string;
        isCaseSensitive: boolean;
        fileName: string;
        textSpan: TextSpan;
        containerName: string;
        containerKind: string;
    }

    export enum IndentStyle {
        None = 0,
        Block = 1,
        Smart = 2,
    }

    /* @deprecated - consider using EditorSettings instead */
    export interface EditorOptions {
        BaseIndentSize?: number;
        IndentSize: number;
        TabSize: number;
        NewLineCharacter: string;
        ConvertTabsToSpaces: boolean;
        IndentStyle: IndentStyle;
    }

    export interface EditorSettings {
        baseIndentSize?: number;
        indentSize?: number;
        tabSize?: number;
        newLineCharacter?: string;
        convertTabsToSpaces?: boolean;
        indentStyle?: IndentStyle;
    }

    /* @deprecated - consider using FormatCodeSettings instead */
    export interface FormatCodeOptions extends EditorOptions {
        InsertSpaceAfterCommaDelimiter: boolean;
        InsertSpaceAfterSemicolonInForStatements: boolean;
        InsertSpaceBeforeAndAfterBinaryOperators: boolean;
        InsertSpaceAfterKeywordsInControlFlowStatements: boolean;
        InsertSpaceAfterFunctionKeywordForAnonymousFunctions: boolean;
        InsertSpaceAfterOpeningAndBeforeClosingNonemptyParenthesis: boolean;
        InsertSpaceAfterOpeningAndBeforeClosingNonemptyBrackets: boolean;
        InsertSpaceAfterOpeningAndBeforeClosingNonemptyBraces?: boolean;
        InsertSpaceAfterOpeningAndBeforeClosingTemplateStringBraces: boolean;
        InsertSpaceAfterOpeningAndBeforeClosingJsxExpressionBraces?: boolean;
        InsertSpaceAfterTypeAssertion?: boolean;
        PlaceOpenBraceOnNewLineForFunctions: boolean;
        PlaceOpenBraceOnNewLineForControlBlocks: boolean;
    }

    export interface FormatCodeSettings extends EditorSettings {
        insertSpaceAfterCommaDelimiter?: boolean;
        insertSpaceAfterSemicolonInForStatements?: boolean;
        insertSpaceBeforeAndAfterBinaryOperators?: boolean;
        insertSpaceAfterKeywordsInControlFlowStatements?: boolean;
        insertSpaceAfterFunctionKeywordForAnonymousFunctions?: boolean;
        insertSpaceAfterOpeningAndBeforeClosingNonemptyParenthesis?: boolean;
        insertSpaceAfterOpeningAndBeforeClosingNonemptyBrackets?: boolean;
        insertSpaceAfterOpeningAndBeforeClosingNonemptyBraces?: boolean;
        insertSpaceAfterOpeningAndBeforeClosingTemplateStringBraces?: boolean;
        insertSpaceAfterOpeningAndBeforeClosingJsxExpressionBraces?: boolean;
        insertSpaceAfterTypeAssertion?: boolean;
        placeOpenBraceOnNewLineForFunctions?: boolean;
        placeOpenBraceOnNewLineForControlBlocks?: boolean;
    }

    export interface DefinitionInfo {
        fileName: string;
        textSpan: TextSpan;
        kind: string;
        name: string;
        containerKind: string;
        containerName: string;
    }

    export interface ReferencedSymbolDefinitionInfo extends DefinitionInfo {
        displayParts: SymbolDisplayPart[];
    }

    export interface ReferencedSymbol {
        definition: ReferencedSymbolDefinitionInfo;
        references: ReferenceEntry[];
    }

    export enum SymbolDisplayPartKind {
        aliasName,
        className,
        enumName,
        fieldName,
        interfaceName,
        keyword,
        lineBreak,
        numericLiteral,
        stringLiteral,
        localName,
        methodName,
        moduleName,
        operator,
        parameterName,
        propertyName,
        punctuation,
        space,
        text,
        typeParameterName,
        enumMemberName,
        functionName,
        regularExpressionLiteral,
    }

    export interface SymbolDisplayPart {
        text: string;
        kind: string;
    }

    export interface QuickInfo {
        kind: string;
        kindModifiers: string;
        textSpan: TextSpan;
        displayParts: SymbolDisplayPart[];
        documentation: SymbolDisplayPart[];
    }

    export interface RenameInfo {
        canRename: boolean;
        localizedErrorMessage: string;
        displayName: string;
        fullDisplayName: string;
        kind: string;
        kindModifiers: string;
        triggerSpan: TextSpan;
    }

    export interface SignatureHelpParameter {
        name: string;
        documentation: SymbolDisplayPart[];
        displayParts: SymbolDisplayPart[];
        isOptional: boolean;
    }

    /**
     * Represents a single signature to show in signature help.
     * The id is used for subsequent calls into the language service to ask questions about the
     * signature help item in the context of any documents that have been updated.  i.e. after
     * an edit has happened, while signature help is still active, the host can ask important
     * questions like 'what parameter is the user currently contained within?'.
     */
    export interface SignatureHelpItem {
        isVariadic: boolean;
        prefixDisplayParts: SymbolDisplayPart[];
        suffixDisplayParts: SymbolDisplayPart[];
        separatorDisplayParts: SymbolDisplayPart[];
        parameters: SignatureHelpParameter[];
        documentation: SymbolDisplayPart[];
    }

    /**
     * Represents a set of signature help items, and the preferred item that should be selected.
     */
    export interface SignatureHelpItems {
        items: SignatureHelpItem[];
        applicableSpan: TextSpan;
        selectedItemIndex: number;
        argumentIndex: number;
        argumentCount: number;
    }

    export interface CompletionInfo {
        isGlobalCompletion: boolean;
        isMemberCompletion: boolean;

        /**
         * true when the current location also allows for a new identifier
         */
        isNewIdentifierLocation: boolean;
        entries: CompletionEntry[];
    }

    export interface CompletionEntry {
        name: string;
        kind: string;            // see ScriptElementKind
        kindModifiers: string;   // see ScriptElementKindModifier, comma separated
        sortText: string;
        /**
          * An optional span that indicates the text to be replaced by this completion item. It will be
          * set if the required span differs from the one generated by the default replacement behavior and should
          * be used in that case
          */
        replacementSpan?: TextSpan;
    }

    export interface CompletionEntryDetails {
        name: string;
        kind: string;            // see ScriptElementKind
        kindModifiers: string;   // see ScriptElementKindModifier, comma separated
        displayParts: SymbolDisplayPart[];
        documentation: SymbolDisplayPart[];
    }

    export interface OutliningSpan {
        /** The span of the document to actually collapse. */
        textSpan: TextSpan;

        /** The span of the document to display when the user hovers over the collapsed span. */
        hintSpan: TextSpan;

        /** The text to display in the editor for the collapsed region. */
        bannerText: string;

        /**
          * Whether or not this region should be automatically collapsed when
          * the 'Collapse to Definitions' command is invoked.
          */
        autoCollapse: boolean;
    }

    export interface EmitOutput {
        outputFiles: OutputFile[];
        emitSkipped: boolean;
    }

    export const enum OutputFileType {
        JavaScript,
        SourceMap,
        Declaration
    }

    export interface OutputFile {
        name: string;
        writeByteOrderMark: boolean;
        text: string;
    }

    export const enum EndOfLineState {
        None,
        InMultiLineCommentTrivia,
        InSingleQuoteStringLiteral,
        InDoubleQuoteStringLiteral,
        InTemplateHeadOrNoSubstitutionTemplate,
        InTemplateMiddleOrTail,
        InTemplateSubstitutionPosition,
    }

    export enum TokenClass {
        Punctuation,
        Keyword,
        Operator,
        Comment,
        Whitespace,
        Identifier,
        NumberLiteral,
        StringLiteral,
        RegExpLiteral,
    }

    export interface ClassificationResult {
        finalLexState: EndOfLineState;
        entries: ClassificationInfo[];
    }

    export interface ClassificationInfo {
        length: number;
        classification: TokenClass;
    }

    export interface Classifier {
        /**
         * Gives lexical classifications of tokens on a line without any syntactic context.
         * For instance, a token consisting of the text 'string' can be either an identifier
         * named 'string' or the keyword 'string', however, because this classifier is not aware,
         * it relies on certain heuristics to give acceptable results. For classifications where
         * speed trumps accuracy, this function is preferable; however, for true accuracy, the
         * syntactic classifier is ideal. In fact, in certain editing scenarios, combining the
         * lexical, syntactic, and semantic classifiers may issue the best user experience.
         *
         * @param text                      The text of a line to classify.
         * @param lexState                  The state of the lexical classifier at the end of the previous line.
         * @param syntacticClassifierAbsent Whether the client is *not* using a syntactic classifier.
         *                                  If there is no syntactic classifier (syntacticClassifierAbsent=true),
         *                                  certain heuristics may be used in its place; however, if there is a
         *                                  syntactic classifier (syntacticClassifierAbsent=false), certain
         *                                  classifications which may be incorrectly categorized will be given
         *                                  back as Identifiers in order to allow the syntactic classifier to
         *                                  subsume the classification.
         * @deprecated Use getLexicalClassifications instead.
         */
        getClassificationsForLine(text: string, lexState: EndOfLineState, syntacticClassifierAbsent: boolean): ClassificationResult;
        getEncodedLexicalClassifications(text: string, endOfLineState: EndOfLineState, syntacticClassifierAbsent: boolean): Classifications;
    }

    // TODO: move these to enums
    export namespace ScriptElementKind {
        export const unknown = "";
        export const warning = "warning";

        /** predefined type (void) or keyword (class) */
        export const keyword = "keyword";

        /** top level script node */
        export const scriptElement = "script";

        /** module foo {} */
        export const moduleElement = "module";

        /** class X {} */
        export const classElement = "class";

        /** var x = class X {} */
        export const localClassElement = "local class";

        /** interface Y {} */
        export const interfaceElement = "interface";

        /** type T = ... */
        export const typeElement = "type";

        /** enum E */
        export const enumElement = "enum";
        // TODO: GH#9983
        export const enumMemberElement = "const";

        /**
         * Inside module and script only
         * const v = ..
         */
        export const variableElement = "var";

        /** Inside function */
        export const localVariableElement = "local var";

        /**
         * Inside module and script only
         * function f() { }
         */
        export const functionElement = "function";

        /** Inside function */
        export const localFunctionElement = "local function";

        /** class X { [public|private]* foo() {} } */
        export const memberFunctionElement = "method";

        /** class X { [public|private]* [get|set] foo:number; } */
        export const memberGetAccessorElement = "getter";
        export const memberSetAccessorElement = "setter";

        /**
         * class X { [public|private]* foo:number; }
         * interface Y { foo:number; }
         */
        export const memberVariableElement = "property";

        /** class X { constructor() { } } */
        export const constructorImplementationElement = "constructor";

        /** interface Y { ():number; } */
        export const callSignatureElement = "call";

        /** interface Y { []:number; } */
        export const indexSignatureElement = "index";

        /** interface Y { new():Y; } */
        export const constructSignatureElement = "construct";

        /** function foo(*Y*: string) */
        export const parameterElement = "parameter";

        export const typeParameterElement = "type parameter";

        export const primitiveType = "primitive type";

        export const label = "label";

        export const alias = "alias";

        export const constElement = "const";

        export const letElement = "let";

        export const directory = "directory";

        export const externalModuleName = "external module name";
    }

    export namespace ScriptElementKindModifier {
        export const none = "";
        export const publicMemberModifier = "public";
        export const privateMemberModifier = "private";
        export const protectedMemberModifier = "protected";
        export const exportedModifier = "export";
        export const ambientModifier = "declare";
        export const staticModifier = "static";
        export const abstractModifier = "abstract";
    }

    export class ClassificationTypeNames {
        public static comment = "comment";
        public static identifier = "identifier";
        public static keyword = "keyword";
        public static numericLiteral = "number";
        public static operator = "operator";
        public static stringLiteral = "string";
        public static whiteSpace = "whitespace";
        public static text = "text";

        public static punctuation = "punctuation";

        public static className = "class name";
        public static enumName = "enum name";
        public static interfaceName = "interface name";
        public static moduleName = "module name";
        public static typeParameterName = "type parameter name";
        public static typeAliasName = "type alias name";
        public static parameterName = "parameter name";
        public static docCommentTagName = "doc comment tag name";
        public static jsxOpenTagName = "jsx open tag name";
        public static jsxCloseTagName = "jsx close tag name";
        public static jsxSelfClosingTagName = "jsx self closing tag name";
        public static jsxAttribute = "jsx attribute";
        public static jsxText = "jsx text";
        public static jsxAttributeStringLiteralValue = "jsx attribute string literal value";
    }

    export const enum ClassificationType {
        comment = 1,
        identifier = 2,
        keyword = 3,
        numericLiteral = 4,
        operator = 5,
        stringLiteral = 6,
        regularExpressionLiteral = 7,
        whiteSpace = 8,
        text = 9,
        punctuation = 10,
        className = 11,
        enumName = 12,
        interfaceName = 13,
        moduleName = 14,
        typeParameterName = 15,
        typeAliasName = 16,
        parameterName = 17,
        docCommentTagName = 18,
        jsxOpenTagName = 19,
        jsxCloseTagName = 20,
        jsxSelfClosingTagName = 21,
        jsxAttribute = 22,
        jsxText = 23,
        jsxAttributeStringLiteralValue = 24,
    }
}
<|MERGE_RESOLUTION|>--- conflicted
+++ resolved
@@ -1,834 +1,830 @@
-namespace ts {
-    export interface Node {
-        getSourceFile(): SourceFile;
-        getChildCount(sourceFile?: SourceFile): number;
-        getChildAt(index: number, sourceFile?: SourceFile): Node;
-        getChildren(sourceFile?: SourceFile): Node[];
-        getStart(sourceFile?: SourceFile, includeJsDocComment?: boolean): number;
-        getFullStart(): number;
-        getEnd(): number;
-        getWidth(sourceFile?: SourceFile): number;
-        getFullWidth(): number;
-        getLeadingTriviaWidth(sourceFile?: SourceFile): number;
-        getFullText(sourceFile?: SourceFile): string;
-        getText(sourceFile?: SourceFile): string;
-        getFirstToken(sourceFile?: SourceFile): Node;
-        getLastToken(sourceFile?: SourceFile): Node;
-    }
-
-    export interface Symbol {
-        getFlags(): SymbolFlags;
-        getName(): string;
-        getDeclarations(): Declaration[];
-        getDocumentationComment(): SymbolDisplayPart[];
-    }
-
-    export interface Type {
-        getFlags(): TypeFlags;
-        getSymbol(): Symbol;
-        getProperties(): Symbol[];
-        getProperty(propertyName: string): Symbol;
-        getApparentProperties(): Symbol[];
-        getCallSignatures(): Signature[];
-        getConstructSignatures(): Signature[];
-        getStringIndexType(): Type;
-        getNumberIndexType(): Type;
-        getBaseTypes(): ObjectType[];
-        getNonNullableType(): Type;
-    }
-
-    export interface Signature {
-        getDeclaration(): SignatureDeclaration;
-        getTypeParameters(): Type[];
-        getParameters(): Symbol[];
-        getReturnType(): Type;
-        getDocumentationComment(): SymbolDisplayPart[];
-    }
-
-    export interface SourceFile {
-        /* @internal */ version: string;
-        /* @internal */ scriptSnapshot: IScriptSnapshot;
-        /* @internal */ nameTable: Map<number>;
-
-        /* @internal */ getNamedDeclarations(): Map<Declaration[]>;
-
-        getLineAndCharacterOfPosition(pos: number): LineAndCharacter;
-        getLineEndOfPosition(pos: number): number;
-        getLineStarts(): number[];
-        getPositionOfLineAndCharacter(line: number, character: number): number;
-        update(newText: string, textChangeRange: TextChangeRange): SourceFile;
-    }
-
-    /**
-     * Represents an immutable snapshot of a script at a specified time.Once acquired, the
-     * snapshot is observably immutable. i.e. the same calls with the same parameters will return
-     * the same values.
-     */
-    export interface IScriptSnapshot {
-        /** Gets a portion of the script snapshot specified by [start, end). */
-        getText(start: number, end: number): string;
-
-        /** Gets the length of this script snapshot. */
-        getLength(): number;
-
-        /**
-         * Gets the TextChangeRange that describe how the text changed between this text and
-         * an older version.  This information is used by the incremental parser to determine
-         * what sections of the script need to be re-parsed.  'undefined' can be returned if the
-         * change range cannot be determined.  However, in that case, incremental parsing will
-         * not happen and the entire document will be re - parsed.
-         */
-        getChangeRange(oldSnapshot: IScriptSnapshot): TextChangeRange | undefined;
-
-        /** Releases all resources held by this script snapshot */
-        dispose?(): void;
-    }
-
-    export namespace ScriptSnapshot {
-        class StringScriptSnapshot implements IScriptSnapshot {
-
-            constructor(private text: string) {
-            }
-
-            public getText(start: number, end: number): string {
-                return this.text.substring(start, end);
-            }
-
-            public getLength(): number {
-                return this.text.length;
-            }
-
-            public getChangeRange(): TextChangeRange {
-                // Text-based snapshots do not support incremental parsing. Return undefined
-                // to signal that to the caller.
-                return undefined;
-            }
-        }
-
-        export function fromString(text: string): IScriptSnapshot {
-            return new StringScriptSnapshot(text);
-        }
-    }
-    export interface PreProcessedFileInfo {
-        referencedFiles: FileReference[];
-        typeReferenceDirectives: FileReference[];
-        importedFiles: FileReference[];
-        ambientExternalModules: string[];
-        isLibFile: boolean;
-    }
-
-    export interface HostCancellationToken {
-        isCancellationRequested(): boolean;
-    }
-
-    //
-    // Public interface of the host of a language service instance.
-    //
-    export interface LanguageServiceHost {
-        getCompilationSettings(): CompilerOptions;
-<<<<<<< HEAD
-        getMixedContentFileExtensions?(): string[];
-=======
-        getFileExtensionMap?(): FileExtensionMap;
->>>>>>> 464bc0e9
-        getNewLine?(): string;
-        getProjectVersion?(): string;
-        getScriptFileNames(): string[];
-        getScriptKind?(fileName: string): ScriptKind;
-        getScriptVersion(fileName: string): string;
-        getScriptSnapshot(fileName: string): IScriptSnapshot | undefined;
-        getLocalizedDiagnosticMessages?(): any;
-        getCancellationToken?(): HostCancellationToken;
-        getCurrentDirectory(): string;
-        getDefaultLibFileName(options: CompilerOptions): string;
-        log?(s: string): void;
-        trace?(s: string): void;
-        error?(s: string): void;
-        useCaseSensitiveFileNames?(): boolean;
-
-        /*
-         * LS host can optionally implement these methods to support completions for module specifiers.
-         * Without these methods, only completions for ambient modules will be provided.
-         */
-        readDirectory?(path: string, extensions?: string[], exclude?: string[], include?: string[]): string[];
-        readFile?(path: string, encoding?: string): string;
-        fileExists?(path: string): boolean;
-
-        /*
-         * LS host can optionally implement these methods to support automatic updating when new type libraries are installed
-         */
-        getTypeRootsVersion?(): number;
-
-        /*
-         * LS host can optionally implement this method if it wants to be completely in charge of module name resolution.
-         * if implementation is omitted then language service will use built-in module resolution logic and get answers to
-         * host specific questions using 'getScriptSnapshot'.
-         */
-        resolveModuleNames?(moduleNames: string[], containingFile: string): ResolvedModule[];
-        resolveTypeReferenceDirectives?(typeDirectiveNames: string[], containingFile: string): ResolvedTypeReferenceDirective[];
-        directoryExists?(directoryName: string): boolean;
-
-        /*
-         * getDirectories is also required for full import and type reference completions. Without it defined, certain
-         * completions will not be provided
-         */
-        getDirectories?(directoryName: string): string[];
-    }
-
-    //
-    // Public services of a language service instance associated
-    // with a language service host instance
-    //
-    export interface LanguageService {
-        cleanupSemanticCache(): void;
-
-        getSyntacticDiagnostics(fileName: string): Diagnostic[];
-        getSemanticDiagnostics(fileName: string): Diagnostic[];
-
-        // TODO: Rename this to getProgramDiagnostics to better indicate that these are any
-        // diagnostics present for the program level, and not just 'options' diagnostics.
-        getCompilerOptionsDiagnostics(): Diagnostic[];
-
-        /**
-         * @deprecated Use getEncodedSyntacticClassifications instead.
-         */
-        getSyntacticClassifications(fileName: string, span: TextSpan): ClassifiedSpan[];
-
-        /**
-         * @deprecated Use getEncodedSemanticClassifications instead.
-         */
-        getSemanticClassifications(fileName: string, span: TextSpan): ClassifiedSpan[];
-
-        // Encoded as triples of [start, length, ClassificationType].
-        getEncodedSyntacticClassifications(fileName: string, span: TextSpan): Classifications;
-        getEncodedSemanticClassifications(fileName: string, span: TextSpan): Classifications;
-
-        getCompletionsAtPosition(fileName: string, position: number): CompletionInfo;
-        getCompletionEntryDetails(fileName: string, position: number, entryName: string): CompletionEntryDetails;
-        getCompletionEntrySymbol(fileName: string, position: number, entryName: string): Symbol;
-
-        getQuickInfoAtPosition(fileName: string, position: number): QuickInfo;
-
-        getNameOrDottedNameSpan(fileName: string, startPos: number, endPos: number): TextSpan;
-
-        getBreakpointStatementAtPosition(fileName: string, position: number): TextSpan;
-
-        getSignatureHelpItems(fileName: string, position: number): SignatureHelpItems;
-
-        getRenameInfo(fileName: string, position: number): RenameInfo;
-        findRenameLocations(fileName: string, position: number, findInStrings: boolean, findInComments: boolean): RenameLocation[];
-
-        getDefinitionAtPosition(fileName: string, position: number): DefinitionInfo[];
-        getTypeDefinitionAtPosition(fileName: string, position: number): DefinitionInfo[];
-        getImplementationAtPosition(fileName: string, position: number): ImplementationLocation[];
-
-        getReferencesAtPosition(fileName: string, position: number): ReferenceEntry[];
-        findReferences(fileName: string, position: number): ReferencedSymbol[];
-        getDocumentHighlights(fileName: string, position: number, filesToSearch: string[]): DocumentHighlights[];
-
-        /** @deprecated */
-        getOccurrencesAtPosition(fileName: string, position: number): ReferenceEntry[];
-
-        getNavigateToItems(searchValue: string, maxResultCount?: number, fileName?: string, excludeDtsFiles?: boolean): NavigateToItem[];
-        getNavigationBarItems(fileName: string): NavigationBarItem[];
-        getNavigationTree(fileName: string): NavigationTree;
-
-        getOutliningSpans(fileName: string): OutliningSpan[];
-        getTodoComments(fileName: string, descriptors: TodoCommentDescriptor[]): TodoComment[];
-        getBraceMatchingAtPosition(fileName: string, position: number): TextSpan[];
-        getIndentationAtPosition(fileName: string, position: number, options: EditorOptions | EditorSettings): number;
-
-        getFormattingEditsForRange(fileName: string, start: number, end: number, options: FormatCodeOptions | FormatCodeSettings): TextChange[];
-        getFormattingEditsForDocument(fileName: string, options: FormatCodeOptions | FormatCodeSettings): TextChange[];
-        getFormattingEditsAfterKeystroke(fileName: string, position: number, key: string, options: FormatCodeOptions | FormatCodeSettings): TextChange[];
-
-        getDocCommentTemplateAtPosition(fileName: string, position: number): TextInsertion;
-
-        isValidBraceCompletionAtPosition(fileName: string, position: number, openingBrace: number): boolean;
-
-        getCodeFixesAtPosition(fileName: string, start: number, end: number, errorCodes: number[]): CodeAction[];
-
-        getEmitOutput(fileName: string, emitOnlyDtsFiles?: boolean): EmitOutput;
-
-        getProgram(): Program;
-
-        /* @internal */ getNonBoundSourceFile(fileName: string): SourceFile;
-
-        /**
-         * @internal
-         * @deprecated Use ts.createSourceFile instead.
-         */
-        getSourceFile(fileName: string): SourceFile;
-
-        dispose(): void;
-    }
-
-    export interface Classifications {
-        spans: number[];
-        endOfLineState: EndOfLineState;
-    }
-
-    export interface ClassifiedSpan {
-        textSpan: TextSpan;
-        classificationType: string; // ClassificationTypeNames
-    }
-
-    /**
-     * Navigation bar interface designed for visual studio's dual-column layout.
-     * This does not form a proper tree.
-     * The navbar is returned as a list of top-level items, each of which has a list of child items.
-     * Child items always have an empty array for their `childItems`.
-     */
-    export interface NavigationBarItem {
-        text: string;
-        kind: string;
-        kindModifiers: string;
-        spans: TextSpan[];
-        childItems: NavigationBarItem[];
-        indent: number;
-        bolded: boolean;
-        grayed: boolean;
-    }
-
-    /**
-     * Node in a tree of nested declarations in a file.
-     * The top node is always a script or module node.
-     */
-    export interface NavigationTree {
-        /** Name of the declaration, or a short description, e.g. "<class>". */
-        text: string;
-        /** A ScriptElementKind */
-        kind: string;
-        /** ScriptElementKindModifier separated by commas, e.g. "public,abstract" */
-        kindModifiers: string;
-        /**
-         * Spans of the nodes that generated this declaration.
-         * There will be more than one if this is the result of merging.
-         */
-        spans: TextSpan[];
-        /** Present if non-empty */
-        childItems?: NavigationTree[];
-    }
-
-    export interface TodoCommentDescriptor {
-        text: string;
-        priority: number;
-    }
-
-    export interface TodoComment {
-        descriptor: TodoCommentDescriptor;
-        message: string;
-        position: number;
-    }
-
-    export class TextChange {
-        span: TextSpan;
-        newText: string;
-    }
-
-    export interface FileTextChanges {
-        fileName: string;
-        textChanges: TextChange[];
-    }
-
-    export interface CodeAction {
-        /** Description of the code action to display in the UI of the editor */
-        description: string;
-        /** Text changes to apply to each file as part of the code action */
-        changes: FileTextChanges[];
-    }
-
-    export interface TextInsertion {
-        newText: string;
-        /** The position in newText the caret should point to after the insertion. */
-        caretOffset: number;
-    }
-
-    export interface RenameLocation {
-        textSpan: TextSpan;
-        fileName: string;
-    }
-
-    export interface ReferenceEntry {
-        textSpan: TextSpan;
-        fileName: string;
-        isWriteAccess: boolean;
-        isDefinition: boolean;
-    }
-
-    export interface ImplementationLocation {
-        textSpan: TextSpan;
-        fileName: string;
-    }
-
-    export interface DocumentHighlights {
-        fileName: string;
-        highlightSpans: HighlightSpan[];
-    }
-
-    export namespace HighlightSpanKind {
-        export const none = "none";
-        export const definition = "definition";
-        export const reference = "reference";
-        export const writtenReference = "writtenReference";
-    }
-
-    export interface HighlightSpan {
-        fileName?: string;
-        textSpan: TextSpan;
-        kind: string;
-    }
-
-    export interface NavigateToItem {
-        name: string;
-        kind: string;
-        kindModifiers: string;
-        matchKind: string;
-        isCaseSensitive: boolean;
-        fileName: string;
-        textSpan: TextSpan;
-        containerName: string;
-        containerKind: string;
-    }
-
-    export enum IndentStyle {
-        None = 0,
-        Block = 1,
-        Smart = 2,
-    }
-
-    /* @deprecated - consider using EditorSettings instead */
-    export interface EditorOptions {
-        BaseIndentSize?: number;
-        IndentSize: number;
-        TabSize: number;
-        NewLineCharacter: string;
-        ConvertTabsToSpaces: boolean;
-        IndentStyle: IndentStyle;
-    }
-
-    export interface EditorSettings {
-        baseIndentSize?: number;
-        indentSize?: number;
-        tabSize?: number;
-        newLineCharacter?: string;
-        convertTabsToSpaces?: boolean;
-        indentStyle?: IndentStyle;
-    }
-
-    /* @deprecated - consider using FormatCodeSettings instead */
-    export interface FormatCodeOptions extends EditorOptions {
-        InsertSpaceAfterCommaDelimiter: boolean;
-        InsertSpaceAfterSemicolonInForStatements: boolean;
-        InsertSpaceBeforeAndAfterBinaryOperators: boolean;
-        InsertSpaceAfterKeywordsInControlFlowStatements: boolean;
-        InsertSpaceAfterFunctionKeywordForAnonymousFunctions: boolean;
-        InsertSpaceAfterOpeningAndBeforeClosingNonemptyParenthesis: boolean;
-        InsertSpaceAfterOpeningAndBeforeClosingNonemptyBrackets: boolean;
-        InsertSpaceAfterOpeningAndBeforeClosingNonemptyBraces?: boolean;
-        InsertSpaceAfterOpeningAndBeforeClosingTemplateStringBraces: boolean;
-        InsertSpaceAfterOpeningAndBeforeClosingJsxExpressionBraces?: boolean;
-        InsertSpaceAfterTypeAssertion?: boolean;
-        PlaceOpenBraceOnNewLineForFunctions: boolean;
-        PlaceOpenBraceOnNewLineForControlBlocks: boolean;
-    }
-
-    export interface FormatCodeSettings extends EditorSettings {
-        insertSpaceAfterCommaDelimiter?: boolean;
-        insertSpaceAfterSemicolonInForStatements?: boolean;
-        insertSpaceBeforeAndAfterBinaryOperators?: boolean;
-        insertSpaceAfterKeywordsInControlFlowStatements?: boolean;
-        insertSpaceAfterFunctionKeywordForAnonymousFunctions?: boolean;
-        insertSpaceAfterOpeningAndBeforeClosingNonemptyParenthesis?: boolean;
-        insertSpaceAfterOpeningAndBeforeClosingNonemptyBrackets?: boolean;
-        insertSpaceAfterOpeningAndBeforeClosingNonemptyBraces?: boolean;
-        insertSpaceAfterOpeningAndBeforeClosingTemplateStringBraces?: boolean;
-        insertSpaceAfterOpeningAndBeforeClosingJsxExpressionBraces?: boolean;
-        insertSpaceAfterTypeAssertion?: boolean;
-        placeOpenBraceOnNewLineForFunctions?: boolean;
-        placeOpenBraceOnNewLineForControlBlocks?: boolean;
-    }
-
-    export interface DefinitionInfo {
-        fileName: string;
-        textSpan: TextSpan;
-        kind: string;
-        name: string;
-        containerKind: string;
-        containerName: string;
-    }
-
-    export interface ReferencedSymbolDefinitionInfo extends DefinitionInfo {
-        displayParts: SymbolDisplayPart[];
-    }
-
-    export interface ReferencedSymbol {
-        definition: ReferencedSymbolDefinitionInfo;
-        references: ReferenceEntry[];
-    }
-
-    export enum SymbolDisplayPartKind {
-        aliasName,
-        className,
-        enumName,
-        fieldName,
-        interfaceName,
-        keyword,
-        lineBreak,
-        numericLiteral,
-        stringLiteral,
-        localName,
-        methodName,
-        moduleName,
-        operator,
-        parameterName,
-        propertyName,
-        punctuation,
-        space,
-        text,
-        typeParameterName,
-        enumMemberName,
-        functionName,
-        regularExpressionLiteral,
-    }
-
-    export interface SymbolDisplayPart {
-        text: string;
-        kind: string;
-    }
-
-    export interface QuickInfo {
-        kind: string;
-        kindModifiers: string;
-        textSpan: TextSpan;
-        displayParts: SymbolDisplayPart[];
-        documentation: SymbolDisplayPart[];
-    }
-
-    export interface RenameInfo {
-        canRename: boolean;
-        localizedErrorMessage: string;
-        displayName: string;
-        fullDisplayName: string;
-        kind: string;
-        kindModifiers: string;
-        triggerSpan: TextSpan;
-    }
-
-    export interface SignatureHelpParameter {
-        name: string;
-        documentation: SymbolDisplayPart[];
-        displayParts: SymbolDisplayPart[];
-        isOptional: boolean;
-    }
-
-    /**
-     * Represents a single signature to show in signature help.
-     * The id is used for subsequent calls into the language service to ask questions about the
-     * signature help item in the context of any documents that have been updated.  i.e. after
-     * an edit has happened, while signature help is still active, the host can ask important
-     * questions like 'what parameter is the user currently contained within?'.
-     */
-    export interface SignatureHelpItem {
-        isVariadic: boolean;
-        prefixDisplayParts: SymbolDisplayPart[];
-        suffixDisplayParts: SymbolDisplayPart[];
-        separatorDisplayParts: SymbolDisplayPart[];
-        parameters: SignatureHelpParameter[];
-        documentation: SymbolDisplayPart[];
-    }
-
-    /**
-     * Represents a set of signature help items, and the preferred item that should be selected.
-     */
-    export interface SignatureHelpItems {
-        items: SignatureHelpItem[];
-        applicableSpan: TextSpan;
-        selectedItemIndex: number;
-        argumentIndex: number;
-        argumentCount: number;
-    }
-
-    export interface CompletionInfo {
-        isGlobalCompletion: boolean;
-        isMemberCompletion: boolean;
-
-        /**
-         * true when the current location also allows for a new identifier
-         */
-        isNewIdentifierLocation: boolean;
-        entries: CompletionEntry[];
-    }
-
-    export interface CompletionEntry {
-        name: string;
-        kind: string;            // see ScriptElementKind
-        kindModifiers: string;   // see ScriptElementKindModifier, comma separated
-        sortText: string;
-        /**
-          * An optional span that indicates the text to be replaced by this completion item. It will be
-          * set if the required span differs from the one generated by the default replacement behavior and should
-          * be used in that case
-          */
-        replacementSpan?: TextSpan;
-    }
-
-    export interface CompletionEntryDetails {
-        name: string;
-        kind: string;            // see ScriptElementKind
-        kindModifiers: string;   // see ScriptElementKindModifier, comma separated
-        displayParts: SymbolDisplayPart[];
-        documentation: SymbolDisplayPart[];
-    }
-
-    export interface OutliningSpan {
-        /** The span of the document to actually collapse. */
-        textSpan: TextSpan;
-
-        /** The span of the document to display when the user hovers over the collapsed span. */
-        hintSpan: TextSpan;
-
-        /** The text to display in the editor for the collapsed region. */
-        bannerText: string;
-
-        /**
-          * Whether or not this region should be automatically collapsed when
-          * the 'Collapse to Definitions' command is invoked.
-          */
-        autoCollapse: boolean;
-    }
-
-    export interface EmitOutput {
-        outputFiles: OutputFile[];
-        emitSkipped: boolean;
-    }
-
-    export const enum OutputFileType {
-        JavaScript,
-        SourceMap,
-        Declaration
-    }
-
-    export interface OutputFile {
-        name: string;
-        writeByteOrderMark: boolean;
-        text: string;
-    }
-
-    export const enum EndOfLineState {
-        None,
-        InMultiLineCommentTrivia,
-        InSingleQuoteStringLiteral,
-        InDoubleQuoteStringLiteral,
-        InTemplateHeadOrNoSubstitutionTemplate,
-        InTemplateMiddleOrTail,
-        InTemplateSubstitutionPosition,
-    }
-
-    export enum TokenClass {
-        Punctuation,
-        Keyword,
-        Operator,
-        Comment,
-        Whitespace,
-        Identifier,
-        NumberLiteral,
-        StringLiteral,
-        RegExpLiteral,
-    }
-
-    export interface ClassificationResult {
-        finalLexState: EndOfLineState;
-        entries: ClassificationInfo[];
-    }
-
-    export interface ClassificationInfo {
-        length: number;
-        classification: TokenClass;
-    }
-
-    export interface Classifier {
-        /**
-         * Gives lexical classifications of tokens on a line without any syntactic context.
-         * For instance, a token consisting of the text 'string' can be either an identifier
-         * named 'string' or the keyword 'string', however, because this classifier is not aware,
-         * it relies on certain heuristics to give acceptable results. For classifications where
-         * speed trumps accuracy, this function is preferable; however, for true accuracy, the
-         * syntactic classifier is ideal. In fact, in certain editing scenarios, combining the
-         * lexical, syntactic, and semantic classifiers may issue the best user experience.
-         *
-         * @param text                      The text of a line to classify.
-         * @param lexState                  The state of the lexical classifier at the end of the previous line.
-         * @param syntacticClassifierAbsent Whether the client is *not* using a syntactic classifier.
-         *                                  If there is no syntactic classifier (syntacticClassifierAbsent=true),
-         *                                  certain heuristics may be used in its place; however, if there is a
-         *                                  syntactic classifier (syntacticClassifierAbsent=false), certain
-         *                                  classifications which may be incorrectly categorized will be given
-         *                                  back as Identifiers in order to allow the syntactic classifier to
-         *                                  subsume the classification.
-         * @deprecated Use getLexicalClassifications instead.
-         */
-        getClassificationsForLine(text: string, lexState: EndOfLineState, syntacticClassifierAbsent: boolean): ClassificationResult;
-        getEncodedLexicalClassifications(text: string, endOfLineState: EndOfLineState, syntacticClassifierAbsent: boolean): Classifications;
-    }
-
-    // TODO: move these to enums
-    export namespace ScriptElementKind {
-        export const unknown = "";
-        export const warning = "warning";
-
-        /** predefined type (void) or keyword (class) */
-        export const keyword = "keyword";
-
-        /** top level script node */
-        export const scriptElement = "script";
-
-        /** module foo {} */
-        export const moduleElement = "module";
-
-        /** class X {} */
-        export const classElement = "class";
-
-        /** var x = class X {} */
-        export const localClassElement = "local class";
-
-        /** interface Y {} */
-        export const interfaceElement = "interface";
-
-        /** type T = ... */
-        export const typeElement = "type";
-
-        /** enum E */
-        export const enumElement = "enum";
-        // TODO: GH#9983
-        export const enumMemberElement = "const";
-
-        /**
-         * Inside module and script only
-         * const v = ..
-         */
-        export const variableElement = "var";
-
-        /** Inside function */
-        export const localVariableElement = "local var";
-
-        /**
-         * Inside module and script only
-         * function f() { }
-         */
-        export const functionElement = "function";
-
-        /** Inside function */
-        export const localFunctionElement = "local function";
-
-        /** class X { [public|private]* foo() {} } */
-        export const memberFunctionElement = "method";
-
-        /** class X { [public|private]* [get|set] foo:number; } */
-        export const memberGetAccessorElement = "getter";
-        export const memberSetAccessorElement = "setter";
-
-        /**
-         * class X { [public|private]* foo:number; }
-         * interface Y { foo:number; }
-         */
-        export const memberVariableElement = "property";
-
-        /** class X { constructor() { } } */
-        export const constructorImplementationElement = "constructor";
-
-        /** interface Y { ():number; } */
-        export const callSignatureElement = "call";
-
-        /** interface Y { []:number; } */
-        export const indexSignatureElement = "index";
-
-        /** interface Y { new():Y; } */
-        export const constructSignatureElement = "construct";
-
-        /** function foo(*Y*: string) */
-        export const parameterElement = "parameter";
-
-        export const typeParameterElement = "type parameter";
-
-        export const primitiveType = "primitive type";
-
-        export const label = "label";
-
-        export const alias = "alias";
-
-        export const constElement = "const";
-
-        export const letElement = "let";
-
-        export const directory = "directory";
-
-        export const externalModuleName = "external module name";
-    }
-
-    export namespace ScriptElementKindModifier {
-        export const none = "";
-        export const publicMemberModifier = "public";
-        export const privateMemberModifier = "private";
-        export const protectedMemberModifier = "protected";
-        export const exportedModifier = "export";
-        export const ambientModifier = "declare";
-        export const staticModifier = "static";
-        export const abstractModifier = "abstract";
-    }
-
-    export class ClassificationTypeNames {
-        public static comment = "comment";
-        public static identifier = "identifier";
-        public static keyword = "keyword";
-        public static numericLiteral = "number";
-        public static operator = "operator";
-        public static stringLiteral = "string";
-        public static whiteSpace = "whitespace";
-        public static text = "text";
-
-        public static punctuation = "punctuation";
-
-        public static className = "class name";
-        public static enumName = "enum name";
-        public static interfaceName = "interface name";
-        public static moduleName = "module name";
-        public static typeParameterName = "type parameter name";
-        public static typeAliasName = "type alias name";
-        public static parameterName = "parameter name";
-        public static docCommentTagName = "doc comment tag name";
-        public static jsxOpenTagName = "jsx open tag name";
-        public static jsxCloseTagName = "jsx close tag name";
-        public static jsxSelfClosingTagName = "jsx self closing tag name";
-        public static jsxAttribute = "jsx attribute";
-        public static jsxText = "jsx text";
-        public static jsxAttributeStringLiteralValue = "jsx attribute string literal value";
-    }
-
-    export const enum ClassificationType {
-        comment = 1,
-        identifier = 2,
-        keyword = 3,
-        numericLiteral = 4,
-        operator = 5,
-        stringLiteral = 6,
-        regularExpressionLiteral = 7,
-        whiteSpace = 8,
-        text = 9,
-        punctuation = 10,
-        className = 11,
-        enumName = 12,
-        interfaceName = 13,
-        moduleName = 14,
-        typeParameterName = 15,
-        typeAliasName = 16,
-        parameterName = 17,
-        docCommentTagName = 18,
-        jsxOpenTagName = 19,
-        jsxCloseTagName = 20,
-        jsxSelfClosingTagName = 21,
-        jsxAttribute = 22,
-        jsxText = 23,
-        jsxAttributeStringLiteralValue = 24,
-    }
-}
+namespace ts {
+    export interface Node {
+        getSourceFile(): SourceFile;
+        getChildCount(sourceFile?: SourceFile): number;
+        getChildAt(index: number, sourceFile?: SourceFile): Node;
+        getChildren(sourceFile?: SourceFile): Node[];
+        getStart(sourceFile?: SourceFile, includeJsDocComment?: boolean): number;
+        getFullStart(): number;
+        getEnd(): number;
+        getWidth(sourceFile?: SourceFile): number;
+        getFullWidth(): number;
+        getLeadingTriviaWidth(sourceFile?: SourceFile): number;
+        getFullText(sourceFile?: SourceFile): string;
+        getText(sourceFile?: SourceFile): string;
+        getFirstToken(sourceFile?: SourceFile): Node;
+        getLastToken(sourceFile?: SourceFile): Node;
+    }
+
+    export interface Symbol {
+        getFlags(): SymbolFlags;
+        getName(): string;
+        getDeclarations(): Declaration[];
+        getDocumentationComment(): SymbolDisplayPart[];
+    }
+
+    export interface Type {
+        getFlags(): TypeFlags;
+        getSymbol(): Symbol;
+        getProperties(): Symbol[];
+        getProperty(propertyName: string): Symbol;
+        getApparentProperties(): Symbol[];
+        getCallSignatures(): Signature[];
+        getConstructSignatures(): Signature[];
+        getStringIndexType(): Type;
+        getNumberIndexType(): Type;
+        getBaseTypes(): ObjectType[];
+        getNonNullableType(): Type;
+    }
+
+    export interface Signature {
+        getDeclaration(): SignatureDeclaration;
+        getTypeParameters(): Type[];
+        getParameters(): Symbol[];
+        getReturnType(): Type;
+        getDocumentationComment(): SymbolDisplayPart[];
+    }
+
+    export interface SourceFile {
+        /* @internal */ version: string;
+        /* @internal */ scriptSnapshot: IScriptSnapshot;
+        /* @internal */ nameTable: Map<number>;
+
+        /* @internal */ getNamedDeclarations(): Map<Declaration[]>;
+
+        getLineAndCharacterOfPosition(pos: number): LineAndCharacter;
+        getLineEndOfPosition(pos: number): number;
+        getLineStarts(): number[];
+        getPositionOfLineAndCharacter(line: number, character: number): number;
+        update(newText: string, textChangeRange: TextChangeRange): SourceFile;
+    }
+
+    /**
+     * Represents an immutable snapshot of a script at a specified time.Once acquired, the
+     * snapshot is observably immutable. i.e. the same calls with the same parameters will return
+     * the same values.
+     */
+    export interface IScriptSnapshot {
+        /** Gets a portion of the script snapshot specified by [start, end). */
+        getText(start: number, end: number): string;
+
+        /** Gets the length of this script snapshot. */
+        getLength(): number;
+
+        /**
+         * Gets the TextChangeRange that describe how the text changed between this text and
+         * an older version.  This information is used by the incremental parser to determine
+         * what sections of the script need to be re-parsed.  'undefined' can be returned if the
+         * change range cannot be determined.  However, in that case, incremental parsing will
+         * not happen and the entire document will be re - parsed.
+         */
+        getChangeRange(oldSnapshot: IScriptSnapshot): TextChangeRange | undefined;
+
+        /** Releases all resources held by this script snapshot */
+        dispose?(): void;
+    }
+
+    export namespace ScriptSnapshot {
+        class StringScriptSnapshot implements IScriptSnapshot {
+
+            constructor(private text: string) {
+            }
+
+            public getText(start: number, end: number): string {
+                return this.text.substring(start, end);
+            }
+
+            public getLength(): number {
+                return this.text.length;
+            }
+
+            public getChangeRange(): TextChangeRange {
+                // Text-based snapshots do not support incremental parsing. Return undefined
+                // to signal that to the caller.
+                return undefined;
+            }
+        }
+
+        export function fromString(text: string): IScriptSnapshot {
+            return new StringScriptSnapshot(text);
+        }
+    }
+    export interface PreProcessedFileInfo {
+        referencedFiles: FileReference[];
+        typeReferenceDirectives: FileReference[];
+        importedFiles: FileReference[];
+        ambientExternalModules: string[];
+        isLibFile: boolean;
+    }
+
+    export interface HostCancellationToken {
+        isCancellationRequested(): boolean;
+    }
+
+    //
+    // Public interface of the host of a language service instance.
+    //
+    export interface LanguageServiceHost {
+        getCompilationSettings(): CompilerOptions;
+        getFileExtensionMap?(): FileExtensionMap;
+        getNewLine?(): string;
+        getProjectVersion?(): string;
+        getScriptFileNames(): string[];
+        getScriptKind?(fileName: string): ScriptKind;
+        getScriptVersion(fileName: string): string;
+        getScriptSnapshot(fileName: string): IScriptSnapshot | undefined;
+        getLocalizedDiagnosticMessages?(): any;
+        getCancellationToken?(): HostCancellationToken;
+        getCurrentDirectory(): string;
+        getDefaultLibFileName(options: CompilerOptions): string;
+        log?(s: string): void;
+        trace?(s: string): void;
+        error?(s: string): void;
+        useCaseSensitiveFileNames?(): boolean;
+
+        /*
+         * LS host can optionally implement these methods to support completions for module specifiers.
+         * Without these methods, only completions for ambient modules will be provided.
+         */
+        readDirectory?(path: string, extensions?: string[], exclude?: string[], include?: string[]): string[];
+        readFile?(path: string, encoding?: string): string;
+        fileExists?(path: string): boolean;
+
+        /*
+         * LS host can optionally implement these methods to support automatic updating when new type libraries are installed
+         */
+        getTypeRootsVersion?(): number;
+
+        /*
+         * LS host can optionally implement this method if it wants to be completely in charge of module name resolution.
+         * if implementation is omitted then language service will use built-in module resolution logic and get answers to
+         * host specific questions using 'getScriptSnapshot'.
+         */
+        resolveModuleNames?(moduleNames: string[], containingFile: string): ResolvedModule[];
+        resolveTypeReferenceDirectives?(typeDirectiveNames: string[], containingFile: string): ResolvedTypeReferenceDirective[];
+        directoryExists?(directoryName: string): boolean;
+
+        /*
+         * getDirectories is also required for full import and type reference completions. Without it defined, certain
+         * completions will not be provided
+         */
+        getDirectories?(directoryName: string): string[];
+    }
+
+    //
+    // Public services of a language service instance associated
+    // with a language service host instance
+    //
+    export interface LanguageService {
+        cleanupSemanticCache(): void;
+
+        getSyntacticDiagnostics(fileName: string): Diagnostic[];
+        getSemanticDiagnostics(fileName: string): Diagnostic[];
+
+        // TODO: Rename this to getProgramDiagnostics to better indicate that these are any
+        // diagnostics present for the program level, and not just 'options' diagnostics.
+        getCompilerOptionsDiagnostics(): Diagnostic[];
+
+        /**
+         * @deprecated Use getEncodedSyntacticClassifications instead.
+         */
+        getSyntacticClassifications(fileName: string, span: TextSpan): ClassifiedSpan[];
+
+        /**
+         * @deprecated Use getEncodedSemanticClassifications instead.
+         */
+        getSemanticClassifications(fileName: string, span: TextSpan): ClassifiedSpan[];
+
+        // Encoded as triples of [start, length, ClassificationType].
+        getEncodedSyntacticClassifications(fileName: string, span: TextSpan): Classifications;
+        getEncodedSemanticClassifications(fileName: string, span: TextSpan): Classifications;
+
+        getCompletionsAtPosition(fileName: string, position: number): CompletionInfo;
+        getCompletionEntryDetails(fileName: string, position: number, entryName: string): CompletionEntryDetails;
+        getCompletionEntrySymbol(fileName: string, position: number, entryName: string): Symbol;
+
+        getQuickInfoAtPosition(fileName: string, position: number): QuickInfo;
+
+        getNameOrDottedNameSpan(fileName: string, startPos: number, endPos: number): TextSpan;
+
+        getBreakpointStatementAtPosition(fileName: string, position: number): TextSpan;
+
+        getSignatureHelpItems(fileName: string, position: number): SignatureHelpItems;
+
+        getRenameInfo(fileName: string, position: number): RenameInfo;
+        findRenameLocations(fileName: string, position: number, findInStrings: boolean, findInComments: boolean): RenameLocation[];
+
+        getDefinitionAtPosition(fileName: string, position: number): DefinitionInfo[];
+        getTypeDefinitionAtPosition(fileName: string, position: number): DefinitionInfo[];
+        getImplementationAtPosition(fileName: string, position: number): ImplementationLocation[];
+
+        getReferencesAtPosition(fileName: string, position: number): ReferenceEntry[];
+        findReferences(fileName: string, position: number): ReferencedSymbol[];
+        getDocumentHighlights(fileName: string, position: number, filesToSearch: string[]): DocumentHighlights[];
+
+        /** @deprecated */
+        getOccurrencesAtPosition(fileName: string, position: number): ReferenceEntry[];
+
+        getNavigateToItems(searchValue: string, maxResultCount?: number, fileName?: string, excludeDtsFiles?: boolean): NavigateToItem[];
+        getNavigationBarItems(fileName: string): NavigationBarItem[];
+        getNavigationTree(fileName: string): NavigationTree;
+
+        getOutliningSpans(fileName: string): OutliningSpan[];
+        getTodoComments(fileName: string, descriptors: TodoCommentDescriptor[]): TodoComment[];
+        getBraceMatchingAtPosition(fileName: string, position: number): TextSpan[];
+        getIndentationAtPosition(fileName: string, position: number, options: EditorOptions | EditorSettings): number;
+
+        getFormattingEditsForRange(fileName: string, start: number, end: number, options: FormatCodeOptions | FormatCodeSettings): TextChange[];
+        getFormattingEditsForDocument(fileName: string, options: FormatCodeOptions | FormatCodeSettings): TextChange[];
+        getFormattingEditsAfterKeystroke(fileName: string, position: number, key: string, options: FormatCodeOptions | FormatCodeSettings): TextChange[];
+
+        getDocCommentTemplateAtPosition(fileName: string, position: number): TextInsertion;
+
+        isValidBraceCompletionAtPosition(fileName: string, position: number, openingBrace: number): boolean;
+
+        getCodeFixesAtPosition(fileName: string, start: number, end: number, errorCodes: number[]): CodeAction[];
+
+        getEmitOutput(fileName: string, emitOnlyDtsFiles?: boolean): EmitOutput;
+
+        getProgram(): Program;
+
+        /* @internal */ getNonBoundSourceFile(fileName: string): SourceFile;
+
+        /**
+         * @internal
+         * @deprecated Use ts.createSourceFile instead.
+         */
+        getSourceFile(fileName: string): SourceFile;
+
+        dispose(): void;
+    }
+
+    export interface Classifications {
+        spans: number[];
+        endOfLineState: EndOfLineState;
+    }
+
+    export interface ClassifiedSpan {
+        textSpan: TextSpan;
+        classificationType: string; // ClassificationTypeNames
+    }
+
+    /**
+     * Navigation bar interface designed for visual studio's dual-column layout.
+     * This does not form a proper tree.
+     * The navbar is returned as a list of top-level items, each of which has a list of child items.
+     * Child items always have an empty array for their `childItems`.
+     */
+    export interface NavigationBarItem {
+        text: string;
+        kind: string;
+        kindModifiers: string;
+        spans: TextSpan[];
+        childItems: NavigationBarItem[];
+        indent: number;
+        bolded: boolean;
+        grayed: boolean;
+    }
+
+    /**
+     * Node in a tree of nested declarations in a file.
+     * The top node is always a script or module node.
+     */
+    export interface NavigationTree {
+        /** Name of the declaration, or a short description, e.g. "<class>". */
+        text: string;
+        /** A ScriptElementKind */
+        kind: string;
+        /** ScriptElementKindModifier separated by commas, e.g. "public,abstract" */
+        kindModifiers: string;
+        /**
+         * Spans of the nodes that generated this declaration.
+         * There will be more than one if this is the result of merging.
+         */
+        spans: TextSpan[];
+        /** Present if non-empty */
+        childItems?: NavigationTree[];
+    }
+
+    export interface TodoCommentDescriptor {
+        text: string;
+        priority: number;
+    }
+
+    export interface TodoComment {
+        descriptor: TodoCommentDescriptor;
+        message: string;
+        position: number;
+    }
+
+    export class TextChange {
+        span: TextSpan;
+        newText: string;
+    }
+
+    export interface FileTextChanges {
+        fileName: string;
+        textChanges: TextChange[];
+    }
+
+    export interface CodeAction {
+        /** Description of the code action to display in the UI of the editor */
+        description: string;
+        /** Text changes to apply to each file as part of the code action */
+        changes: FileTextChanges[];
+    }
+
+    export interface TextInsertion {
+        newText: string;
+        /** The position in newText the caret should point to after the insertion. */
+        caretOffset: number;
+    }
+
+    export interface RenameLocation {
+        textSpan: TextSpan;
+        fileName: string;
+    }
+
+    export interface ReferenceEntry {
+        textSpan: TextSpan;
+        fileName: string;
+        isWriteAccess: boolean;
+        isDefinition: boolean;
+    }
+
+    export interface ImplementationLocation {
+        textSpan: TextSpan;
+        fileName: string;
+    }
+
+    export interface DocumentHighlights {
+        fileName: string;
+        highlightSpans: HighlightSpan[];
+    }
+
+    export namespace HighlightSpanKind {
+        export const none = "none";
+        export const definition = "definition";
+        export const reference = "reference";
+        export const writtenReference = "writtenReference";
+    }
+
+    export interface HighlightSpan {
+        fileName?: string;
+        textSpan: TextSpan;
+        kind: string;
+    }
+
+    export interface NavigateToItem {
+        name: string;
+        kind: string;
+        kindModifiers: string;
+        matchKind: string;
+        isCaseSensitive: boolean;
+        fileName: string;
+        textSpan: TextSpan;
+        containerName: string;
+        containerKind: string;
+    }
+
+    export enum IndentStyle {
+        None = 0,
+        Block = 1,
+        Smart = 2,
+    }
+
+    /* @deprecated - consider using EditorSettings instead */
+    export interface EditorOptions {
+        BaseIndentSize?: number;
+        IndentSize: number;
+        TabSize: number;
+        NewLineCharacter: string;
+        ConvertTabsToSpaces: boolean;
+        IndentStyle: IndentStyle;
+    }
+
+    export interface EditorSettings {
+        baseIndentSize?: number;
+        indentSize?: number;
+        tabSize?: number;
+        newLineCharacter?: string;
+        convertTabsToSpaces?: boolean;
+        indentStyle?: IndentStyle;
+    }
+
+    /* @deprecated - consider using FormatCodeSettings instead */
+    export interface FormatCodeOptions extends EditorOptions {
+        InsertSpaceAfterCommaDelimiter: boolean;
+        InsertSpaceAfterSemicolonInForStatements: boolean;
+        InsertSpaceBeforeAndAfterBinaryOperators: boolean;
+        InsertSpaceAfterKeywordsInControlFlowStatements: boolean;
+        InsertSpaceAfterFunctionKeywordForAnonymousFunctions: boolean;
+        InsertSpaceAfterOpeningAndBeforeClosingNonemptyParenthesis: boolean;
+        InsertSpaceAfterOpeningAndBeforeClosingNonemptyBrackets: boolean;
+        InsertSpaceAfterOpeningAndBeforeClosingNonemptyBraces?: boolean;
+        InsertSpaceAfterOpeningAndBeforeClosingTemplateStringBraces: boolean;
+        InsertSpaceAfterOpeningAndBeforeClosingJsxExpressionBraces?: boolean;
+        InsertSpaceAfterTypeAssertion?: boolean;
+        PlaceOpenBraceOnNewLineForFunctions: boolean;
+        PlaceOpenBraceOnNewLineForControlBlocks: boolean;
+    }
+
+    export interface FormatCodeSettings extends EditorSettings {
+        insertSpaceAfterCommaDelimiter?: boolean;
+        insertSpaceAfterSemicolonInForStatements?: boolean;
+        insertSpaceBeforeAndAfterBinaryOperators?: boolean;
+        insertSpaceAfterKeywordsInControlFlowStatements?: boolean;
+        insertSpaceAfterFunctionKeywordForAnonymousFunctions?: boolean;
+        insertSpaceAfterOpeningAndBeforeClosingNonemptyParenthesis?: boolean;
+        insertSpaceAfterOpeningAndBeforeClosingNonemptyBrackets?: boolean;
+        insertSpaceAfterOpeningAndBeforeClosingNonemptyBraces?: boolean;
+        insertSpaceAfterOpeningAndBeforeClosingTemplateStringBraces?: boolean;
+        insertSpaceAfterOpeningAndBeforeClosingJsxExpressionBraces?: boolean;
+        insertSpaceAfterTypeAssertion?: boolean;
+        placeOpenBraceOnNewLineForFunctions?: boolean;
+        placeOpenBraceOnNewLineForControlBlocks?: boolean;
+    }
+
+    export interface DefinitionInfo {
+        fileName: string;
+        textSpan: TextSpan;
+        kind: string;
+        name: string;
+        containerKind: string;
+        containerName: string;
+    }
+
+    export interface ReferencedSymbolDefinitionInfo extends DefinitionInfo {
+        displayParts: SymbolDisplayPart[];
+    }
+
+    export interface ReferencedSymbol {
+        definition: ReferencedSymbolDefinitionInfo;
+        references: ReferenceEntry[];
+    }
+
+    export enum SymbolDisplayPartKind {
+        aliasName,
+        className,
+        enumName,
+        fieldName,
+        interfaceName,
+        keyword,
+        lineBreak,
+        numericLiteral,
+        stringLiteral,
+        localName,
+        methodName,
+        moduleName,
+        operator,
+        parameterName,
+        propertyName,
+        punctuation,
+        space,
+        text,
+        typeParameterName,
+        enumMemberName,
+        functionName,
+        regularExpressionLiteral,
+    }
+
+    export interface SymbolDisplayPart {
+        text: string;
+        kind: string;
+    }
+
+    export interface QuickInfo {
+        kind: string;
+        kindModifiers: string;
+        textSpan: TextSpan;
+        displayParts: SymbolDisplayPart[];
+        documentation: SymbolDisplayPart[];
+    }
+
+    export interface RenameInfo {
+        canRename: boolean;
+        localizedErrorMessage: string;
+        displayName: string;
+        fullDisplayName: string;
+        kind: string;
+        kindModifiers: string;
+        triggerSpan: TextSpan;
+    }
+
+    export interface SignatureHelpParameter {
+        name: string;
+        documentation: SymbolDisplayPart[];
+        displayParts: SymbolDisplayPart[];
+        isOptional: boolean;
+    }
+
+    /**
+     * Represents a single signature to show in signature help.
+     * The id is used for subsequent calls into the language service to ask questions about the
+     * signature help item in the context of any documents that have been updated.  i.e. after
+     * an edit has happened, while signature help is still active, the host can ask important
+     * questions like 'what parameter is the user currently contained within?'.
+     */
+    export interface SignatureHelpItem {
+        isVariadic: boolean;
+        prefixDisplayParts: SymbolDisplayPart[];
+        suffixDisplayParts: SymbolDisplayPart[];
+        separatorDisplayParts: SymbolDisplayPart[];
+        parameters: SignatureHelpParameter[];
+        documentation: SymbolDisplayPart[];
+    }
+
+    /**
+     * Represents a set of signature help items, and the preferred item that should be selected.
+     */
+    export interface SignatureHelpItems {
+        items: SignatureHelpItem[];
+        applicableSpan: TextSpan;
+        selectedItemIndex: number;
+        argumentIndex: number;
+        argumentCount: number;
+    }
+
+    export interface CompletionInfo {
+        isGlobalCompletion: boolean;
+        isMemberCompletion: boolean;
+
+        /**
+         * true when the current location also allows for a new identifier
+         */
+        isNewIdentifierLocation: boolean;
+        entries: CompletionEntry[];
+    }
+
+    export interface CompletionEntry {
+        name: string;
+        kind: string;            // see ScriptElementKind
+        kindModifiers: string;   // see ScriptElementKindModifier, comma separated
+        sortText: string;
+        /**
+          * An optional span that indicates the text to be replaced by this completion item. It will be
+          * set if the required span differs from the one generated by the default replacement behavior and should
+          * be used in that case
+          */
+        replacementSpan?: TextSpan;
+    }
+
+    export interface CompletionEntryDetails {
+        name: string;
+        kind: string;            // see ScriptElementKind
+        kindModifiers: string;   // see ScriptElementKindModifier, comma separated
+        displayParts: SymbolDisplayPart[];
+        documentation: SymbolDisplayPart[];
+    }
+
+    export interface OutliningSpan {
+        /** The span of the document to actually collapse. */
+        textSpan: TextSpan;
+
+        /** The span of the document to display when the user hovers over the collapsed span. */
+        hintSpan: TextSpan;
+
+        /** The text to display in the editor for the collapsed region. */
+        bannerText: string;
+
+        /**
+          * Whether or not this region should be automatically collapsed when
+          * the 'Collapse to Definitions' command is invoked.
+          */
+        autoCollapse: boolean;
+    }
+
+    export interface EmitOutput {
+        outputFiles: OutputFile[];
+        emitSkipped: boolean;
+    }
+
+    export const enum OutputFileType {
+        JavaScript,
+        SourceMap,
+        Declaration
+    }
+
+    export interface OutputFile {
+        name: string;
+        writeByteOrderMark: boolean;
+        text: string;
+    }
+
+    export const enum EndOfLineState {
+        None,
+        InMultiLineCommentTrivia,
+        InSingleQuoteStringLiteral,
+        InDoubleQuoteStringLiteral,
+        InTemplateHeadOrNoSubstitutionTemplate,
+        InTemplateMiddleOrTail,
+        InTemplateSubstitutionPosition,
+    }
+
+    export enum TokenClass {
+        Punctuation,
+        Keyword,
+        Operator,
+        Comment,
+        Whitespace,
+        Identifier,
+        NumberLiteral,
+        StringLiteral,
+        RegExpLiteral,
+    }
+
+    export interface ClassificationResult {
+        finalLexState: EndOfLineState;
+        entries: ClassificationInfo[];
+    }
+
+    export interface ClassificationInfo {
+        length: number;
+        classification: TokenClass;
+    }
+
+    export interface Classifier {
+        /**
+         * Gives lexical classifications of tokens on a line without any syntactic context.
+         * For instance, a token consisting of the text 'string' can be either an identifier
+         * named 'string' or the keyword 'string', however, because this classifier is not aware,
+         * it relies on certain heuristics to give acceptable results. For classifications where
+         * speed trumps accuracy, this function is preferable; however, for true accuracy, the
+         * syntactic classifier is ideal. In fact, in certain editing scenarios, combining the
+         * lexical, syntactic, and semantic classifiers may issue the best user experience.
+         *
+         * @param text                      The text of a line to classify.
+         * @param lexState                  The state of the lexical classifier at the end of the previous line.
+         * @param syntacticClassifierAbsent Whether the client is *not* using a syntactic classifier.
+         *                                  If there is no syntactic classifier (syntacticClassifierAbsent=true),
+         *                                  certain heuristics may be used in its place; however, if there is a
+         *                                  syntactic classifier (syntacticClassifierAbsent=false), certain
+         *                                  classifications which may be incorrectly categorized will be given
+         *                                  back as Identifiers in order to allow the syntactic classifier to
+         *                                  subsume the classification.
+         * @deprecated Use getLexicalClassifications instead.
+         */
+        getClassificationsForLine(text: string, lexState: EndOfLineState, syntacticClassifierAbsent: boolean): ClassificationResult;
+        getEncodedLexicalClassifications(text: string, endOfLineState: EndOfLineState, syntacticClassifierAbsent: boolean): Classifications;
+    }
+
+    // TODO: move these to enums
+    export namespace ScriptElementKind {
+        export const unknown = "";
+        export const warning = "warning";
+
+        /** predefined type (void) or keyword (class) */
+        export const keyword = "keyword";
+
+        /** top level script node */
+        export const scriptElement = "script";
+
+        /** module foo {} */
+        export const moduleElement = "module";
+
+        /** class X {} */
+        export const classElement = "class";
+
+        /** var x = class X {} */
+        export const localClassElement = "local class";
+
+        /** interface Y {} */
+        export const interfaceElement = "interface";
+
+        /** type T = ... */
+        export const typeElement = "type";
+
+        /** enum E */
+        export const enumElement = "enum";
+        // TODO: GH#9983
+        export const enumMemberElement = "const";
+
+        /**
+         * Inside module and script only
+         * const v = ..
+         */
+        export const variableElement = "var";
+
+        /** Inside function */
+        export const localVariableElement = "local var";
+
+        /**
+         * Inside module and script only
+         * function f() { }
+         */
+        export const functionElement = "function";
+
+        /** Inside function */
+        export const localFunctionElement = "local function";
+
+        /** class X { [public|private]* foo() {} } */
+        export const memberFunctionElement = "method";
+
+        /** class X { [public|private]* [get|set] foo:number; } */
+        export const memberGetAccessorElement = "getter";
+        export const memberSetAccessorElement = "setter";
+
+        /**
+         * class X { [public|private]* foo:number; }
+         * interface Y { foo:number; }
+         */
+        export const memberVariableElement = "property";
+
+        /** class X { constructor() { } } */
+        export const constructorImplementationElement = "constructor";
+
+        /** interface Y { ():number; } */
+        export const callSignatureElement = "call";
+
+        /** interface Y { []:number; } */
+        export const indexSignatureElement = "index";
+
+        /** interface Y { new():Y; } */
+        export const constructSignatureElement = "construct";
+
+        /** function foo(*Y*: string) */
+        export const parameterElement = "parameter";
+
+        export const typeParameterElement = "type parameter";
+
+        export const primitiveType = "primitive type";
+
+        export const label = "label";
+
+        export const alias = "alias";
+
+        export const constElement = "const";
+
+        export const letElement = "let";
+
+        export const directory = "directory";
+
+        export const externalModuleName = "external module name";
+    }
+
+    export namespace ScriptElementKindModifier {
+        export const none = "";
+        export const publicMemberModifier = "public";
+        export const privateMemberModifier = "private";
+        export const protectedMemberModifier = "protected";
+        export const exportedModifier = "export";
+        export const ambientModifier = "declare";
+        export const staticModifier = "static";
+        export const abstractModifier = "abstract";
+    }
+
+    export class ClassificationTypeNames {
+        public static comment = "comment";
+        public static identifier = "identifier";
+        public static keyword = "keyword";
+        public static numericLiteral = "number";
+        public static operator = "operator";
+        public static stringLiteral = "string";
+        public static whiteSpace = "whitespace";
+        public static text = "text";
+
+        public static punctuation = "punctuation";
+
+        public static className = "class name";
+        public static enumName = "enum name";
+        public static interfaceName = "interface name";
+        public static moduleName = "module name";
+        public static typeParameterName = "type parameter name";
+        public static typeAliasName = "type alias name";
+        public static parameterName = "parameter name";
+        public static docCommentTagName = "doc comment tag name";
+        public static jsxOpenTagName = "jsx open tag name";
+        public static jsxCloseTagName = "jsx close tag name";
+        public static jsxSelfClosingTagName = "jsx self closing tag name";
+        public static jsxAttribute = "jsx attribute";
+        public static jsxText = "jsx text";
+        public static jsxAttributeStringLiteralValue = "jsx attribute string literal value";
+    }
+
+    export const enum ClassificationType {
+        comment = 1,
+        identifier = 2,
+        keyword = 3,
+        numericLiteral = 4,
+        operator = 5,
+        stringLiteral = 6,
+        regularExpressionLiteral = 7,
+        whiteSpace = 8,
+        text = 9,
+        punctuation = 10,
+        className = 11,
+        enumName = 12,
+        interfaceName = 13,
+        moduleName = 14,
+        typeParameterName = 15,
+        typeAliasName = 16,
+        parameterName = 17,
+        docCommentTagName = 18,
+        jsxOpenTagName = 19,
+        jsxCloseTagName = 20,
+        jsxSelfClosingTagName = 21,
+        jsxAttribute = 22,
+        jsxText = 23,
+        jsxAttributeStringLiteralValue = 24,
+    }
+}