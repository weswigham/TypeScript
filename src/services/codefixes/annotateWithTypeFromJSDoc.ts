/* @internal */
namespace ts.codefix {
    const fixId = "annotateWithTypeFromJSDoc";
    const errorCodes = [Diagnostics.JSDoc_types_may_be_moved_to_TypeScript_types.code];
    registerCodeFix({
        errorCodes,
        getCodeActions(context) {
            const decl = getDeclaration(context.sourceFile, context.span.start);
            if (!decl) return;
            const changes = textChanges.ChangeTracker.with(context, t => doChange(t, context.sourceFile, decl));
            return [createCodeFixAction(fixId, changes, Diagnostics.Annotate_with_type_from_JSDoc, fixId, Diagnostics.Annotate_everything_with_types_from_JSDoc)];
        },
        fixIds: [fixId],
        getAllCodeActions: context => codeFixAll(context, errorCodes, (changes, diag) => {
            const decl = getDeclaration(diag.file, diag.start);
            if (decl) doChange(changes, diag.file, decl);
        }),
    });

    function getDeclaration(file: SourceFile, pos: number): DeclarationWithType | undefined {
        const name = getTokenAtPosition(file, pos, /*includeJsDocComment*/ false);
        // For an arrow function with no name, 'name' lands on the first parameter.
        return tryCast(isParameter(name.parent) ? name.parent.parent : name.parent, parameterShouldGetTypeFromJSDoc);
    }

    type DeclarationWithType =
        | FunctionLikeDeclaration
        | VariableDeclaration
        | PropertySignature
        | PropertyDeclaration;

    export function parameterShouldGetTypeFromJSDoc(node: Node): node is DeclarationWithType {
        return isDeclarationWithType(node) && hasUsableJSDoc(node);
    }

    function hasUsableJSDoc(decl: DeclarationWithType | ParameterDeclaration): boolean {
        return isFunctionLikeDeclaration(decl)
            ? decl.parameters.some(hasUsableJSDoc) || (!decl.type && !!getJSDocReturnType(decl))
            : !decl.type && !!getJSDocType(decl);
    }

    function doChange(changes: textChanges.ChangeTracker, sourceFile: SourceFile, decl: DeclarationWithType): void {
        if (isFunctionLikeDeclaration(decl) && (getJSDocReturnType(decl) || decl.parameters.some(p => !!getJSDocType(p)))) {
            if (!decl.typeParameters) {
                const typeParameters = getJSDocTypeParameterDeclarations(decl);
                if (typeParameters.length) changes.insertTypeParameters(sourceFile, decl, typeParameters);
            }
            const needParens = isArrowFunction(decl) && !findChildOfKind(decl, SyntaxKind.OpenParenToken, sourceFile);
            if (needParens) changes.insertNodeBefore(sourceFile, first(decl.parameters), createToken(SyntaxKind.OpenParenToken));
            for (const param of decl.parameters) {
                if (!param.type) {
                    const paramType = getJSDocType(param);
                    if (paramType) changes.tryInsertTypeAnnotation(sourceFile, param, transformJSDocType(paramType));
                }
            }
            if (needParens) changes.insertNodeAfter(sourceFile, last(decl.parameters), createToken(SyntaxKind.CloseParenToken));
            if (!decl.type) {
                const returnType = getJSDocReturnType(decl);
                if (returnType) changes.tryInsertTypeAnnotation(sourceFile, decl, transformJSDocType(returnType));
            }
        }
        else {
            const jsdocType = Debug.assertDefined(getJSDocType(decl)); // If not defined, shouldn't have been an error to fix
            Debug.assert(!decl.type); // If defined, shouldn't have been an error to fix.
            changes.tryInsertTypeAnnotation(sourceFile, decl, transformJSDocType(jsdocType));
        }
    }

    function isDeclarationWithType(node: Node): node is DeclarationWithType {
        return isFunctionLikeDeclaration(node) ||
            node.kind === SyntaxKind.VariableDeclaration ||
            node.kind === SyntaxKind.PropertySignature ||
            node.kind === SyntaxKind.PropertyDeclaration;
    }

    function transformJSDocType(node: TypeNode): TypeNode {
        switch (node.kind) {
            case SyntaxKind.JSDocAllType:
            case SyntaxKind.JSDocUnknownType:
                return createTypeReferenceNode("any", emptyArray);
            case SyntaxKind.JSDocOptionalType:
                return transformJSDocOptionalType(node as JSDocOptionalType);
            case SyntaxKind.JSDocNonNullableType:
                return transformJSDocType((node as JSDocNonNullableType).type);
            case SyntaxKind.JSDocNullableType:
                return transformJSDocNullableType(node as JSDocNullableType);
            case SyntaxKind.JSDocVariadicType:
                return transformJSDocVariadicType(node as JSDocVariadicType);
            case SyntaxKind.JSDocFunctionType:
                return transformJSDocFunctionType(node as JSDocFunctionType);
            case SyntaxKind.TypeReference:
                return transformJSDocTypeReference(node as TypeReferenceNode);
            default:
                const visited = visitEachChild(node, transformJSDocType, /*context*/ undefined!); // TODO: GH#18217
                setEmitFlags(visited, EmitFlags.SingleLine);
                return visited;
        }
    }

    function transformJSDocOptionalType(node: JSDocOptionalType) {
        return createUnionTypeNode([visitNode(node.type, transformJSDocType), createTypeReferenceNode("undefined", emptyArray)]);
    }

    function transformJSDocNullableType(node: JSDocNullableType) {
        return createUnionTypeNode([visitNode(node.type, transformJSDocType), createTypeReferenceNode("null", emptyArray)]);
    }

    function transformJSDocVariadicType(node: JSDocVariadicType) {
        return createArrayTypeNode(visitNode(node.type, transformJSDocType));
    }

    function transformJSDocFunctionType(node: JSDocFunctionType) {
        return createFunctionTypeNode(emptyArray, node.parameters.map(transformJSDocParameter), node.type);
    }

    function transformJSDocParameter(node: ParameterDeclaration) {
        const index = node.parent.parameters.indexOf(node);
        const isRest = node.type!.kind === SyntaxKind.JSDocVariadicType && index === node.parent.parameters.length - 1; // TODO: GH#18217
        const name = node.name || (isRest ? "rest" : "arg" + index);
        const dotdotdot = isRest ? createToken(SyntaxKind.DotDotDotToken) : node.dotDotDotToken;
        return createParameter(node.decorators, node.modifiers, dotdotdot, name, node.questionToken, visitNode(node.type, transformJSDocType), node.initializer);
    }

    function transformJSDocTypeReference(node: TypeReferenceNode) {
        let name = node.typeName;
        let args = node.typeArguments;
        if (isIdentifier(node.typeName)) {
            if (isJSDocIndexSignature(node)) {
                return transformJSDocIndexSignature(node);
            }
            let text = node.typeName.text;
            switch (node.typeName.text) {
                case "String":
                case "Boolean":
                case "Object":
                case "Number":
                    text = text.toLowerCase();
                    break;
                case "array":
                case "date":
                case "promise":
                    text = text[0].toUpperCase() + text.slice(1);
                    break;
            }
            name = createIdentifier(text);
            if ((text === "Array" || text === "Promise") && !node.typeArguments) {
                args = createNodeArray([createTypeReferenceNode("any", emptyArray)]);
            }
            else {
                args = visitNodes(node.typeArguments, transformJSDocType);
            }
        }
        return createTypeReferenceNode(name, args);
    }

    function transformJSDocIndexSignature(node: TypeReferenceNode) {
        const index = createParameter(
            /*decorators*/ undefined,
            /*modifiers*/ undefined,
            /*dotDotDotToken*/ undefined,
            node.typeArguments![0].kind === SyntaxKind.NumberKeyword ? "n" : "s",
            /*questionToken*/ undefined,
            createTypeReferenceNode(node.typeArguments![0].kind === SyntaxKind.NumberKeyword ? "number" : "string", []),
            /*initializer*/ undefined);
<<<<<<< HEAD
        Debug.assert(!node.typeArguments[1] || isTypeNode(node.typeArguments[1]));
        const indexSignature = createTypeLiteralNode([createIndexSignature(/*decorators*/ undefined, /*modifiers*/ undefined, [index], node.typeArguments[1] as TypeNode)]);
=======
        const indexSignature = createTypeLiteralNode([createIndexSignature(/*decorators*/ undefined, /*modifiers*/ undefined, [index], node.typeArguments![1])]);
>>>>>>> 44da8345
        setEmitFlags(indexSignature, EmitFlags.SingleLine);
        return indexSignature;
    }
}
<|MERGE_RESOLUTION|>--- conflicted
+++ resolved
@@ -1,174 +1,170 @@
-/* @internal */
-namespace ts.codefix {
-    const fixId = "annotateWithTypeFromJSDoc";
-    const errorCodes = [Diagnostics.JSDoc_types_may_be_moved_to_TypeScript_types.code];
-    registerCodeFix({
-        errorCodes,
-        getCodeActions(context) {
-            const decl = getDeclaration(context.sourceFile, context.span.start);
-            if (!decl) return;
-            const changes = textChanges.ChangeTracker.with(context, t => doChange(t, context.sourceFile, decl));
-            return [createCodeFixAction(fixId, changes, Diagnostics.Annotate_with_type_from_JSDoc, fixId, Diagnostics.Annotate_everything_with_types_from_JSDoc)];
-        },
-        fixIds: [fixId],
-        getAllCodeActions: context => codeFixAll(context, errorCodes, (changes, diag) => {
-            const decl = getDeclaration(diag.file, diag.start);
-            if (decl) doChange(changes, diag.file, decl);
-        }),
-    });
-
-    function getDeclaration(file: SourceFile, pos: number): DeclarationWithType | undefined {
-        const name = getTokenAtPosition(file, pos, /*includeJsDocComment*/ false);
-        // For an arrow function with no name, 'name' lands on the first parameter.
-        return tryCast(isParameter(name.parent) ? name.parent.parent : name.parent, parameterShouldGetTypeFromJSDoc);
-    }
-
-    type DeclarationWithType =
-        | FunctionLikeDeclaration
-        | VariableDeclaration
-        | PropertySignature
-        | PropertyDeclaration;
-
-    export function parameterShouldGetTypeFromJSDoc(node: Node): node is DeclarationWithType {
-        return isDeclarationWithType(node) && hasUsableJSDoc(node);
-    }
-
-    function hasUsableJSDoc(decl: DeclarationWithType | ParameterDeclaration): boolean {
-        return isFunctionLikeDeclaration(decl)
-            ? decl.parameters.some(hasUsableJSDoc) || (!decl.type && !!getJSDocReturnType(decl))
-            : !decl.type && !!getJSDocType(decl);
-    }
-
-    function doChange(changes: textChanges.ChangeTracker, sourceFile: SourceFile, decl: DeclarationWithType): void {
-        if (isFunctionLikeDeclaration(decl) && (getJSDocReturnType(decl) || decl.parameters.some(p => !!getJSDocType(p)))) {
-            if (!decl.typeParameters) {
-                const typeParameters = getJSDocTypeParameterDeclarations(decl);
-                if (typeParameters.length) changes.insertTypeParameters(sourceFile, decl, typeParameters);
-            }
-            const needParens = isArrowFunction(decl) && !findChildOfKind(decl, SyntaxKind.OpenParenToken, sourceFile);
-            if (needParens) changes.insertNodeBefore(sourceFile, first(decl.parameters), createToken(SyntaxKind.OpenParenToken));
-            for (const param of decl.parameters) {
-                if (!param.type) {
-                    const paramType = getJSDocType(param);
-                    if (paramType) changes.tryInsertTypeAnnotation(sourceFile, param, transformJSDocType(paramType));
-                }
-            }
-            if (needParens) changes.insertNodeAfter(sourceFile, last(decl.parameters), createToken(SyntaxKind.CloseParenToken));
-            if (!decl.type) {
-                const returnType = getJSDocReturnType(decl);
-                if (returnType) changes.tryInsertTypeAnnotation(sourceFile, decl, transformJSDocType(returnType));
-            }
-        }
-        else {
-            const jsdocType = Debug.assertDefined(getJSDocType(decl)); // If not defined, shouldn't have been an error to fix
-            Debug.assert(!decl.type); // If defined, shouldn't have been an error to fix.
-            changes.tryInsertTypeAnnotation(sourceFile, decl, transformJSDocType(jsdocType));
-        }
-    }
-
-    function isDeclarationWithType(node: Node): node is DeclarationWithType {
-        return isFunctionLikeDeclaration(node) ||
-            node.kind === SyntaxKind.VariableDeclaration ||
-            node.kind === SyntaxKind.PropertySignature ||
-            node.kind === SyntaxKind.PropertyDeclaration;
-    }
-
-    function transformJSDocType(node: TypeNode): TypeNode {
-        switch (node.kind) {
-            case SyntaxKind.JSDocAllType:
-            case SyntaxKind.JSDocUnknownType:
-                return createTypeReferenceNode("any", emptyArray);
-            case SyntaxKind.JSDocOptionalType:
-                return transformJSDocOptionalType(node as JSDocOptionalType);
-            case SyntaxKind.JSDocNonNullableType:
-                return transformJSDocType((node as JSDocNonNullableType).type);
-            case SyntaxKind.JSDocNullableType:
-                return transformJSDocNullableType(node as JSDocNullableType);
-            case SyntaxKind.JSDocVariadicType:
-                return transformJSDocVariadicType(node as JSDocVariadicType);
-            case SyntaxKind.JSDocFunctionType:
-                return transformJSDocFunctionType(node as JSDocFunctionType);
-            case SyntaxKind.TypeReference:
-                return transformJSDocTypeReference(node as TypeReferenceNode);
-            default:
-                const visited = visitEachChild(node, transformJSDocType, /*context*/ undefined!); // TODO: GH#18217
-                setEmitFlags(visited, EmitFlags.SingleLine);
-                return visited;
-        }
-    }
-
-    function transformJSDocOptionalType(node: JSDocOptionalType) {
-        return createUnionTypeNode([visitNode(node.type, transformJSDocType), createTypeReferenceNode("undefined", emptyArray)]);
-    }
-
-    function transformJSDocNullableType(node: JSDocNullableType) {
-        return createUnionTypeNode([visitNode(node.type, transformJSDocType), createTypeReferenceNode("null", emptyArray)]);
-    }
-
-    function transformJSDocVariadicType(node: JSDocVariadicType) {
-        return createArrayTypeNode(visitNode(node.type, transformJSDocType));
-    }
-
-    function transformJSDocFunctionType(node: JSDocFunctionType) {
-        return createFunctionTypeNode(emptyArray, node.parameters.map(transformJSDocParameter), node.type);
-    }
-
-    function transformJSDocParameter(node: ParameterDeclaration) {
-        const index = node.parent.parameters.indexOf(node);
-        const isRest = node.type!.kind === SyntaxKind.JSDocVariadicType && index === node.parent.parameters.length - 1; // TODO: GH#18217
-        const name = node.name || (isRest ? "rest" : "arg" + index);
-        const dotdotdot = isRest ? createToken(SyntaxKind.DotDotDotToken) : node.dotDotDotToken;
-        return createParameter(node.decorators, node.modifiers, dotdotdot, name, node.questionToken, visitNode(node.type, transformJSDocType), node.initializer);
-    }
-
-    function transformJSDocTypeReference(node: TypeReferenceNode) {
-        let name = node.typeName;
-        let args = node.typeArguments;
-        if (isIdentifier(node.typeName)) {
-            if (isJSDocIndexSignature(node)) {
-                return transformJSDocIndexSignature(node);
-            }
-            let text = node.typeName.text;
-            switch (node.typeName.text) {
-                case "String":
-                case "Boolean":
-                case "Object":
-                case "Number":
-                    text = text.toLowerCase();
-                    break;
-                case "array":
-                case "date":
-                case "promise":
-                    text = text[0].toUpperCase() + text.slice(1);
-                    break;
-            }
-            name = createIdentifier(text);
-            if ((text === "Array" || text === "Promise") && !node.typeArguments) {
-                args = createNodeArray([createTypeReferenceNode("any", emptyArray)]);
-            }
-            else {
-                args = visitNodes(node.typeArguments, transformJSDocType);
-            }
-        }
-        return createTypeReferenceNode(name, args);
-    }
-
-    function transformJSDocIndexSignature(node: TypeReferenceNode) {
-        const index = createParameter(
-            /*decorators*/ undefined,
-            /*modifiers*/ undefined,
-            /*dotDotDotToken*/ undefined,
-            node.typeArguments![0].kind === SyntaxKind.NumberKeyword ? "n" : "s",
-            /*questionToken*/ undefined,
-            createTypeReferenceNode(node.typeArguments![0].kind === SyntaxKind.NumberKeyword ? "number" : "string", []),
-            /*initializer*/ undefined);
-<<<<<<< HEAD
-        Debug.assert(!node.typeArguments[1] || isTypeNode(node.typeArguments[1]));
-        const indexSignature = createTypeLiteralNode([createIndexSignature(/*decorators*/ undefined, /*modifiers*/ undefined, [index], node.typeArguments[1] as TypeNode)]);
-=======
-        const indexSignature = createTypeLiteralNode([createIndexSignature(/*decorators*/ undefined, /*modifiers*/ undefined, [index], node.typeArguments![1])]);
->>>>>>> 44da8345
-        setEmitFlags(indexSignature, EmitFlags.SingleLine);
-        return indexSignature;
-    }
-}
+/* @internal */
+namespace ts.codefix {
+    const fixId = "annotateWithTypeFromJSDoc";
+    const errorCodes = [Diagnostics.JSDoc_types_may_be_moved_to_TypeScript_types.code];
+    registerCodeFix({
+        errorCodes,
+        getCodeActions(context) {
+            const decl = getDeclaration(context.sourceFile, context.span.start);
+            if (!decl) return;
+            const changes = textChanges.ChangeTracker.with(context, t => doChange(t, context.sourceFile, decl));
+            return [createCodeFixAction(fixId, changes, Diagnostics.Annotate_with_type_from_JSDoc, fixId, Diagnostics.Annotate_everything_with_types_from_JSDoc)];
+        },
+        fixIds: [fixId],
+        getAllCodeActions: context => codeFixAll(context, errorCodes, (changes, diag) => {
+            const decl = getDeclaration(diag.file, diag.start);
+            if (decl) doChange(changes, diag.file, decl);
+        }),
+    });
+
+    function getDeclaration(file: SourceFile, pos: number): DeclarationWithType | undefined {
+        const name = getTokenAtPosition(file, pos, /*includeJsDocComment*/ false);
+        // For an arrow function with no name, 'name' lands on the first parameter.
+        return tryCast(isParameter(name.parent) ? name.parent.parent : name.parent, parameterShouldGetTypeFromJSDoc);
+    }
+
+    type DeclarationWithType =
+        | FunctionLikeDeclaration
+        | VariableDeclaration
+        | PropertySignature
+        | PropertyDeclaration;
+
+    export function parameterShouldGetTypeFromJSDoc(node: Node): node is DeclarationWithType {
+        return isDeclarationWithType(node) && hasUsableJSDoc(node);
+    }
+
+    function hasUsableJSDoc(decl: DeclarationWithType | ParameterDeclaration): boolean {
+        return isFunctionLikeDeclaration(decl)
+            ? decl.parameters.some(hasUsableJSDoc) || (!decl.type && !!getJSDocReturnType(decl))
+            : !decl.type && !!getJSDocType(decl);
+    }
+
+    function doChange(changes: textChanges.ChangeTracker, sourceFile: SourceFile, decl: DeclarationWithType): void {
+        if (isFunctionLikeDeclaration(decl) && (getJSDocReturnType(decl) || decl.parameters.some(p => !!getJSDocType(p)))) {
+            if (!decl.typeParameters) {
+                const typeParameters = getJSDocTypeParameterDeclarations(decl);
+                if (typeParameters.length) changes.insertTypeParameters(sourceFile, decl, typeParameters);
+            }
+            const needParens = isArrowFunction(decl) && !findChildOfKind(decl, SyntaxKind.OpenParenToken, sourceFile);
+            if (needParens) changes.insertNodeBefore(sourceFile, first(decl.parameters), createToken(SyntaxKind.OpenParenToken));
+            for (const param of decl.parameters) {
+                if (!param.type) {
+                    const paramType = getJSDocType(param);
+                    if (paramType) changes.tryInsertTypeAnnotation(sourceFile, param, transformJSDocType(paramType));
+                }
+            }
+            if (needParens) changes.insertNodeAfter(sourceFile, last(decl.parameters), createToken(SyntaxKind.CloseParenToken));
+            if (!decl.type) {
+                const returnType = getJSDocReturnType(decl);
+                if (returnType) changes.tryInsertTypeAnnotation(sourceFile, decl, transformJSDocType(returnType));
+            }
+        }
+        else {
+            const jsdocType = Debug.assertDefined(getJSDocType(decl)); // If not defined, shouldn't have been an error to fix
+            Debug.assert(!decl.type); // If defined, shouldn't have been an error to fix.
+            changes.tryInsertTypeAnnotation(sourceFile, decl, transformJSDocType(jsdocType));
+        }
+    }
+
+    function isDeclarationWithType(node: Node): node is DeclarationWithType {
+        return isFunctionLikeDeclaration(node) ||
+            node.kind === SyntaxKind.VariableDeclaration ||
+            node.kind === SyntaxKind.PropertySignature ||
+            node.kind === SyntaxKind.PropertyDeclaration;
+    }
+
+    function transformJSDocType(node: TypeNode): TypeNode {
+        switch (node.kind) {
+            case SyntaxKind.JSDocAllType:
+            case SyntaxKind.JSDocUnknownType:
+                return createTypeReferenceNode("any", emptyArray);
+            case SyntaxKind.JSDocOptionalType:
+                return transformJSDocOptionalType(node as JSDocOptionalType);
+            case SyntaxKind.JSDocNonNullableType:
+                return transformJSDocType((node as JSDocNonNullableType).type);
+            case SyntaxKind.JSDocNullableType:
+                return transformJSDocNullableType(node as JSDocNullableType);
+            case SyntaxKind.JSDocVariadicType:
+                return transformJSDocVariadicType(node as JSDocVariadicType);
+            case SyntaxKind.JSDocFunctionType:
+                return transformJSDocFunctionType(node as JSDocFunctionType);
+            case SyntaxKind.TypeReference:
+                return transformJSDocTypeReference(node as TypeReferenceNode);
+            default:
+                const visited = visitEachChild(node, transformJSDocType, /*context*/ undefined!); // TODO: GH#18217
+                setEmitFlags(visited, EmitFlags.SingleLine);
+                return visited;
+        }
+    }
+
+    function transformJSDocOptionalType(node: JSDocOptionalType) {
+        return createUnionTypeNode([visitNode(node.type, transformJSDocType), createTypeReferenceNode("undefined", emptyArray)]);
+    }
+
+    function transformJSDocNullableType(node: JSDocNullableType) {
+        return createUnionTypeNode([visitNode(node.type, transformJSDocType), createTypeReferenceNode("null", emptyArray)]);
+    }
+
+    function transformJSDocVariadicType(node: JSDocVariadicType) {
+        return createArrayTypeNode(visitNode(node.type, transformJSDocType));
+    }
+
+    function transformJSDocFunctionType(node: JSDocFunctionType) {
+        return createFunctionTypeNode(emptyArray, node.parameters.map(transformJSDocParameter), node.type);
+    }
+
+    function transformJSDocParameter(node: ParameterDeclaration) {
+        const index = node.parent.parameters.indexOf(node);
+        const isRest = node.type!.kind === SyntaxKind.JSDocVariadicType && index === node.parent.parameters.length - 1; // TODO: GH#18217
+        const name = node.name || (isRest ? "rest" : "arg" + index);
+        const dotdotdot = isRest ? createToken(SyntaxKind.DotDotDotToken) : node.dotDotDotToken;
+        return createParameter(node.decorators, node.modifiers, dotdotdot, name, node.questionToken, visitNode(node.type, transformJSDocType), node.initializer);
+    }
+
+    function transformJSDocTypeReference(node: TypeReferenceNode) {
+        let name = node.typeName;
+        let args = node.typeArguments;
+        if (isIdentifier(node.typeName)) {
+            if (isJSDocIndexSignature(node)) {
+                return transformJSDocIndexSignature(node);
+            }
+            let text = node.typeName.text;
+            switch (node.typeName.text) {
+                case "String":
+                case "Boolean":
+                case "Object":
+                case "Number":
+                    text = text.toLowerCase();
+                    break;
+                case "array":
+                case "date":
+                case "promise":
+                    text = text[0].toUpperCase() + text.slice(1);
+                    break;
+            }
+            name = createIdentifier(text);
+            if ((text === "Array" || text === "Promise") && !node.typeArguments) {
+                args = createNodeArray([createTypeReferenceNode("any", emptyArray)]);
+            }
+            else {
+                args = visitNodes(node.typeArguments, transformJSDocType);
+            }
+        }
+        return createTypeReferenceNode(name, args);
+    }
+
+    function transformJSDocIndexSignature(node: TypeReferenceNode) {
+        const index = createParameter(
+            /*decorators*/ undefined,
+            /*modifiers*/ undefined,
+            /*dotDotDotToken*/ undefined,
+            node.typeArguments![0].kind === SyntaxKind.NumberKeyword ? "n" : "s",
+            /*questionToken*/ undefined,
+            createTypeReferenceNode(node.typeArguments![0].kind === SyntaxKind.NumberKeyword ? "number" : "string", []),
+            /*initializer*/ undefined);
+        Debug.assert(!node.typeArguments![1] || isTypeNode(node.typeArguments![1]));
+        const indexSignature = createTypeLiteralNode([createIndexSignature(/*decorators*/ undefined, /*modifiers*/ undefined, [index], node.typeArguments![1] as TypeNode)]);
+        setEmitFlags(indexSignature, EmitFlags.SingleLine);
+        return indexSignature;
+    }
+}