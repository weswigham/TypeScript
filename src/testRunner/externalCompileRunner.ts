namespace Harness {
    const fs: typeof import("fs") = require("fs");
    const path: typeof import("path") = require("path");
    const del: typeof import("del") = require("del");

    interface ExecResult {
        stdout: Buffer;
        stderr: Buffer;
        status: number | null;
    }

    interface UserConfig {
        types: string[];
        cloneUrl: string;
        path?: string;
    }

    abstract class ExternalCompileRunnerBase extends RunnerBase {
        abstract testDir: string;
        abstract report(result: ExecResult, cwd: string): string | null;
        enumerateTestFiles() {
            return IO.getDirectories(this.testDir);
        }
        /** Setup the runner's tests so that they are ready to be executed by the harness
         *  The first test should be a describe/it block that sets up the harness's compiler instance appropriately
         */
        initializeTests(): void {
            // Read in and evaluate the test list
            const testList = this.tests && this.tests.length ? this.tests : this.getTestFiles();

            // eslint-disable-next-line @typescript-eslint/no-this-alias
            const cls = this;
            describe(`${this.kind()} code samples`, function (this: Mocha.ISuiteCallbackContext) {
                this.timeout(600_000); // 10 minutes
                for (const test of testList) {
                    cls.runTest(typeof test === "string" ? test : test.file);
                }
            });
        }
        private runTest(directoryName: string) {
            // eslint-disable-next-line @typescript-eslint/no-this-alias
            const cls = this;
            const timeout = 600_000; // 10 minutes
            describe(directoryName, function (this: Mocha.ISuiteCallbackContext) {
                this.timeout(timeout);
                const cp: typeof import("child_process") = require("child_process");

                it("should build successfully", () => {
                    let cwd = path.join(IO.getWorkspaceRoot(), cls.testDir, directoryName);
                    const originalCwd = cwd;
                    const stdio = isWorker ? "pipe" : "inherit";
                    let types: string[] | undefined;
                    if (fs.existsSync(path.join(cwd, "test.json"))) {
                        const config = JSON.parse(fs.readFileSync(path.join(cwd, "test.json"), { encoding: "utf8" })) as UserConfig;
                        ts.Debug.assert(!!config.types, "Bad format from test.json: Types field must be present.");
                        ts.Debug.assert(!!config.cloneUrl, "Bad format from test.json: cloneUrl field must be present.");
                        const submoduleDir = path.join(cwd, directoryName);
                        if (!fs.existsSync(submoduleDir)) {
                            exec("git", ["clone", config.cloneUrl, directoryName], { cwd });
                        }
                        exec("git", ["reset", "HEAD", "--hard"], { cwd: submoduleDir });
                        exec("git", ["clean", "-f"], { cwd: submoduleDir });
                        exec("git", ["pull", "-f"], { cwd: submoduleDir });

                        types = config.types;

                        cwd = config.path ? path.join(cwd, config.path) : submoduleDir;
                    }
                    if (fs.existsSync(path.join(cwd, "package.json"))) {
                        if (fs.existsSync(path.join(cwd, "package-lock.json"))) {
                            fs.unlinkSync(path.join(cwd, "package-lock.json"));
                        }
                        if (fs.existsSync(path.join(cwd, "node_modules"))) {
                            del.sync(path.join(cwd, "node_modules"), { force: true });
                        }
                        exec("npm", ["i", "--ignore-scripts"], { cwd, timeout: timeout / 2 }); // NPM shouldn't take the entire timeout - if it takes a long time, it should be terminated and we should log the failure
                    }
                    const args = [path.join(IO.getWorkspaceRoot(), "built/local/tsc.js")];
                    if (types) {
                        args.push("--types", types.join(","));
                        // Also actually install those types (for, eg, the js projects which need node)
                        exec("npm", ["i", ...types.map(t => `@types/${t}`), "--no-save", "--ignore-scripts"], { cwd: originalCwd, timeout: timeout / 2 }); // NPM shouldn't take the entire timeout - if it takes a long time, it should be terminated and we should log the failure
                    }
                    args.push("--noEmit");
                    Baseline.runBaseline(`${cls.kind()}/${directoryName}.log`, cls.report(cp.spawnSync(`node`, args, { cwd, timeout, shell: true }), cwd));

                    function exec(command: string, args: string[], options: { cwd: string, timeout?: number }): void {
                        const res = cp.spawnSync(command, args, { timeout, shell: true, stdio, ...options });
                        if (res.status !== 0) {
                            throw new Error(`${command} ${args.join(" ")} for ${directoryName} failed: ${res.stderr && res.stderr.toString()}`);
                        }
                    }
                });
            });
        }
    }

    export class UserCodeRunner extends ExternalCompileRunnerBase {
        readonly testDir = "tests/cases/user/";
        kind(): TestRunnerKind {
            return "user";
        }
        report(result: ExecResult) {
            // eslint-disable-next-line no-null/no-null
            return result.status === 0 && !result.stdout.length && !result.stderr.length ? null : `Exit Code: ${result.status}
Standard output:
${sortErrors(stripAbsoluteImportPaths(result.stdout.toString().replace(/\r\n/g, "\n")))}


Standard error:
${stripAbsoluteImportPaths(result.stderr.toString().replace(/\r\n/g, "\n"))}`;
        }
    }

<<<<<<< HEAD
class DockerfileRunner extends ExternalCompileRunnerBase {
    readonly testDir = "tests/cases/docker/";
    kind(): TestRunnerKind {
        return "docker";
    }
    initializeTests(): void {
        // Read in and evaluate the test list
        const testList = this.tests && this.tests.length ? this.tests : this.getTestFiles();

        // tslint:disable-next-line:no-this-assignment
        const cls = this;
        describe(`${this.kind()} code samples`, function(this: Mocha.ISuiteCallbackContext) {
            this.timeout(cls.timeout); // 20 minutes
            let tsRev: string;
            before(() => {
                const cp: typeof import("child_process") = require("child_process");
                const revOut = cp.spawnSync("git", ["rev-parse", "HEAD"], { cwd: Harness.IO.getWorkspaceRoot() });
                if (revOut.status !== 0) {
                    throw new Error(`git rev-parse failed with output: ${revOut.stderr && revOut.stderr.toString()}`);
                }
                tsRev = revOut.stdout.toString().trim();
                cls.exec("docker", ["build", ".", "-t", "typescript/typescript"], { cwd: Harness.IO.getWorkspaceRoot() }); // cached because workspace is hashed to determine cacheability
            });
            for (const test of testList) {
                const directory = typeof test === "string" ? test : test.file;
                const cwd = path.join(Harness.IO.getWorkspaceRoot(), cls.testDir, directory);
                it(`should build ${directory} successfully`, () => {
                    const imageName = `tstest/${directory}`;
                    cls.exec("docker", ["build", "--no-cache", ".", "-t", imageName, "--build-arg", `TS_SHA=${tsRev}`], { cwd }); // --no-cache so the latest version of the repos referenced is always fetched
                    const cp: typeof import("child_process") = require("child_process");
                    Harness.Baseline.runBaseline(`${cls.kind()}/${directory}.log`, cls.report(cp.spawnSync(`docker`, ["run", imageName], { cwd, timeout: cls.timeout, shell: true })));
=======
    export class DockerfileRunner extends ExternalCompileRunnerBase {
        readonly testDir = "tests/cases/docker/";
        kind(): TestRunnerKind {
            return "docker";
        }
        initializeTests(): void {
            // Read in and evaluate the test list
            const testList = this.tests && this.tests.length ? this.tests : this.getTestFiles();

            // eslint-disable-next-line @typescript-eslint/no-this-alias
            const cls = this;
            describe(`${this.kind()} code samples`, function (this: Mocha.ISuiteCallbackContext) {
                this.timeout(cls.timeout); // 20 minutes
                before(() => {
                    cls.exec("docker", ["build", ".", "-t", "typescript/typescript"], { cwd: IO.getWorkspaceRoot() }); // cached because workspace is hashed to determine cacheability
>>>>>>> 8c317007
                });
                for (const test of testList) {
                    const directory = typeof test === "string" ? test : test.file;
                    const cwd = path.join(IO.getWorkspaceRoot(), cls.testDir, directory);
                    it(`should build ${directory} successfully`, () => {
                        const imageName = `tstest/${directory}`;
                        cls.exec("docker", ["build", "--no-cache", ".", "-t", imageName], { cwd }); // --no-cache so the latest version of the repos referenced is always fetched
                        const cp: typeof import("child_process") = require("child_process");
                        Baseline.runBaseline(`${cls.kind()}/${directory}.log`, cls.report(cp.spawnSync(`docker`, ["run", imageName], { cwd, timeout: cls.timeout, shell: true })));
                    });
                }
            });
        }

        private timeout = 1_200_000; // 20 minutes;
        private exec(command: string, args: string[], options: { cwd: string, timeout?: number }): void {
            const cp: typeof import("child_process") = require("child_process");
            const stdio = isWorker ? "pipe" : "inherit";
            const res = cp.spawnSync(command, args, { timeout: this.timeout, shell: true, stdio, ...options });
            if (res.status !== 0) {
                throw new Error(`${command} ${args.join(" ")} for ${options.cwd} failed: ${res.stderr && res.stderr.toString()}`);
            }
        }
        report(result: ExecResult) {
            // eslint-disable-next-line no-null/no-null
            return result.status === 0 && !result.stdout.length && !result.stderr.length ? null : `Exit Code: ${result.status}
Standard output:
${sanitizeDockerfileOutput(result.stdout.toString())}


Standard error:
${sanitizeDockerfileOutput(result.stderr.toString())}`;
        }
    }

    function sanitizeDockerfileOutput(result: string): string {
        return [
            normalizeNewlines,
            stripANSIEscapes,
            stripRushStageNumbers,
            stripWebpackHash,
            sanitizeVersionSpecifiers,
            sanitizeTimestamps,
            sanitizeSizes,
            sanitizeUnimportantGulpOutput,
            stripAbsoluteImportPaths,
        ].reduce((result, f) => f(result), result);
    }

    function normalizeNewlines(result: string): string {
        return result.replace(/\r\n/g, "\n");
    }

    function stripANSIEscapes(result: string): string {
        return result.replace(/\x1b\[[0-9;]*[a-zA-Z]/g, "");
    }

    function stripRushStageNumbers(result: string): string {
        return result.replace(/\d+ of \d+:/g, "XX of XX:");
    }

    function stripWebpackHash(result: string): string {
        return result.replace(/Hash: \w+/g, "Hash: [redacted]");
    }

    function sanitizeSizes(result: string): string {
        return result.replace(/\d+(\.\d+)? ((Ki|M)B|bytes)/g, "X KiB");
    }

    /**
     * Gulp's output order within a `parallel` block is nondeterministic (and there's no way to configure it to execute in series),
     * so we purge as much of the gulp output as we can
     */
    function sanitizeUnimportantGulpOutput(result: string): string {
        return result.replace(/^.*(\] (Starting)|(Finished)).*$/gm, "") // "gulp" task start/end messages (nondeterministic order)
            .replace(/^.*(\] . (finished)|(started)).*$/gm, "") // "just" task start/end messages (nondeterministic order)
            .replace(/^.*\] Respawned to PID: \d+.*$/gm, "") // PID of child is OS and system-load dependent (likely stableish in a container but still dangerous)
            .replace(/\n+/g, "\n");
    }

    function sanitizeTimestamps(result: string): string {
        return result.replace(/\[\d?\d:\d\d:\d\d (A|P)M\]/g, "[XX:XX:XX XM]")
            .replace(/\[\d?\d:\d\d:\d\d\]/g, "[XX:XX:XX]")
            .replace(/\/\d+-\d+-[\d_TZ]+-debug.log/g, "\/XXXX-XX-XXXXXXXXX-debug.log")
            .replace(/\d+\/\d+\/\d+ \d+:\d+:\d+ (AM|PM)/g, "XX/XX/XX XX:XX:XX XM")
            .replace(/\d+(\.\d+)? sec(onds?)?/g, "? seconds")
            .replace(/\d+(\.\d+)? min(utes?)?/g, "")
            .replace(/\d+(\.\d+)? ?m?s/g, "?s")
            .replace(/ \(\?s\)/g, "");
    }

    function sanitizeVersionSpecifiers(result: string): string {
        return result
            .replace(/\d+.\d+.\d+-insiders.\d\d\d\d\d\d\d\d/g, "X.X.X-insiders.xxxxxxxx")
            .replace(/Rush Multi-Project Build Tool (\d+)\.\d+\.\d+/g, "Rush Multi-Project Build Tool $1.X.X")
            .replace(/([@v\()])\d+\.\d+\.\d+/g, "$1X.X.X")
            .replace(/webpack (\d+)\.\d+\.\d+/g, "webpack $1.X.X")
            .replace(/Webpack version: (\d+)\.\d+\.\d+/g, "Webpack version: $1.X.X");
    }

    /**
     * Import types and some other error messages use absolute paths in errors as they have no context to be written relative to;
     * This is problematic for error baselines, so we grep for them and strip them out.
     */
    function stripAbsoluteImportPaths(result: string) {
        const workspaceRegexp = new RegExp(IO.getWorkspaceRoot().replace(/\\/g, "\\\\"), "g");
        return result
            .replace(/import\(".*?\/tests\/cases\/user\//g, `import("/`)
            .replace(/Module '".*?\/tests\/cases\/user\//g, `Module '"/`)
            .replace(workspaceRegexp, "../../..");
    }

    function sortErrors(result: string) {
        return ts.flatten(splitBy(result.split("\n"), s => /^\S+/.test(s)).sort(compareErrorStrings)).join("\n");
    }

    const errorRegexp = /^(.+\.[tj]sx?)\((\d+),(\d+)\)(: error TS.*)/;
    function compareErrorStrings(a: string[], b: string[]) {
        ts.Debug.assertGreaterThanOrEqual(a.length, 1);
        ts.Debug.assertGreaterThanOrEqual(b.length, 1);
        const matchA = a[0].match(errorRegexp);
        if (!matchA) {
            return -1;
        }
        const matchB = b[0].match(errorRegexp);
        if (!matchB) {
            return 1;
        }
        const [, errorFileA, lineNumberStringA, columnNumberStringA, remainderA] = matchA;
        const [, errorFileB, lineNumberStringB, columnNumberStringB, remainderB] = matchB;
        return ts.comparePathsCaseSensitive(errorFileA, errorFileB) ||
            ts.compareValues(parseInt(lineNumberStringA), parseInt(lineNumberStringB)) ||
            ts.compareValues(parseInt(columnNumberStringA), parseInt(columnNumberStringB)) ||
            ts.compareStringsCaseSensitive(remainderA, remainderB) ||
            ts.compareStringsCaseSensitive(a.slice(1).join("\n"), b.slice(1).join("\n"));
    }

    export class DefinitelyTypedRunner extends ExternalCompileRunnerBase {
        readonly testDir = "../DefinitelyTyped/types/";
        workingDirectory = this.testDir;
        kind(): TestRunnerKind {
            return "dt";
        }
        report(result: ExecResult, cwd: string) {
            const stdout = removeExpectedErrors(result.stdout.toString(), cwd);
            const stderr = result.stderr.toString();

            // eslint-disable-next-line no-null/no-null
            return !stdout.length && !stderr.length ? null : `Exit Code: ${result.status}
Standard output:
${stdout.replace(/\r\n/g, "\n")}


Standard error:
${stderr.replace(/\r\n/g, "\n")}`;
        }
    }

    function removeExpectedErrors(errors: string, cwd: string): string {
        return ts.flatten(splitBy(errors.split("\n"), s => /^\S+/.test(s)).filter(isUnexpectedError(cwd))).join("\n");
    }
    /**
     * Returns true if the line that caused the error contains '$ExpectError',
     * or if the line before that one contains '$ExpectError'.
     * '$ExpectError' is a marker used in Definitely Typed tests,
     * meaning that the error should not contribute toward our error baslines.
     */
    function isUnexpectedError(cwd: string) {
        return (error: string[]) => {
            ts.Debug.assertGreaterThanOrEqual(error.length, 1);
            const match = error[0].match(/(.+\.tsx?)\((\d+),\d+\): error TS/);
            if (!match) {
                return true;
            }
            const [, errorFile, lineNumberString] = match;
            const lines = fs.readFileSync(path.join(cwd, errorFile), { encoding: "utf8" }).split("\n");
            const lineNumber = parseInt(lineNumberString) - 1;
            ts.Debug.assertGreaterThanOrEqual(lineNumber, 0);
            ts.Debug.assertLessThan(lineNumber, lines.length);
            const previousLine = lineNumber - 1 > 0 ? lines[lineNumber - 1] : "";
            return !ts.stringContains(lines[lineNumber], "$ExpectError") && !ts.stringContains(previousLine, "$ExpectError");
        };
    }
    /**
     * Split an array into multiple arrays whenever `isStart` returns true.
     * @example
     * splitBy([1,2,3,4,5,6], isOdd)
     * ==> [[1, 2], [3, 4], [5, 6]]
     * where
     * const isOdd = n => !!(n % 2)
     */
    function splitBy<T>(xs: T[], isStart: (x: T) => boolean): T[][] {
        const result = [];
        let group: T[] = [];
        for (const x of xs) {
            if (isStart(x)) {
                if (group.length) {
                    result.push(group);
                }
                group = [x];
            }
            else {
                group.push(x);
            }
        }
        if (group.length) {
            result.push(group);
        }
        return result;
    }
}<|MERGE_RESOLUTION|>--- conflicted
+++ resolved
@@ -1,374 +1,347 @@
-namespace Harness {
-    const fs: typeof import("fs") = require("fs");
-    const path: typeof import("path") = require("path");
-    const del: typeof import("del") = require("del");
-
-    interface ExecResult {
-        stdout: Buffer;
-        stderr: Buffer;
-        status: number | null;
-    }
-
-    interface UserConfig {
-        types: string[];
-        cloneUrl: string;
-        path?: string;
-    }
-
-    abstract class ExternalCompileRunnerBase extends RunnerBase {
-        abstract testDir: string;
-        abstract report(result: ExecResult, cwd: string): string | null;
-        enumerateTestFiles() {
-            return IO.getDirectories(this.testDir);
-        }
-        /** Setup the runner's tests so that they are ready to be executed by the harness
-         *  The first test should be a describe/it block that sets up the harness's compiler instance appropriately
-         */
-        initializeTests(): void {
-            // Read in and evaluate the test list
-            const testList = this.tests && this.tests.length ? this.tests : this.getTestFiles();
-
-            // eslint-disable-next-line @typescript-eslint/no-this-alias
-            const cls = this;
-            describe(`${this.kind()} code samples`, function (this: Mocha.ISuiteCallbackContext) {
-                this.timeout(600_000); // 10 minutes
-                for (const test of testList) {
-                    cls.runTest(typeof test === "string" ? test : test.file);
-                }
-            });
-        }
-        private runTest(directoryName: string) {
-            // eslint-disable-next-line @typescript-eslint/no-this-alias
-            const cls = this;
-            const timeout = 600_000; // 10 minutes
-            describe(directoryName, function (this: Mocha.ISuiteCallbackContext) {
-                this.timeout(timeout);
-                const cp: typeof import("child_process") = require("child_process");
-
-                it("should build successfully", () => {
-                    let cwd = path.join(IO.getWorkspaceRoot(), cls.testDir, directoryName);
-                    const originalCwd = cwd;
-                    const stdio = isWorker ? "pipe" : "inherit";
-                    let types: string[] | undefined;
-                    if (fs.existsSync(path.join(cwd, "test.json"))) {
-                        const config = JSON.parse(fs.readFileSync(path.join(cwd, "test.json"), { encoding: "utf8" })) as UserConfig;
-                        ts.Debug.assert(!!config.types, "Bad format from test.json: Types field must be present.");
-                        ts.Debug.assert(!!config.cloneUrl, "Bad format from test.json: cloneUrl field must be present.");
-                        const submoduleDir = path.join(cwd, directoryName);
-                        if (!fs.existsSync(submoduleDir)) {
-                            exec("git", ["clone", config.cloneUrl, directoryName], { cwd });
-                        }
-                        exec("git", ["reset", "HEAD", "--hard"], { cwd: submoduleDir });
-                        exec("git", ["clean", "-f"], { cwd: submoduleDir });
-                        exec("git", ["pull", "-f"], { cwd: submoduleDir });
-
-                        types = config.types;
-
-                        cwd = config.path ? path.join(cwd, config.path) : submoduleDir;
-                    }
-                    if (fs.existsSync(path.join(cwd, "package.json"))) {
-                        if (fs.existsSync(path.join(cwd, "package-lock.json"))) {
-                            fs.unlinkSync(path.join(cwd, "package-lock.json"));
-                        }
-                        if (fs.existsSync(path.join(cwd, "node_modules"))) {
-                            del.sync(path.join(cwd, "node_modules"), { force: true });
-                        }
-                        exec("npm", ["i", "--ignore-scripts"], { cwd, timeout: timeout / 2 }); // NPM shouldn't take the entire timeout - if it takes a long time, it should be terminated and we should log the failure
-                    }
-                    const args = [path.join(IO.getWorkspaceRoot(), "built/local/tsc.js")];
-                    if (types) {
-                        args.push("--types", types.join(","));
-                        // Also actually install those types (for, eg, the js projects which need node)
-                        exec("npm", ["i", ...types.map(t => `@types/${t}`), "--no-save", "--ignore-scripts"], { cwd: originalCwd, timeout: timeout / 2 }); // NPM shouldn't take the entire timeout - if it takes a long time, it should be terminated and we should log the failure
-                    }
-                    args.push("--noEmit");
-                    Baseline.runBaseline(`${cls.kind()}/${directoryName}.log`, cls.report(cp.spawnSync(`node`, args, { cwd, timeout, shell: true }), cwd));
-
-                    function exec(command: string, args: string[], options: { cwd: string, timeout?: number }): void {
-                        const res = cp.spawnSync(command, args, { timeout, shell: true, stdio, ...options });
-                        if (res.status !== 0) {
-                            throw new Error(`${command} ${args.join(" ")} for ${directoryName} failed: ${res.stderr && res.stderr.toString()}`);
-                        }
-                    }
-                });
-            });
-        }
-    }
-
-    export class UserCodeRunner extends ExternalCompileRunnerBase {
-        readonly testDir = "tests/cases/user/";
-        kind(): TestRunnerKind {
-            return "user";
-        }
-        report(result: ExecResult) {
-            // eslint-disable-next-line no-null/no-null
-            return result.status === 0 && !result.stdout.length && !result.stderr.length ? null : `Exit Code: ${result.status}
-Standard output:
-${sortErrors(stripAbsoluteImportPaths(result.stdout.toString().replace(/\r\n/g, "\n")))}
-
-
-Standard error:
-${stripAbsoluteImportPaths(result.stderr.toString().replace(/\r\n/g, "\n"))}`;
-        }
-    }
-
-<<<<<<< HEAD
-class DockerfileRunner extends ExternalCompileRunnerBase {
-    readonly testDir = "tests/cases/docker/";
-    kind(): TestRunnerKind {
-        return "docker";
-    }
-    initializeTests(): void {
-        // Read in and evaluate the test list
-        const testList = this.tests && this.tests.length ? this.tests : this.getTestFiles();
-
-        // tslint:disable-next-line:no-this-assignment
-        const cls = this;
-        describe(`${this.kind()} code samples`, function(this: Mocha.ISuiteCallbackContext) {
-            this.timeout(cls.timeout); // 20 minutes
-            let tsRev: string;
-            before(() => {
-                const cp: typeof import("child_process") = require("child_process");
-                const revOut = cp.spawnSync("git", ["rev-parse", "HEAD"], { cwd: Harness.IO.getWorkspaceRoot() });
-                if (revOut.status !== 0) {
-                    throw new Error(`git rev-parse failed with output: ${revOut.stderr && revOut.stderr.toString()}`);
-                }
-                tsRev = revOut.stdout.toString().trim();
-                cls.exec("docker", ["build", ".", "-t", "typescript/typescript"], { cwd: Harness.IO.getWorkspaceRoot() }); // cached because workspace is hashed to determine cacheability
-            });
-            for (const test of testList) {
-                const directory = typeof test === "string" ? test : test.file;
-                const cwd = path.join(Harness.IO.getWorkspaceRoot(), cls.testDir, directory);
-                it(`should build ${directory} successfully`, () => {
-                    const imageName = `tstest/${directory}`;
-                    cls.exec("docker", ["build", "--no-cache", ".", "-t", imageName, "--build-arg", `TS_SHA=${tsRev}`], { cwd }); // --no-cache so the latest version of the repos referenced is always fetched
-                    const cp: typeof import("child_process") = require("child_process");
-                    Harness.Baseline.runBaseline(`${cls.kind()}/${directory}.log`, cls.report(cp.spawnSync(`docker`, ["run", imageName], { cwd, timeout: cls.timeout, shell: true })));
-=======
-    export class DockerfileRunner extends ExternalCompileRunnerBase {
-        readonly testDir = "tests/cases/docker/";
-        kind(): TestRunnerKind {
-            return "docker";
-        }
-        initializeTests(): void {
-            // Read in and evaluate the test list
-            const testList = this.tests && this.tests.length ? this.tests : this.getTestFiles();
-
-            // eslint-disable-next-line @typescript-eslint/no-this-alias
-            const cls = this;
-            describe(`${this.kind()} code samples`, function (this: Mocha.ISuiteCallbackContext) {
-                this.timeout(cls.timeout); // 20 minutes
-                before(() => {
-                    cls.exec("docker", ["build", ".", "-t", "typescript/typescript"], { cwd: IO.getWorkspaceRoot() }); // cached because workspace is hashed to determine cacheability
->>>>>>> 8c317007
-                });
-                for (const test of testList) {
-                    const directory = typeof test === "string" ? test : test.file;
-                    const cwd = path.join(IO.getWorkspaceRoot(), cls.testDir, directory);
-                    it(`should build ${directory} successfully`, () => {
-                        const imageName = `tstest/${directory}`;
-                        cls.exec("docker", ["build", "--no-cache", ".", "-t", imageName], { cwd }); // --no-cache so the latest version of the repos referenced is always fetched
-                        const cp: typeof import("child_process") = require("child_process");
-                        Baseline.runBaseline(`${cls.kind()}/${directory}.log`, cls.report(cp.spawnSync(`docker`, ["run", imageName], { cwd, timeout: cls.timeout, shell: true })));
-                    });
-                }
-            });
-        }
-
-        private timeout = 1_200_000; // 20 minutes;
-        private exec(command: string, args: string[], options: { cwd: string, timeout?: number }): void {
-            const cp: typeof import("child_process") = require("child_process");
-            const stdio = isWorker ? "pipe" : "inherit";
-            const res = cp.spawnSync(command, args, { timeout: this.timeout, shell: true, stdio, ...options });
-            if (res.status !== 0) {
-                throw new Error(`${command} ${args.join(" ")} for ${options.cwd} failed: ${res.stderr && res.stderr.toString()}`);
-            }
-        }
-        report(result: ExecResult) {
-            // eslint-disable-next-line no-null/no-null
-            return result.status === 0 && !result.stdout.length && !result.stderr.length ? null : `Exit Code: ${result.status}
-Standard output:
-${sanitizeDockerfileOutput(result.stdout.toString())}
-
-
-Standard error:
-${sanitizeDockerfileOutput(result.stderr.toString())}`;
-        }
-    }
-
-    function sanitizeDockerfileOutput(result: string): string {
-        return [
-            normalizeNewlines,
-            stripANSIEscapes,
-            stripRushStageNumbers,
-            stripWebpackHash,
-            sanitizeVersionSpecifiers,
-            sanitizeTimestamps,
-            sanitizeSizes,
-            sanitizeUnimportantGulpOutput,
-            stripAbsoluteImportPaths,
-        ].reduce((result, f) => f(result), result);
-    }
-
-    function normalizeNewlines(result: string): string {
-        return result.replace(/\r\n/g, "\n");
-    }
-
-    function stripANSIEscapes(result: string): string {
-        return result.replace(/\x1b\[[0-9;]*[a-zA-Z]/g, "");
-    }
-
-    function stripRushStageNumbers(result: string): string {
-        return result.replace(/\d+ of \d+:/g, "XX of XX:");
-    }
-
-    function stripWebpackHash(result: string): string {
-        return result.replace(/Hash: \w+/g, "Hash: [redacted]");
-    }
-
-    function sanitizeSizes(result: string): string {
-        return result.replace(/\d+(\.\d+)? ((Ki|M)B|bytes)/g, "X KiB");
-    }
-
-    /**
-     * Gulp's output order within a `parallel` block is nondeterministic (and there's no way to configure it to execute in series),
-     * so we purge as much of the gulp output as we can
-     */
-    function sanitizeUnimportantGulpOutput(result: string): string {
-        return result.replace(/^.*(\] (Starting)|(Finished)).*$/gm, "") // "gulp" task start/end messages (nondeterministic order)
-            .replace(/^.*(\] . (finished)|(started)).*$/gm, "") // "just" task start/end messages (nondeterministic order)
-            .replace(/^.*\] Respawned to PID: \d+.*$/gm, "") // PID of child is OS and system-load dependent (likely stableish in a container but still dangerous)
-            .replace(/\n+/g, "\n");
-    }
-
-    function sanitizeTimestamps(result: string): string {
-        return result.replace(/\[\d?\d:\d\d:\d\d (A|P)M\]/g, "[XX:XX:XX XM]")
-            .replace(/\[\d?\d:\d\d:\d\d\]/g, "[XX:XX:XX]")
-            .replace(/\/\d+-\d+-[\d_TZ]+-debug.log/g, "\/XXXX-XX-XXXXXXXXX-debug.log")
-            .replace(/\d+\/\d+\/\d+ \d+:\d+:\d+ (AM|PM)/g, "XX/XX/XX XX:XX:XX XM")
-            .replace(/\d+(\.\d+)? sec(onds?)?/g, "? seconds")
-            .replace(/\d+(\.\d+)? min(utes?)?/g, "")
-            .replace(/\d+(\.\d+)? ?m?s/g, "?s")
-            .replace(/ \(\?s\)/g, "");
-    }
-
-    function sanitizeVersionSpecifiers(result: string): string {
-        return result
-            .replace(/\d+.\d+.\d+-insiders.\d\d\d\d\d\d\d\d/g, "X.X.X-insiders.xxxxxxxx")
-            .replace(/Rush Multi-Project Build Tool (\d+)\.\d+\.\d+/g, "Rush Multi-Project Build Tool $1.X.X")
-            .replace(/([@v\()])\d+\.\d+\.\d+/g, "$1X.X.X")
-            .replace(/webpack (\d+)\.\d+\.\d+/g, "webpack $1.X.X")
-            .replace(/Webpack version: (\d+)\.\d+\.\d+/g, "Webpack version: $1.X.X");
-    }
-
-    /**
-     * Import types and some other error messages use absolute paths in errors as they have no context to be written relative to;
-     * This is problematic for error baselines, so we grep for them and strip them out.
-     */
-    function stripAbsoluteImportPaths(result: string) {
-        const workspaceRegexp = new RegExp(IO.getWorkspaceRoot().replace(/\\/g, "\\\\"), "g");
-        return result
-            .replace(/import\(".*?\/tests\/cases\/user\//g, `import("/`)
-            .replace(/Module '".*?\/tests\/cases\/user\//g, `Module '"/`)
-            .replace(workspaceRegexp, "../../..");
-    }
-
-    function sortErrors(result: string) {
-        return ts.flatten(splitBy(result.split("\n"), s => /^\S+/.test(s)).sort(compareErrorStrings)).join("\n");
-    }
-
-    const errorRegexp = /^(.+\.[tj]sx?)\((\d+),(\d+)\)(: error TS.*)/;
-    function compareErrorStrings(a: string[], b: string[]) {
-        ts.Debug.assertGreaterThanOrEqual(a.length, 1);
-        ts.Debug.assertGreaterThanOrEqual(b.length, 1);
-        const matchA = a[0].match(errorRegexp);
-        if (!matchA) {
-            return -1;
-        }
-        const matchB = b[0].match(errorRegexp);
-        if (!matchB) {
-            return 1;
-        }
-        const [, errorFileA, lineNumberStringA, columnNumberStringA, remainderA] = matchA;
-        const [, errorFileB, lineNumberStringB, columnNumberStringB, remainderB] = matchB;
-        return ts.comparePathsCaseSensitive(errorFileA, errorFileB) ||
-            ts.compareValues(parseInt(lineNumberStringA), parseInt(lineNumberStringB)) ||
-            ts.compareValues(parseInt(columnNumberStringA), parseInt(columnNumberStringB)) ||
-            ts.compareStringsCaseSensitive(remainderA, remainderB) ||
-            ts.compareStringsCaseSensitive(a.slice(1).join("\n"), b.slice(1).join("\n"));
-    }
-
-    export class DefinitelyTypedRunner extends ExternalCompileRunnerBase {
-        readonly testDir = "../DefinitelyTyped/types/";
-        workingDirectory = this.testDir;
-        kind(): TestRunnerKind {
-            return "dt";
-        }
-        report(result: ExecResult, cwd: string) {
-            const stdout = removeExpectedErrors(result.stdout.toString(), cwd);
-            const stderr = result.stderr.toString();
-
-            // eslint-disable-next-line no-null/no-null
-            return !stdout.length && !stderr.length ? null : `Exit Code: ${result.status}
-Standard output:
-${stdout.replace(/\r\n/g, "\n")}
-
-
-Standard error:
-${stderr.replace(/\r\n/g, "\n")}`;
-        }
-    }
-
-    function removeExpectedErrors(errors: string, cwd: string): string {
-        return ts.flatten(splitBy(errors.split("\n"), s => /^\S+/.test(s)).filter(isUnexpectedError(cwd))).join("\n");
-    }
-    /**
-     * Returns true if the line that caused the error contains '$ExpectError',
-     * or if the line before that one contains '$ExpectError'.
-     * '$ExpectError' is a marker used in Definitely Typed tests,
-     * meaning that the error should not contribute toward our error baslines.
-     */
-    function isUnexpectedError(cwd: string) {
-        return (error: string[]) => {
-            ts.Debug.assertGreaterThanOrEqual(error.length, 1);
-            const match = error[0].match(/(.+\.tsx?)\((\d+),\d+\): error TS/);
-            if (!match) {
-                return true;
-            }
-            const [, errorFile, lineNumberString] = match;
-            const lines = fs.readFileSync(path.join(cwd, errorFile), { encoding: "utf8" }).split("\n");
-            const lineNumber = parseInt(lineNumberString) - 1;
-            ts.Debug.assertGreaterThanOrEqual(lineNumber, 0);
-            ts.Debug.assertLessThan(lineNumber, lines.length);
-            const previousLine = lineNumber - 1 > 0 ? lines[lineNumber - 1] : "";
-            return !ts.stringContains(lines[lineNumber], "$ExpectError") && !ts.stringContains(previousLine, "$ExpectError");
-        };
-    }
-    /**
-     * Split an array into multiple arrays whenever `isStart` returns true.
-     * @example
-     * splitBy([1,2,3,4,5,6], isOdd)
-     * ==> [[1, 2], [3, 4], [5, 6]]
-     * where
-     * const isOdd = n => !!(n % 2)
-     */
-    function splitBy<T>(xs: T[], isStart: (x: T) => boolean): T[][] {
-        const result = [];
-        let group: T[] = [];
-        for (const x of xs) {
-            if (isStart(x)) {
-                if (group.length) {
-                    result.push(group);
-                }
-                group = [x];
-            }
-            else {
-                group.push(x);
-            }
-        }
-        if (group.length) {
-            result.push(group);
-        }
-        return result;
-    }
-}+namespace Harness {
+    const fs: typeof import("fs") = require("fs");
+    const path: typeof import("path") = require("path");
+    const del: typeof import("del") = require("del");
+
+    interface ExecResult {
+        stdout: Buffer;
+        stderr: Buffer;
+        status: number | null;
+    }
+
+    interface UserConfig {
+        types: string[];
+        cloneUrl: string;
+        path?: string;
+    }
+
+    abstract class ExternalCompileRunnerBase extends RunnerBase {
+        abstract testDir: string;
+        abstract report(result: ExecResult, cwd: string): string | null;
+        enumerateTestFiles() {
+            return IO.getDirectories(this.testDir);
+        }
+        /** Setup the runner's tests so that they are ready to be executed by the harness
+         *  The first test should be a describe/it block that sets up the harness's compiler instance appropriately
+         */
+        initializeTests(): void {
+            // Read in and evaluate the test list
+            const testList = this.tests && this.tests.length ? this.tests : this.getTestFiles();
+
+            // eslint-disable-next-line @typescript-eslint/no-this-alias
+            const cls = this;
+            describe(`${this.kind()} code samples`, function (this: Mocha.ISuiteCallbackContext) {
+                this.timeout(600_000); // 10 minutes
+                for (const test of testList) {
+                    cls.runTest(typeof test === "string" ? test : test.file);
+                }
+            });
+        }
+        private runTest(directoryName: string) {
+            // eslint-disable-next-line @typescript-eslint/no-this-alias
+            const cls = this;
+            const timeout = 600_000; // 10 minutes
+            describe(directoryName, function (this: Mocha.ISuiteCallbackContext) {
+                this.timeout(timeout);
+                const cp: typeof import("child_process") = require("child_process");
+
+                it("should build successfully", () => {
+                    let cwd = path.join(IO.getWorkspaceRoot(), cls.testDir, directoryName);
+                    const originalCwd = cwd;
+                    const stdio = isWorker ? "pipe" : "inherit";
+                    let types: string[] | undefined;
+                    if (fs.existsSync(path.join(cwd, "test.json"))) {
+                        const config = JSON.parse(fs.readFileSync(path.join(cwd, "test.json"), { encoding: "utf8" })) as UserConfig;
+                        ts.Debug.assert(!!config.types, "Bad format from test.json: Types field must be present.");
+                        ts.Debug.assert(!!config.cloneUrl, "Bad format from test.json: cloneUrl field must be present.");
+                        const submoduleDir = path.join(cwd, directoryName);
+                        if (!fs.existsSync(submoduleDir)) {
+                            exec("git", ["clone", config.cloneUrl, directoryName], { cwd });
+                        }
+                        exec("git", ["reset", "HEAD", "--hard"], { cwd: submoduleDir });
+                        exec("git", ["clean", "-f"], { cwd: submoduleDir });
+                        exec("git", ["pull", "-f"], { cwd: submoduleDir });
+
+                        types = config.types;
+
+                        cwd = config.path ? path.join(cwd, config.path) : submoduleDir;
+                    }
+                    if (fs.existsSync(path.join(cwd, "package.json"))) {
+                        if (fs.existsSync(path.join(cwd, "package-lock.json"))) {
+                            fs.unlinkSync(path.join(cwd, "package-lock.json"));
+                        }
+                        if (fs.existsSync(path.join(cwd, "node_modules"))) {
+                            del.sync(path.join(cwd, "node_modules"), { force: true });
+                        }
+                        exec("npm", ["i", "--ignore-scripts"], { cwd, timeout: timeout / 2 }); // NPM shouldn't take the entire timeout - if it takes a long time, it should be terminated and we should log the failure
+                    }
+                    const args = [path.join(IO.getWorkspaceRoot(), "built/local/tsc.js")];
+                    if (types) {
+                        args.push("--types", types.join(","));
+                        // Also actually install those types (for, eg, the js projects which need node)
+                        exec("npm", ["i", ...types.map(t => `@types/${t}`), "--no-save", "--ignore-scripts"], { cwd: originalCwd, timeout: timeout / 2 }); // NPM shouldn't take the entire timeout - if it takes a long time, it should be terminated and we should log the failure
+                    }
+                    args.push("--noEmit");
+                    Baseline.runBaseline(`${cls.kind()}/${directoryName}.log`, cls.report(cp.spawnSync(`node`, args, { cwd, timeout, shell: true }), cwd));
+
+                    function exec(command: string, args: string[], options: { cwd: string, timeout?: number }): void {
+                        const res = cp.spawnSync(command, args, { timeout, shell: true, stdio, ...options });
+                        if (res.status !== 0) {
+                            throw new Error(`${command} ${args.join(" ")} for ${directoryName} failed: ${res.stderr && res.stderr.toString()}`);
+                        }
+                    }
+                });
+            });
+        }
+    }
+
+    export class UserCodeRunner extends ExternalCompileRunnerBase {
+        readonly testDir = "tests/cases/user/";
+        kind(): TestRunnerKind {
+            return "user";
+        }
+        report(result: ExecResult) {
+            // eslint-disable-next-line no-null/no-null
+            return result.status === 0 && !result.stdout.length && !result.stderr.length ? null : `Exit Code: ${result.status}
+Standard output:
+${sortErrors(stripAbsoluteImportPaths(result.stdout.toString().replace(/\r\n/g, "\n")))}
+
+
+Standard error:
+${stripAbsoluteImportPaths(result.stderr.toString().replace(/\r\n/g, "\n"))}`;
+        }
+    }
+
+    export class DockerfileRunner extends ExternalCompileRunnerBase {
+        readonly testDir = "tests/cases/docker/";
+        kind(): TestRunnerKind {
+            return "docker";
+        }
+        initializeTests(): void {
+            // Read in and evaluate the test list
+            const testList = this.tests && this.tests.length ? this.tests : this.getTestFiles();
+
+            // eslint-disable-next-line @typescript-eslint/no-this-alias
+            const cls = this;
+            describe(`${this.kind()} code samples`, function (this: Mocha.ISuiteCallbackContext) {
+                this.timeout(cls.timeout); // 20 minutes
+                let tsRev: string;
+                before(() => {
+                    const cp: typeof import("child_process") = require("child_process");
+                    const revOut = cp.spawnSync("git", ["rev-parse", "HEAD"], { cwd: Harness.IO.getWorkspaceRoot() });
+                    if (revOut.status !== 0) {
+                        throw new Error(`git rev-parse failed with output: ${revOut.stderr && revOut.stderr.toString()}`);
+                    }
+                    tsRev = revOut.stdout.toString().trim();
+                    cls.exec("docker", ["build", ".", "-t", "typescript/typescript"], { cwd: IO.getWorkspaceRoot() }); // cached because workspace is hashed to determine cacheability
+                });
+                for (const test of testList) {
+                    const directory = typeof test === "string" ? test : test.file;
+                    const cwd = path.join(IO.getWorkspaceRoot(), cls.testDir, directory);
+                    it(`should build ${directory} successfully`, () => {
+                        const imageName = `tstest/${directory}`;
+                        cls.exec("docker", ["build", "--no-cache", ".", "-t", imageName, "--build-arg", `TS_SHA=${tsRev}`], { cwd }); // --no-cache so the latest version of the repos referenced is always fetched
+                        const cp: typeof import("child_process") = require("child_process");
+                        Baseline.runBaseline(`${cls.kind()}/${directory}.log`, cls.report(cp.spawnSync(`docker`, ["run", imageName], { cwd, timeout: cls.timeout, shell: true })));
+                    });
+                }
+            });
+        }
+
+        private timeout = 1_200_000; // 20 minutes;
+        private exec(command: string, args: string[], options: { cwd: string, timeout?: number }): void {
+            const cp: typeof import("child_process") = require("child_process");
+            const stdio = isWorker ? "pipe" : "inherit";
+            const res = cp.spawnSync(command, args, { timeout: this.timeout, shell: true, stdio, ...options });
+            if (res.status !== 0) {
+                throw new Error(`${command} ${args.join(" ")} for ${options.cwd} failed: ${res.stderr && res.stderr.toString()}`);
+            }
+        }
+        report(result: ExecResult) {
+            // eslint-disable-next-line no-null/no-null
+            return result.status === 0 && !result.stdout.length && !result.stderr.length ? null : `Exit Code: ${result.status}
+Standard output:
+${sanitizeDockerfileOutput(result.stdout.toString())}
+
+
+Standard error:
+${sanitizeDockerfileOutput(result.stderr.toString())}`;
+        }
+    }
+
+    function sanitizeDockerfileOutput(result: string): string {
+        return [
+            normalizeNewlines,
+            stripANSIEscapes,
+            stripRushStageNumbers,
+            stripWebpackHash,
+            sanitizeVersionSpecifiers,
+            sanitizeTimestamps,
+            sanitizeSizes,
+            sanitizeUnimportantGulpOutput,
+            stripAbsoluteImportPaths,
+        ].reduce((result, f) => f(result), result);
+    }
+
+    function normalizeNewlines(result: string): string {
+        return result.replace(/\r\n/g, "\n");
+    }
+
+    function stripANSIEscapes(result: string): string {
+        return result.replace(/\x1b\[[0-9;]*[a-zA-Z]/g, "");
+    }
+
+    function stripRushStageNumbers(result: string): string {
+        return result.replace(/\d+ of \d+:/g, "XX of XX:");
+    }
+
+    function stripWebpackHash(result: string): string {
+        return result.replace(/Hash: \w+/g, "Hash: [redacted]");
+    }
+
+    function sanitizeSizes(result: string): string {
+        return result.replace(/\d+(\.\d+)? ((Ki|M)B|bytes)/g, "X KiB");
+    }
+
+    /**
+     * Gulp's output order within a `parallel` block is nondeterministic (and there's no way to configure it to execute in series),
+     * so we purge as much of the gulp output as we can
+     */
+    function sanitizeUnimportantGulpOutput(result: string): string {
+        return result.replace(/^.*(\] (Starting)|(Finished)).*$/gm, "") // "gulp" task start/end messages (nondeterministic order)
+            .replace(/^.*(\] . (finished)|(started)).*$/gm, "") // "just" task start/end messages (nondeterministic order)
+            .replace(/^.*\] Respawned to PID: \d+.*$/gm, "") // PID of child is OS and system-load dependent (likely stableish in a container but still dangerous)
+            .replace(/\n+/g, "\n");
+    }
+
+    function sanitizeTimestamps(result: string): string {
+        return result.replace(/\[\d?\d:\d\d:\d\d (A|P)M\]/g, "[XX:XX:XX XM]")
+            .replace(/\[\d?\d:\d\d:\d\d\]/g, "[XX:XX:XX]")
+            .replace(/\/\d+-\d+-[\d_TZ]+-debug.log/g, "\/XXXX-XX-XXXXXXXXX-debug.log")
+            .replace(/\d+\/\d+\/\d+ \d+:\d+:\d+ (AM|PM)/g, "XX/XX/XX XX:XX:XX XM")
+            .replace(/\d+(\.\d+)? sec(onds?)?/g, "? seconds")
+            .replace(/\d+(\.\d+)? min(utes?)?/g, "")
+            .replace(/\d+(\.\d+)? ?m?s/g, "?s")
+            .replace(/ \(\?s\)/g, "");
+    }
+
+    function sanitizeVersionSpecifiers(result: string): string {
+        return result
+            .replace(/\d+.\d+.\d+-insiders.\d\d\d\d\d\d\d\d/g, "X.X.X-insiders.xxxxxxxx")
+            .replace(/Rush Multi-Project Build Tool (\d+)\.\d+\.\d+/g, "Rush Multi-Project Build Tool $1.X.X")
+            .replace(/([@v\()])\d+\.\d+\.\d+/g, "$1X.X.X")
+            .replace(/webpack (\d+)\.\d+\.\d+/g, "webpack $1.X.X")
+            .replace(/Webpack version: (\d+)\.\d+\.\d+/g, "Webpack version: $1.X.X");
+    }
+
+    /**
+     * Import types and some other error messages use absolute paths in errors as they have no context to be written relative to;
+     * This is problematic for error baselines, so we grep for them and strip them out.
+     */
+    function stripAbsoluteImportPaths(result: string) {
+        const workspaceRegexp = new RegExp(IO.getWorkspaceRoot().replace(/\\/g, "\\\\"), "g");
+        return result
+            .replace(/import\(".*?\/tests\/cases\/user\//g, `import("/`)
+            .replace(/Module '".*?\/tests\/cases\/user\//g, `Module '"/`)
+            .replace(workspaceRegexp, "../../..");
+    }
+
+    function sortErrors(result: string) {
+        return ts.flatten(splitBy(result.split("\n"), s => /^\S+/.test(s)).sort(compareErrorStrings)).join("\n");
+    }
+
+    const errorRegexp = /^(.+\.[tj]sx?)\((\d+),(\d+)\)(: error TS.*)/;
+    function compareErrorStrings(a: string[], b: string[]) {
+        ts.Debug.assertGreaterThanOrEqual(a.length, 1);
+        ts.Debug.assertGreaterThanOrEqual(b.length, 1);
+        const matchA = a[0].match(errorRegexp);
+        if (!matchA) {
+            return -1;
+        }
+        const matchB = b[0].match(errorRegexp);
+        if (!matchB) {
+            return 1;
+        }
+        const [, errorFileA, lineNumberStringA, columnNumberStringA, remainderA] = matchA;
+        const [, errorFileB, lineNumberStringB, columnNumberStringB, remainderB] = matchB;
+        return ts.comparePathsCaseSensitive(errorFileA, errorFileB) ||
+            ts.compareValues(parseInt(lineNumberStringA), parseInt(lineNumberStringB)) ||
+            ts.compareValues(parseInt(columnNumberStringA), parseInt(columnNumberStringB)) ||
+            ts.compareStringsCaseSensitive(remainderA, remainderB) ||
+            ts.compareStringsCaseSensitive(a.slice(1).join("\n"), b.slice(1).join("\n"));
+    }
+
+    export class DefinitelyTypedRunner extends ExternalCompileRunnerBase {
+        readonly testDir = "../DefinitelyTyped/types/";
+        workingDirectory = this.testDir;
+        kind(): TestRunnerKind {
+            return "dt";
+        }
+        report(result: ExecResult, cwd: string) {
+            const stdout = removeExpectedErrors(result.stdout.toString(), cwd);
+            const stderr = result.stderr.toString();
+
+            // eslint-disable-next-line no-null/no-null
+            return !stdout.length && !stderr.length ? null : `Exit Code: ${result.status}
+Standard output:
+${stdout.replace(/\r\n/g, "\n")}
+
+
+Standard error:
+${stderr.replace(/\r\n/g, "\n")}`;
+        }
+    }
+
+    function removeExpectedErrors(errors: string, cwd: string): string {
+        return ts.flatten(splitBy(errors.split("\n"), s => /^\S+/.test(s)).filter(isUnexpectedError(cwd))).join("\n");
+    }
+    /**
+     * Returns true if the line that caused the error contains '$ExpectError',
+     * or if the line before that one contains '$ExpectError'.
+     * '$ExpectError' is a marker used in Definitely Typed tests,
+     * meaning that the error should not contribute toward our error baslines.
+     */
+    function isUnexpectedError(cwd: string) {
+        return (error: string[]) => {
+            ts.Debug.assertGreaterThanOrEqual(error.length, 1);
+            const match = error[0].match(/(.+\.tsx?)\((\d+),\d+\): error TS/);
+            if (!match) {
+                return true;
+            }
+            const [, errorFile, lineNumberString] = match;
+            const lines = fs.readFileSync(path.join(cwd, errorFile), { encoding: "utf8" }).split("\n");
+            const lineNumber = parseInt(lineNumberString) - 1;
+            ts.Debug.assertGreaterThanOrEqual(lineNumber, 0);
+            ts.Debug.assertLessThan(lineNumber, lines.length);
+            const previousLine = lineNumber - 1 > 0 ? lines[lineNumber - 1] : "";
+            return !ts.stringContains(lines[lineNumber], "$ExpectError") && !ts.stringContains(previousLine, "$ExpectError");
+        };
+    }
+    /**
+     * Split an array into multiple arrays whenever `isStart` returns true.
+     * @example
+     * splitBy([1,2,3,4,5,6], isOdd)
+     * ==> [[1, 2], [3, 4], [5, 6]]
+     * where
+     * const isOdd = n => !!(n % 2)
+     */
+    function splitBy<T>(xs: T[], isStart: (x: T) => boolean): T[][] {
+        const result = [];
+        let group: T[] = [];
+        for (const x of xs) {
+            if (isStart(x)) {
+                if (group.length) {
+                    result.push(group);
+                }
+                group = [x];
+            }
+            else {
+                group.push(x);
+            }
+        }
+        if (group.length) {
+            result.push(group);
+        }
+        return result;
+    }
+}