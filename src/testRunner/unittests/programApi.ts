namespace ts {
    function verifyMissingFilePaths(missingPaths: readonly Path[], expected: readonly string[]) {
        assert.isDefined(missingPaths);
        const map = arrayToSet(expected) as Map<boolean>;
        for (const missing of missingPaths) {
            const value = map.get(missing);
            assert.isTrue(value, `${missing} to be ${value === undefined ? "not present" : "present only once"}, in actual: ${missingPaths} expected: ${expected}`);
            map.set(missing, false);
        }
        const notFound = arrayFrom(mapDefinedIterator(map.keys(), k => map.get(k) === true ? k : undefined));
        assert.equal(notFound.length, 0, `Not found ${notFound} in actual: ${missingPaths} expected: ${expected}`);
    }

    describe("unittests:: Program.getMissingFilePaths", () => {

        const options: CompilerOptions = {
            noLib: true,
        };

        const emptyFileName = "empty.ts";
        const emptyFileRelativePath = "./" + emptyFileName;

        const emptyFile = new documents.TextDocument(emptyFileName, "");

        const referenceFileName = "reference.ts";
        const referenceFileRelativePath = "./" + referenceFileName;

        const referenceFile = new documents.TextDocument(referenceFileName,
            "/// <reference path=\"d:/imaginary/nonexistent1.ts\"/>\n" + // Absolute
            "/// <reference path=\"./nonexistent2.ts\"/>\n" + // Relative
            "/// <reference path=\"nonexistent3.ts\"/>\n" + // Unqualified
            "/// <reference path=\"nonexistent4\"/>\n"   // No extension
        );

        const testCompilerHost = new fakes.CompilerHost(
            vfs.createFromFileSystem(
                Harness.IO,
                /*ignoreCase*/ true,
                { documents: [emptyFile, referenceFile], cwd: "d:\\pretend\\" }),
            { newLine: NewLineKind.LineFeed });

        it("handles no missing root files", () => {
            const program = createProgram([emptyFileRelativePath], options, testCompilerHost);
            const missing = program.getMissingFilePaths();
            verifyMissingFilePaths(missing, []);
        });

        it("handles missing root file", () => {
            const program = createProgram(["./nonexistent.ts"], options, testCompilerHost);
            const missing = program.getMissingFilePaths();
            verifyMissingFilePaths(missing, ["d:/pretend/nonexistent.ts"]); // Absolute path
        });

        it("handles multiple missing root files", () => {
            const program = createProgram(["./nonexistent0.ts", "./nonexistent1.ts"], options, testCompilerHost);
            const missing = program.getMissingFilePaths();
            verifyMissingFilePaths(missing, ["d:/pretend/nonexistent0.ts", "d:/pretend/nonexistent1.ts"]);
        });

        it("handles a mix of present and missing root files", () => {
            const program = createProgram(["./nonexistent0.ts", emptyFileRelativePath, "./nonexistent1.ts"], options, testCompilerHost);
            const missing = program.getMissingFilePaths();
            verifyMissingFilePaths(missing, ["d:/pretend/nonexistent0.ts", "d:/pretend/nonexistent1.ts"]);
        });

        it("handles repeatedly specified root files", () => {
            const program = createProgram(["./nonexistent.ts", "./nonexistent.ts"], options, testCompilerHost);
            const missing = program.getMissingFilePaths();
            verifyMissingFilePaths(missing, ["d:/pretend/nonexistent.ts"]);
        });

        it("normalizes file paths", () => {
            const program0 = createProgram(["./nonexistent.ts", "./NONEXISTENT.ts"], options, testCompilerHost);
            const program1 = createProgram(["./NONEXISTENT.ts", "./nonexistent.ts"], options, testCompilerHost);
            const missing0 = program0.getMissingFilePaths();
            const missing1 = program1.getMissingFilePaths();
            assert.equal(missing0.length, 1);
            assert.deepEqual(missing0, missing1);
        });

        it("handles missing triple slash references", () => {
            const program = createProgram([referenceFileRelativePath], options, testCompilerHost);
            const missing = program.getMissingFilePaths();
            verifyMissingFilePaths(missing, [
                // From absolute reference
                "d:/imaginary/nonexistent1.ts",

                // From relative reference
                "d:/pretend/nonexistent2.ts",

                // From unqualified reference
                "d:/pretend/nonexistent3.ts",

                // From no-extension reference
                "d:/pretend/nonexistent4.d.ts",
                "d:/pretend/nonexistent4.ts",
                "d:/pretend/nonexistent4.tsx"
            ]);
        });

        it("should not have missing file paths", () => {
            const testSource = `
            class Foo extends HTMLElement {
                bar: string = 'baz';
            }`;

            const host: CompilerHost = {
                getSourceFile: (fileName: string, languageVersion: ScriptTarget, _onError?: (message: string) => void) => {
                    return fileName === "test.ts" ? createSourceFile(fileName, testSource, languageVersion) : undefined;
                },
                getDefaultLibFileName: () => "",
                writeFile: (_fileName, _content) => { throw new Error("unsupported"); },
                getCurrentDirectory: () => sys.getCurrentDirectory(),
                getCanonicalFileName: fileName => sys.useCaseSensitiveFileNames ? fileName : fileName.toLowerCase(),
                getNewLine: () => sys.newLine,
                useCaseSensitiveFileNames: () => sys.useCaseSensitiveFileNames,
                fileExists: fileName => fileName === "test.ts",
                readFile: fileName => fileName === "test.ts" ? testSource : undefined,
                resolveModuleNames: (_moduleNames: string[], _containingFile: string) => { throw new Error("unsupported"); },
                getDirectories: _path => { throw new Error("unsupported"); },
            };

            const program = createProgram(["test.ts"], { module: ModuleKind.ES2015 }, host);
            assert(program.getSourceFiles().length === 1, "expected 'getSourceFiles' length to be 1");
            assert(program.getMissingFilePaths().length === 0, "expected 'getMissingFilePaths' length to be 0");
            assert(program.getFileProcessingDiagnostics().getDiagnostics().length === 0, "expected 'getFileProcessingDiagnostics' length to be 0");
        });
    });

    describe("unittests:: Program.isSourceFileFromExternalLibrary", () => {
        it("works on redirect files", () => {
            // In this example '/node_modules/foo/index.d.ts' will redirect to '/node_modules/bar/node_modules/foo/index.d.ts'.
            const a = new documents.TextDocument("/a.ts", 'import * as bar from "bar"; import * as foo from "foo";');
            const bar = new documents.TextDocument("/node_modules/bar/index.d.ts", 'import * as foo from "foo";');
            const fooPackageJsonText = '{ "name": "foo", "version": "1.2.3" }';
            const fooIndexText = "export const x: number;";
            const barFooPackage = new documents.TextDocument("/node_modules/bar/node_modules/foo/package.json", fooPackageJsonText);
            const barFooIndex = new documents.TextDocument("/node_modules/bar/node_modules/foo/index.d.ts", fooIndexText);
            const fooPackage = new documents.TextDocument("/node_modules/foo/package.json", fooPackageJsonText);
            const fooIndex = new documents.TextDocument("/node_modules/foo/index.d.ts", fooIndexText);

            const fs = vfs.createFromFileSystem(Harness.IO, /*ignoreCase*/ false, { documents: [a, bar, barFooPackage, barFooIndex, fooPackage, fooIndex], cwd: "/" });
            const program = createProgram(["/a.ts"], emptyOptions, new fakes.CompilerHost(fs, { newLine: NewLineKind.LineFeed }));
            assertIsExternal(program, [a, bar, barFooIndex, fooIndex], f => f !== a);
        });

        it('works on `/// <reference types="" />`', () => {
            const a = new documents.TextDocument("/a.ts", '/// <reference types="foo" />');
            const fooIndex = new documents.TextDocument("/node_modules/foo/index.d.ts", "declare const foo: number;");
            const fs = vfs.createFromFileSystem(Harness.IO, /*ignoreCase*/ false, { documents: [a, fooIndex], cwd: "/" });
            const program = createProgram(["/a.ts"], emptyOptions, new fakes.CompilerHost(fs, { newLine: NewLineKind.LineFeed }));
            assertIsExternal(program, [a, fooIndex], f => f !== a);
        });

        function assertIsExternal(program: Program, files: readonly documents.TextDocument[], isExternalExpected: (file: documents.TextDocument) => boolean): void {
            for (const file of files) {
                const actual = program.isSourceFileFromExternalLibrary(program.getSourceFile(file.file)!);
                const expected = isExternalExpected(file);
                assert.equal(actual, expected, `Expected ${file.file} isSourceFileFromExternalLibrary to be ${expected}, got ${actual}`);
            }
        }
    });

    describe("unittests:: Program.getNodeCount / Program.getIdentifierCount", () => {
        it("works on projects that have .json files", () => {
            const main = new documents.TextDocument("/main.ts", 'export { version } from "./package.json";');
            const pkg = new documents.TextDocument("/package.json", '{"version": "1.0.0"}');

            const fs = vfs.createFromFileSystem(Harness.IO, /*ignoreCase*/ false, { documents: [main, pkg], cwd: "/" });
            const program = createProgram(["/main.ts"], { resolveJsonModule: true }, new fakes.CompilerHost(fs, { newLine: NewLineKind.LineFeed }));

            const json = program.getSourceFile("/package.json")!;
            assert.equal(json.scriptKind, ScriptKind.JSON);
            assert.isNumber(json.nodeCount);
            assert.isNumber(json.identifierCount);

            assert.isNotNaN(program.getNodeCount());
            assert.isNotNaN(program.getIdentifierCount());
        });
    });

<<<<<<< HEAD
    describe("unittests:: programApi:: Program.getTypeChecker / Program.getSemanticDiagnostics", () => {
=======
    describe("unittests:: programApi:: Program.getDiagnosticsProducingTypeChecker / Program.getSemanticDiagnostics", () => {
        it("does not produce errors on `as const` it would not normally produce on the command line", () => {
            const main = new documents.TextDocument("/main.ts", "0 as const");

            const fs = vfs.createFromFileSystem(Harness.IO, /*ignoreCase*/ false, { documents: [main], cwd: "/" });
            const program = createProgram(["/main.ts"], {}, new fakes.CompilerHost(fs, { newLine: NewLineKind.LineFeed }));
            const typeChecker = program.getDiagnosticsProducingTypeChecker();
            const sourceFile = program.getSourceFile("main.ts")!;
            typeChecker.getTypeAtLocation(((sourceFile.statements[0] as ExpressionStatement).expression as AsExpression).type);
            const diag = program.getSemanticDiagnostics();
            assert.isEmpty(diag);
        });
>>>>>>> 7cc4a8df
        it("getSymbolAtLocation does not cause additional error to be added on module resolution failure", () => {
            const main = new documents.TextDocument("/main.ts", "import \"./module\";");
            const mod = new documents.TextDocument("/module.d.ts", "declare const foo: any;");

            const fs = vfs.createFromFileSystem(Harness.IO, /*ignoreCase*/ false, { documents: [main, mod], cwd: "/" });
            const program = createProgram(["/main.ts"], {}, new fakes.CompilerHost(fs, { newLine: NewLineKind.LineFeed }));

            const sourceFile = program.getSourceFile("main.ts")!;
            const typeChecker = program.getTypeChecker();
            typeChecker.getSymbolAtLocation((sourceFile.statements[0] as ImportDeclaration).moduleSpecifier);
            assert.isEmpty(program.getSemanticDiagnostics());
        });
    });
}
<|MERGE_RESOLUTION|>--- conflicted
+++ resolved
@@ -1,211 +1,207 @@
-namespace ts {
-    function verifyMissingFilePaths(missingPaths: readonly Path[], expected: readonly string[]) {
-        assert.isDefined(missingPaths);
-        const map = arrayToSet(expected) as Map<boolean>;
-        for (const missing of missingPaths) {
-            const value = map.get(missing);
-            assert.isTrue(value, `${missing} to be ${value === undefined ? "not present" : "present only once"}, in actual: ${missingPaths} expected: ${expected}`);
-            map.set(missing, false);
-        }
-        const notFound = arrayFrom(mapDefinedIterator(map.keys(), k => map.get(k) === true ? k : undefined));
-        assert.equal(notFound.length, 0, `Not found ${notFound} in actual: ${missingPaths} expected: ${expected}`);
-    }
-
-    describe("unittests:: Program.getMissingFilePaths", () => {
-
-        const options: CompilerOptions = {
-            noLib: true,
-        };
-
-        const emptyFileName = "empty.ts";
-        const emptyFileRelativePath = "./" + emptyFileName;
-
-        const emptyFile = new documents.TextDocument(emptyFileName, "");
-
-        const referenceFileName = "reference.ts";
-        const referenceFileRelativePath = "./" + referenceFileName;
-
-        const referenceFile = new documents.TextDocument(referenceFileName,
-            "/// <reference path=\"d:/imaginary/nonexistent1.ts\"/>\n" + // Absolute
-            "/// <reference path=\"./nonexistent2.ts\"/>\n" + // Relative
-            "/// <reference path=\"nonexistent3.ts\"/>\n" + // Unqualified
-            "/// <reference path=\"nonexistent4\"/>\n"   // No extension
-        );
-
-        const testCompilerHost = new fakes.CompilerHost(
-            vfs.createFromFileSystem(
-                Harness.IO,
-                /*ignoreCase*/ true,
-                { documents: [emptyFile, referenceFile], cwd: "d:\\pretend\\" }),
-            { newLine: NewLineKind.LineFeed });
-
-        it("handles no missing root files", () => {
-            const program = createProgram([emptyFileRelativePath], options, testCompilerHost);
-            const missing = program.getMissingFilePaths();
-            verifyMissingFilePaths(missing, []);
-        });
-
-        it("handles missing root file", () => {
-            const program = createProgram(["./nonexistent.ts"], options, testCompilerHost);
-            const missing = program.getMissingFilePaths();
-            verifyMissingFilePaths(missing, ["d:/pretend/nonexistent.ts"]); // Absolute path
-        });
-
-        it("handles multiple missing root files", () => {
-            const program = createProgram(["./nonexistent0.ts", "./nonexistent1.ts"], options, testCompilerHost);
-            const missing = program.getMissingFilePaths();
-            verifyMissingFilePaths(missing, ["d:/pretend/nonexistent0.ts", "d:/pretend/nonexistent1.ts"]);
-        });
-
-        it("handles a mix of present and missing root files", () => {
-            const program = createProgram(["./nonexistent0.ts", emptyFileRelativePath, "./nonexistent1.ts"], options, testCompilerHost);
-            const missing = program.getMissingFilePaths();
-            verifyMissingFilePaths(missing, ["d:/pretend/nonexistent0.ts", "d:/pretend/nonexistent1.ts"]);
-        });
-
-        it("handles repeatedly specified root files", () => {
-            const program = createProgram(["./nonexistent.ts", "./nonexistent.ts"], options, testCompilerHost);
-            const missing = program.getMissingFilePaths();
-            verifyMissingFilePaths(missing, ["d:/pretend/nonexistent.ts"]);
-        });
-
-        it("normalizes file paths", () => {
-            const program0 = createProgram(["./nonexistent.ts", "./NONEXISTENT.ts"], options, testCompilerHost);
-            const program1 = createProgram(["./NONEXISTENT.ts", "./nonexistent.ts"], options, testCompilerHost);
-            const missing0 = program0.getMissingFilePaths();
-            const missing1 = program1.getMissingFilePaths();
-            assert.equal(missing0.length, 1);
-            assert.deepEqual(missing0, missing1);
-        });
-
-        it("handles missing triple slash references", () => {
-            const program = createProgram([referenceFileRelativePath], options, testCompilerHost);
-            const missing = program.getMissingFilePaths();
-            verifyMissingFilePaths(missing, [
-                // From absolute reference
-                "d:/imaginary/nonexistent1.ts",
-
-                // From relative reference
-                "d:/pretend/nonexistent2.ts",
-
-                // From unqualified reference
-                "d:/pretend/nonexistent3.ts",
-
-                // From no-extension reference
-                "d:/pretend/nonexistent4.d.ts",
-                "d:/pretend/nonexistent4.ts",
-                "d:/pretend/nonexistent4.tsx"
-            ]);
-        });
-
-        it("should not have missing file paths", () => {
-            const testSource = `
-            class Foo extends HTMLElement {
-                bar: string = 'baz';
-            }`;
-
-            const host: CompilerHost = {
-                getSourceFile: (fileName: string, languageVersion: ScriptTarget, _onError?: (message: string) => void) => {
-                    return fileName === "test.ts" ? createSourceFile(fileName, testSource, languageVersion) : undefined;
-                },
-                getDefaultLibFileName: () => "",
-                writeFile: (_fileName, _content) => { throw new Error("unsupported"); },
-                getCurrentDirectory: () => sys.getCurrentDirectory(),
-                getCanonicalFileName: fileName => sys.useCaseSensitiveFileNames ? fileName : fileName.toLowerCase(),
-                getNewLine: () => sys.newLine,
-                useCaseSensitiveFileNames: () => sys.useCaseSensitiveFileNames,
-                fileExists: fileName => fileName === "test.ts",
-                readFile: fileName => fileName === "test.ts" ? testSource : undefined,
-                resolveModuleNames: (_moduleNames: string[], _containingFile: string) => { throw new Error("unsupported"); },
-                getDirectories: _path => { throw new Error("unsupported"); },
-            };
-
-            const program = createProgram(["test.ts"], { module: ModuleKind.ES2015 }, host);
-            assert(program.getSourceFiles().length === 1, "expected 'getSourceFiles' length to be 1");
-            assert(program.getMissingFilePaths().length === 0, "expected 'getMissingFilePaths' length to be 0");
-            assert(program.getFileProcessingDiagnostics().getDiagnostics().length === 0, "expected 'getFileProcessingDiagnostics' length to be 0");
-        });
-    });
-
-    describe("unittests:: Program.isSourceFileFromExternalLibrary", () => {
-        it("works on redirect files", () => {
-            // In this example '/node_modules/foo/index.d.ts' will redirect to '/node_modules/bar/node_modules/foo/index.d.ts'.
-            const a = new documents.TextDocument("/a.ts", 'import * as bar from "bar"; import * as foo from "foo";');
-            const bar = new documents.TextDocument("/node_modules/bar/index.d.ts", 'import * as foo from "foo";');
-            const fooPackageJsonText = '{ "name": "foo", "version": "1.2.3" }';
-            const fooIndexText = "export const x: number;";
-            const barFooPackage = new documents.TextDocument("/node_modules/bar/node_modules/foo/package.json", fooPackageJsonText);
-            const barFooIndex = new documents.TextDocument("/node_modules/bar/node_modules/foo/index.d.ts", fooIndexText);
-            const fooPackage = new documents.TextDocument("/node_modules/foo/package.json", fooPackageJsonText);
-            const fooIndex = new documents.TextDocument("/node_modules/foo/index.d.ts", fooIndexText);
-
-            const fs = vfs.createFromFileSystem(Harness.IO, /*ignoreCase*/ false, { documents: [a, bar, barFooPackage, barFooIndex, fooPackage, fooIndex], cwd: "/" });
-            const program = createProgram(["/a.ts"], emptyOptions, new fakes.CompilerHost(fs, { newLine: NewLineKind.LineFeed }));
-            assertIsExternal(program, [a, bar, barFooIndex, fooIndex], f => f !== a);
-        });
-
-        it('works on `/// <reference types="" />`', () => {
-            const a = new documents.TextDocument("/a.ts", '/// <reference types="foo" />');
-            const fooIndex = new documents.TextDocument("/node_modules/foo/index.d.ts", "declare const foo: number;");
-            const fs = vfs.createFromFileSystem(Harness.IO, /*ignoreCase*/ false, { documents: [a, fooIndex], cwd: "/" });
-            const program = createProgram(["/a.ts"], emptyOptions, new fakes.CompilerHost(fs, { newLine: NewLineKind.LineFeed }));
-            assertIsExternal(program, [a, fooIndex], f => f !== a);
-        });
-
-        function assertIsExternal(program: Program, files: readonly documents.TextDocument[], isExternalExpected: (file: documents.TextDocument) => boolean): void {
-            for (const file of files) {
-                const actual = program.isSourceFileFromExternalLibrary(program.getSourceFile(file.file)!);
-                const expected = isExternalExpected(file);
-                assert.equal(actual, expected, `Expected ${file.file} isSourceFileFromExternalLibrary to be ${expected}, got ${actual}`);
-            }
-        }
-    });
-
-    describe("unittests:: Program.getNodeCount / Program.getIdentifierCount", () => {
-        it("works on projects that have .json files", () => {
-            const main = new documents.TextDocument("/main.ts", 'export { version } from "./package.json";');
-            const pkg = new documents.TextDocument("/package.json", '{"version": "1.0.0"}');
-
-            const fs = vfs.createFromFileSystem(Harness.IO, /*ignoreCase*/ false, { documents: [main, pkg], cwd: "/" });
-            const program = createProgram(["/main.ts"], { resolveJsonModule: true }, new fakes.CompilerHost(fs, { newLine: NewLineKind.LineFeed }));
-
-            const json = program.getSourceFile("/package.json")!;
-            assert.equal(json.scriptKind, ScriptKind.JSON);
-            assert.isNumber(json.nodeCount);
-            assert.isNumber(json.identifierCount);
-
-            assert.isNotNaN(program.getNodeCount());
-            assert.isNotNaN(program.getIdentifierCount());
-        });
-    });
-
-<<<<<<< HEAD
-    describe("unittests:: programApi:: Program.getTypeChecker / Program.getSemanticDiagnostics", () => {
-=======
-    describe("unittests:: programApi:: Program.getDiagnosticsProducingTypeChecker / Program.getSemanticDiagnostics", () => {
-        it("does not produce errors on `as const` it would not normally produce on the command line", () => {
-            const main = new documents.TextDocument("/main.ts", "0 as const");
-
-            const fs = vfs.createFromFileSystem(Harness.IO, /*ignoreCase*/ false, { documents: [main], cwd: "/" });
-            const program = createProgram(["/main.ts"], {}, new fakes.CompilerHost(fs, { newLine: NewLineKind.LineFeed }));
-            const typeChecker = program.getDiagnosticsProducingTypeChecker();
-            const sourceFile = program.getSourceFile("main.ts")!;
-            typeChecker.getTypeAtLocation(((sourceFile.statements[0] as ExpressionStatement).expression as AsExpression).type);
-            const diag = program.getSemanticDiagnostics();
-            assert.isEmpty(diag);
-        });
->>>>>>> 7cc4a8df
-        it("getSymbolAtLocation does not cause additional error to be added on module resolution failure", () => {
-            const main = new documents.TextDocument("/main.ts", "import \"./module\";");
-            const mod = new documents.TextDocument("/module.d.ts", "declare const foo: any;");
-
-            const fs = vfs.createFromFileSystem(Harness.IO, /*ignoreCase*/ false, { documents: [main, mod], cwd: "/" });
-            const program = createProgram(["/main.ts"], {}, new fakes.CompilerHost(fs, { newLine: NewLineKind.LineFeed }));
-
-            const sourceFile = program.getSourceFile("main.ts")!;
-            const typeChecker = program.getTypeChecker();
-            typeChecker.getSymbolAtLocation((sourceFile.statements[0] as ImportDeclaration).moduleSpecifier);
-            assert.isEmpty(program.getSemanticDiagnostics());
-        });
-    });
-}
+namespace ts {
+    function verifyMissingFilePaths(missingPaths: readonly Path[], expected: readonly string[]) {
+        assert.isDefined(missingPaths);
+        const map = arrayToSet(expected) as Map<boolean>;
+        for (const missing of missingPaths) {
+            const value = map.get(missing);
+            assert.isTrue(value, `${missing} to be ${value === undefined ? "not present" : "present only once"}, in actual: ${missingPaths} expected: ${expected}`);
+            map.set(missing, false);
+        }
+        const notFound = arrayFrom(mapDefinedIterator(map.keys(), k => map.get(k) === true ? k : undefined));
+        assert.equal(notFound.length, 0, `Not found ${notFound} in actual: ${missingPaths} expected: ${expected}`);
+    }
+
+    describe("unittests:: Program.getMissingFilePaths", () => {
+
+        const options: CompilerOptions = {
+            noLib: true,
+        };
+
+        const emptyFileName = "empty.ts";
+        const emptyFileRelativePath = "./" + emptyFileName;
+
+        const emptyFile = new documents.TextDocument(emptyFileName, "");
+
+        const referenceFileName = "reference.ts";
+        const referenceFileRelativePath = "./" + referenceFileName;
+
+        const referenceFile = new documents.TextDocument(referenceFileName,
+            "/// <reference path=\"d:/imaginary/nonexistent1.ts\"/>\n" + // Absolute
+            "/// <reference path=\"./nonexistent2.ts\"/>\n" + // Relative
+            "/// <reference path=\"nonexistent3.ts\"/>\n" + // Unqualified
+            "/// <reference path=\"nonexistent4\"/>\n"   // No extension
+        );
+
+        const testCompilerHost = new fakes.CompilerHost(
+            vfs.createFromFileSystem(
+                Harness.IO,
+                /*ignoreCase*/ true,
+                { documents: [emptyFile, referenceFile], cwd: "d:\\pretend\\" }),
+            { newLine: NewLineKind.LineFeed });
+
+        it("handles no missing root files", () => {
+            const program = createProgram([emptyFileRelativePath], options, testCompilerHost);
+            const missing = program.getMissingFilePaths();
+            verifyMissingFilePaths(missing, []);
+        });
+
+        it("handles missing root file", () => {
+            const program = createProgram(["./nonexistent.ts"], options, testCompilerHost);
+            const missing = program.getMissingFilePaths();
+            verifyMissingFilePaths(missing, ["d:/pretend/nonexistent.ts"]); // Absolute path
+        });
+
+        it("handles multiple missing root files", () => {
+            const program = createProgram(["./nonexistent0.ts", "./nonexistent1.ts"], options, testCompilerHost);
+            const missing = program.getMissingFilePaths();
+            verifyMissingFilePaths(missing, ["d:/pretend/nonexistent0.ts", "d:/pretend/nonexistent1.ts"]);
+        });
+
+        it("handles a mix of present and missing root files", () => {
+            const program = createProgram(["./nonexistent0.ts", emptyFileRelativePath, "./nonexistent1.ts"], options, testCompilerHost);
+            const missing = program.getMissingFilePaths();
+            verifyMissingFilePaths(missing, ["d:/pretend/nonexistent0.ts", "d:/pretend/nonexistent1.ts"]);
+        });
+
+        it("handles repeatedly specified root files", () => {
+            const program = createProgram(["./nonexistent.ts", "./nonexistent.ts"], options, testCompilerHost);
+            const missing = program.getMissingFilePaths();
+            verifyMissingFilePaths(missing, ["d:/pretend/nonexistent.ts"]);
+        });
+
+        it("normalizes file paths", () => {
+            const program0 = createProgram(["./nonexistent.ts", "./NONEXISTENT.ts"], options, testCompilerHost);
+            const program1 = createProgram(["./NONEXISTENT.ts", "./nonexistent.ts"], options, testCompilerHost);
+            const missing0 = program0.getMissingFilePaths();
+            const missing1 = program1.getMissingFilePaths();
+            assert.equal(missing0.length, 1);
+            assert.deepEqual(missing0, missing1);
+        });
+
+        it("handles missing triple slash references", () => {
+            const program = createProgram([referenceFileRelativePath], options, testCompilerHost);
+            const missing = program.getMissingFilePaths();
+            verifyMissingFilePaths(missing, [
+                // From absolute reference
+                "d:/imaginary/nonexistent1.ts",
+
+                // From relative reference
+                "d:/pretend/nonexistent2.ts",
+
+                // From unqualified reference
+                "d:/pretend/nonexistent3.ts",
+
+                // From no-extension reference
+                "d:/pretend/nonexistent4.d.ts",
+                "d:/pretend/nonexistent4.ts",
+                "d:/pretend/nonexistent4.tsx"
+            ]);
+        });
+
+        it("should not have missing file paths", () => {
+            const testSource = `
+            class Foo extends HTMLElement {
+                bar: string = 'baz';
+            }`;
+
+            const host: CompilerHost = {
+                getSourceFile: (fileName: string, languageVersion: ScriptTarget, _onError?: (message: string) => void) => {
+                    return fileName === "test.ts" ? createSourceFile(fileName, testSource, languageVersion) : undefined;
+                },
+                getDefaultLibFileName: () => "",
+                writeFile: (_fileName, _content) => { throw new Error("unsupported"); },
+                getCurrentDirectory: () => sys.getCurrentDirectory(),
+                getCanonicalFileName: fileName => sys.useCaseSensitiveFileNames ? fileName : fileName.toLowerCase(),
+                getNewLine: () => sys.newLine,
+                useCaseSensitiveFileNames: () => sys.useCaseSensitiveFileNames,
+                fileExists: fileName => fileName === "test.ts",
+                readFile: fileName => fileName === "test.ts" ? testSource : undefined,
+                resolveModuleNames: (_moduleNames: string[], _containingFile: string) => { throw new Error("unsupported"); },
+                getDirectories: _path => { throw new Error("unsupported"); },
+            };
+
+            const program = createProgram(["test.ts"], { module: ModuleKind.ES2015 }, host);
+            assert(program.getSourceFiles().length === 1, "expected 'getSourceFiles' length to be 1");
+            assert(program.getMissingFilePaths().length === 0, "expected 'getMissingFilePaths' length to be 0");
+            assert(program.getFileProcessingDiagnostics().getDiagnostics().length === 0, "expected 'getFileProcessingDiagnostics' length to be 0");
+        });
+    });
+
+    describe("unittests:: Program.isSourceFileFromExternalLibrary", () => {
+        it("works on redirect files", () => {
+            // In this example '/node_modules/foo/index.d.ts' will redirect to '/node_modules/bar/node_modules/foo/index.d.ts'.
+            const a = new documents.TextDocument("/a.ts", 'import * as bar from "bar"; import * as foo from "foo";');
+            const bar = new documents.TextDocument("/node_modules/bar/index.d.ts", 'import * as foo from "foo";');
+            const fooPackageJsonText = '{ "name": "foo", "version": "1.2.3" }';
+            const fooIndexText = "export const x: number;";
+            const barFooPackage = new documents.TextDocument("/node_modules/bar/node_modules/foo/package.json", fooPackageJsonText);
+            const barFooIndex = new documents.TextDocument("/node_modules/bar/node_modules/foo/index.d.ts", fooIndexText);
+            const fooPackage = new documents.TextDocument("/node_modules/foo/package.json", fooPackageJsonText);
+            const fooIndex = new documents.TextDocument("/node_modules/foo/index.d.ts", fooIndexText);
+
+            const fs = vfs.createFromFileSystem(Harness.IO, /*ignoreCase*/ false, { documents: [a, bar, barFooPackage, barFooIndex, fooPackage, fooIndex], cwd: "/" });
+            const program = createProgram(["/a.ts"], emptyOptions, new fakes.CompilerHost(fs, { newLine: NewLineKind.LineFeed }));
+            assertIsExternal(program, [a, bar, barFooIndex, fooIndex], f => f !== a);
+        });
+
+        it('works on `/// <reference types="" />`', () => {
+            const a = new documents.TextDocument("/a.ts", '/// <reference types="foo" />');
+            const fooIndex = new documents.TextDocument("/node_modules/foo/index.d.ts", "declare const foo: number;");
+            const fs = vfs.createFromFileSystem(Harness.IO, /*ignoreCase*/ false, { documents: [a, fooIndex], cwd: "/" });
+            const program = createProgram(["/a.ts"], emptyOptions, new fakes.CompilerHost(fs, { newLine: NewLineKind.LineFeed }));
+            assertIsExternal(program, [a, fooIndex], f => f !== a);
+        });
+
+        function assertIsExternal(program: Program, files: readonly documents.TextDocument[], isExternalExpected: (file: documents.TextDocument) => boolean): void {
+            for (const file of files) {
+                const actual = program.isSourceFileFromExternalLibrary(program.getSourceFile(file.file)!);
+                const expected = isExternalExpected(file);
+                assert.equal(actual, expected, `Expected ${file.file} isSourceFileFromExternalLibrary to be ${expected}, got ${actual}`);
+            }
+        }
+    });
+
+    describe("unittests:: Program.getNodeCount / Program.getIdentifierCount", () => {
+        it("works on projects that have .json files", () => {
+            const main = new documents.TextDocument("/main.ts", 'export { version } from "./package.json";');
+            const pkg = new documents.TextDocument("/package.json", '{"version": "1.0.0"}');
+
+            const fs = vfs.createFromFileSystem(Harness.IO, /*ignoreCase*/ false, { documents: [main, pkg], cwd: "/" });
+            const program = createProgram(["/main.ts"], { resolveJsonModule: true }, new fakes.CompilerHost(fs, { newLine: NewLineKind.LineFeed }));
+
+            const json = program.getSourceFile("/package.json")!;
+            assert.equal(json.scriptKind, ScriptKind.JSON);
+            assert.isNumber(json.nodeCount);
+            assert.isNumber(json.identifierCount);
+
+            assert.isNotNaN(program.getNodeCount());
+            assert.isNotNaN(program.getIdentifierCount());
+        });
+    });
+
+    describe("unittests:: programApi:: Program.getTypeChecker / Program.getSemanticDiagnostics", () => {
+        it("does not produce errors on `as const` it would not normally produce on the command line", () => {
+            const main = new documents.TextDocument("/main.ts", "0 as const");
+
+            const fs = vfs.createFromFileSystem(Harness.IO, /*ignoreCase*/ false, { documents: [main], cwd: "/" });
+            const program = createProgram(["/main.ts"], {}, new fakes.CompilerHost(fs, { newLine: NewLineKind.LineFeed }));
+            const typeChecker = program.getTypeChecker();
+            const sourceFile = program.getSourceFile("main.ts")!;
+            typeChecker.getTypeAtLocation(((sourceFile.statements[0] as ExpressionStatement).expression as AsExpression).type);
+            const diag = program.getSemanticDiagnostics();
+            assert.isEmpty(diag);
+        });
+        it("getSymbolAtLocation does not cause additional error to be added on module resolution failure", () => {
+            const main = new documents.TextDocument("/main.ts", "import \"./module\";");
+            const mod = new documents.TextDocument("/module.d.ts", "declare const foo: any;");
+
+            const fs = vfs.createFromFileSystem(Harness.IO, /*ignoreCase*/ false, { documents: [main, mod], cwd: "/" });
+            const program = createProgram(["/main.ts"], {}, new fakes.CompilerHost(fs, { newLine: NewLineKind.LineFeed }));
+
+            const sourceFile = program.getSourceFile("main.ts")!;
+            const typeChecker = program.getTypeChecker();
+            typeChecker.getSymbolAtLocation((sourceFile.statements[0] as ImportDeclaration).moduleSpecifier);
+            assert.isEmpty(program.getSemanticDiagnostics());
+        });
+    });
+}