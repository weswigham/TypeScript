namespace ts.projectSystem {
    describe("unittests:: tsserver:: Project Errors", () => {
        function checkProjectErrors(projectFiles: server.ProjectFilesWithTSDiagnostics, expectedErrors: readonly string[]): void {
            assert.isTrue(projectFiles !== undefined, "missing project files");
            checkProjectErrorsWorker(projectFiles.projectErrors, expectedErrors);
        }

        function checkProjectErrorsWorker(errors: readonly Diagnostic[], expectedErrors: readonly string[]): void {
            assert.equal(errors ? errors.length : 0, expectedErrors.length, `expected ${expectedErrors.length} error in the list`);
            if (expectedErrors.length) {
                for (let i = 0; i < errors.length; i++) {
                    const actualMessage = flattenDiagnosticMessageText(errors[i].messageText, "\n");
                    const expectedMessage = expectedErrors[i];
                    assert.isTrue(actualMessage.indexOf(expectedMessage) === 0, `error message does not match, expected ${actualMessage} to start with ${expectedMessage}`);
                }
            }
        }

        function checkDiagnosticsWithLinePos(errors: server.protocol.DiagnosticWithLinePosition[], expectedErrors: string[]) {
            assert.equal(errors ? errors.length : 0, expectedErrors.length, `expected ${expectedErrors.length} error in the list`);
            if (expectedErrors.length) {
                zipWith(errors, expectedErrors, ({ message: actualMessage }, expectedMessage) => {
                    assert.isTrue(startsWith(actualMessage, actualMessage), `error message does not match, expected ${actualMessage} to start with ${expectedMessage}`);
                });
            }
        }

        it("external project - diagnostics for missing files", () => {
            const file1 = {
                path: "/a/b/app.ts",
                content: ""
            };
            const file2 = {
                path: "/a/b/applib.ts",
                content: ""
            };
            const host = createServerHost([file1, libFile]);
            const session = createSession(host);
            const projectService = session.getProjectService();
            const projectFileName = "/a/b/test.csproj";
            const compilerOptionsRequest: server.protocol.CompilerOptionsDiagnosticsRequest = {
                type: "request",
                command: server.CommandNames.CompilerOptionsDiagnosticsFull,
                seq: 2,
                arguments: { projectFileName }
            };

            {
                projectService.openExternalProject({
                    projectFileName,
                    options: {},
                    rootFiles: toExternalFiles([file1.path, file2.path])
                });

                checkNumberOfProjects(projectService, { externalProjects: 1 });
                const diags = session.executeCommand(compilerOptionsRequest).response as server.protocol.DiagnosticWithLinePosition[];
                // only file1 exists - expect error
                checkDiagnosticsWithLinePos(diags, ["File '/a/b/applib.ts' not found."]);
            }
            host.reloadFS([file2, libFile]);
            {
                // only file2 exists - expect error
                checkNumberOfProjects(projectService, { externalProjects: 1 });
                const diags = session.executeCommand(compilerOptionsRequest).response as server.protocol.DiagnosticWithLinePosition[];
                checkDiagnosticsWithLinePos(diags, ["File '/a/b/app.ts' not found."]);
            }

            host.reloadFS([file1, file2, libFile]);
            {
                // both files exist - expect no errors
                checkNumberOfProjects(projectService, { externalProjects: 1 });
                const diags = session.executeCommand(compilerOptionsRequest).response as server.protocol.DiagnosticWithLinePosition[];
                checkDiagnosticsWithLinePos(diags, []);
            }
        });

        it("configured projects - diagnostics for missing files", () => {
            const file1 = {
                path: "/a/b/app.ts",
                content: ""
            };
            const file2 = {
                path: "/a/b/applib.ts",
                content: ""
            };
            const config = {
                path: "/a/b/tsconfig.json",
                content: JSON.stringify({ files: [file1, file2].map(f => getBaseFileName(f.path)) })
            };
            const host = createServerHost([file1, config, libFile]);
            const session = createSession(host);
            const projectService = session.getProjectService();
            openFilesForSession([file1], session);
            checkNumberOfProjects(projectService, { configuredProjects: 1 });
            const project = configuredProjectAt(projectService, 0);
            const compilerOptionsRequest: server.protocol.CompilerOptionsDiagnosticsRequest = {
                type: "request",
                command: server.CommandNames.CompilerOptionsDiagnosticsFull,
                seq: 2,
                arguments: { projectFileName: project.getProjectName() }
            };
            let diags = session.executeCommand(compilerOptionsRequest).response as server.protocol.DiagnosticWithLinePosition[];
            checkDiagnosticsWithLinePos(diags, ["File '/a/b/applib.ts' not found."]);

            host.reloadFS([file1, file2, config, libFile]);

            checkNumberOfProjects(projectService, { configuredProjects: 1 });
            diags = session.executeCommand(compilerOptionsRequest).response as server.protocol.DiagnosticWithLinePosition[];
            checkDiagnosticsWithLinePos(diags, []);
        });

        it("configured projects - diagnostics for corrupted config 1", () => {
            const file1 = {
                path: "/a/b/app.ts",
                content: ""
            };
            const file2 = {
                path: "/a/b/lib.ts",
                content: ""
            };
            const correctConfig = {
                path: "/a/b/tsconfig.json",
                content: JSON.stringify({ files: [file1, file2].map(f => getBaseFileName(f.path)) })
            };
            const corruptedConfig = {
                path: correctConfig.path,
                content: correctConfig.content.substr(1)
            };
            const host = createServerHost([file1, file2, corruptedConfig]);
            const projectService = createProjectService(host);

            projectService.openClientFile(file1.path);
            {
                projectService.checkNumberOfProjects({ configuredProjects: 1 });
                const configuredProject = find(projectService.synchronizeProjectList([]), f => f.info!.projectName === corruptedConfig.path)!;
                assert.isTrue(configuredProject !== undefined, "should find configured project");
                checkProjectErrors(configuredProject, []);
                const projectErrors = configuredProjectAt(projectService, 0).getAllProjectErrors();
                checkProjectErrorsWorker(projectErrors, [
                    "'{' expected."
                ]);
                assert.isNotNull(projectErrors[0].file);
                assert.equal(projectErrors[0].file!.fileName, corruptedConfig.path);
            }
            // fix config and trigger watcher
            host.reloadFS([file1, file2, correctConfig]);
            {
                projectService.checkNumberOfProjects({ configuredProjects: 1 });
                const configuredProject = find(projectService.synchronizeProjectList([]), f => f.info!.projectName === corruptedConfig.path)!;
                assert.isTrue(configuredProject !== undefined, "should find configured project");
                checkProjectErrors(configuredProject, []);
                const projectErrors = configuredProjectAt(projectService, 0).getAllProjectErrors();
                checkProjectErrorsWorker(projectErrors, []);
            }
        });

        it("configured projects - diagnostics for corrupted config 2", () => {
            const file1 = {
                path: "/a/b/app.ts",
                content: ""
            };
            const file2 = {
                path: "/a/b/lib.ts",
                content: ""
            };
            const correctConfig = {
                path: "/a/b/tsconfig.json",
                content: JSON.stringify({ files: [file1, file2].map(f => getBaseFileName(f.path)) })
            };
            const corruptedConfig = {
                path: correctConfig.path,
                content: correctConfig.content.substr(1)
            };
            const host = createServerHost([file1, file2, correctConfig]);
            const projectService = createProjectService(host);

            projectService.openClientFile(file1.path);
            {
                projectService.checkNumberOfProjects({ configuredProjects: 1 });
                const configuredProject = find(projectService.synchronizeProjectList([]), f => f.info!.projectName === corruptedConfig.path)!;
                assert.isTrue(configuredProject !== undefined, "should find configured project");
                checkProjectErrors(configuredProject, []);
                const projectErrors = configuredProjectAt(projectService, 0).getAllProjectErrors();
                checkProjectErrorsWorker(projectErrors, []);
            }
            // break config and trigger watcher
            host.reloadFS([file1, file2, corruptedConfig]);
            {
                projectService.checkNumberOfProjects({ configuredProjects: 1 });
                const configuredProject = find(projectService.synchronizeProjectList([]), f => f.info!.projectName === corruptedConfig.path)!;
                assert.isTrue(configuredProject !== undefined, "should find configured project");
                checkProjectErrors(configuredProject, []);
                const projectErrors = configuredProjectAt(projectService, 0).getAllProjectErrors();
                checkProjectErrorsWorker(projectErrors, [
                    "'{' expected."
                ]);
                assert.isNotNull(projectErrors[0].file);
                assert.equal(projectErrors[0].file!.fileName, corruptedConfig.path);
            }
        });
    });

    describe("unittests:: tsserver:: Project Errors are reported as appropriate", () => {
        function createErrorLogger() {
            let hasError = false;
            const errorLogger: server.Logger = {
                close: noop,
                hasLevel: () => true,
                loggingEnabled: () => true,
                perftrc: noop,
                info: noop,
                msg: (_s, type) => {
                    if (type === server.Msg.Err) {
                        hasError = true;
                    }
                },
                startGroup: noop,
                endGroup: noop,
                getLogFileName: returnUndefined
            };
            return {
                errorLogger,
                hasError: () => hasError
            };
        }

        it("document is not contained in project", () => {
            const file1 = {
                path: "/a/b/app.ts",
                content: ""
            };
            const corruptedConfig = {
                path: "/a/b/tsconfig.json",
                content: "{"
            };
            const host = createServerHost([file1, corruptedConfig]);
            const projectService = createProjectService(host);

            projectService.openClientFile(file1.path);
            projectService.checkNumberOfProjects({ configuredProjects: 1 });

            const project = projectService.findProject(corruptedConfig.path)!;
            checkProjectRootFiles(project, [file1.path]);
        });

        describe("when opening new file that doesnt exist on disk yet", () => {
            function verifyNonExistentFile(useProjectRoot: boolean) {
                const folderPath = "/user/someuser/projects/someFolder";
                const fileInRoot: File = {
                    path: `/src/somefile.d.ts`,
                    content: "class c { }"
                };
                const fileInProjectRoot: File = {
                    path: `${folderPath}/src/somefile.d.ts`,
                    content: "class c { }"
                };
                const host = createServerHost([libFile, fileInRoot, fileInProjectRoot]);
                const { hasError, errorLogger } = createErrorLogger();
                const session = createSession(host, { canUseEvents: true, logger: errorLogger, useInferredProjectPerProjectRoot: true });

                const projectService = session.getProjectService();
                const untitledFile = "untitled:Untitled-1";
                const refPathNotFound1 = "../../../../../../typings/@epic/Core.d.ts";
                const refPathNotFound2 = "./src/somefile.d.ts";
                const fileContent = `/// <reference path="${refPathNotFound1}" />
/// <reference path="${refPathNotFound2}" />`;
                session.executeCommandSeq<protocol.OpenRequest>({
                    command: server.CommandNames.Open,
                    arguments: {
                        file: untitledFile,
                        fileContent,
                        scriptKindName: "TS",
                        projectRootPath: useProjectRoot ? folderPath : undefined
                    }
                });
                checkNumberOfProjects(projectService, { inferredProjects: 1 });
                const infoForUntitledAtProjectRoot = projectService.getScriptInfoForPath(`${folderPath.toLowerCase()}/${untitledFile.toLowerCase()}` as Path);
                const infoForUnitiledAtRoot = projectService.getScriptInfoForPath(`/${untitledFile.toLowerCase()}` as Path);
                const infoForSomefileAtProjectRoot = projectService.getScriptInfoForPath(`/${folderPath.toLowerCase()}/src/somefile.d.ts` as Path);
                const infoForSomefileAtRoot = projectService.getScriptInfoForPath(`${fileInRoot.path.toLowerCase()}` as Path);
                if (useProjectRoot) {
                    assert.isDefined(infoForUntitledAtProjectRoot);
                    assert.isUndefined(infoForUnitiledAtRoot);
                }
                else {
                    assert.isDefined(infoForUnitiledAtRoot);
                    assert.isUndefined(infoForUntitledAtProjectRoot);
                }
                assert.isUndefined(infoForSomefileAtRoot);
                assert.isUndefined(infoForSomefileAtProjectRoot);

                // Since this is not js project so no typings are queued
                host.checkTimeoutQueueLength(0);

                const newTimeoutId = host.getNextTimeoutId();
                const expectedSequenceId = session.getNextSeq();
                session.executeCommandSeq<protocol.GeterrRequest>({
                    command: server.CommandNames.Geterr,
                    arguments: {
                        delay: 0,
                        files: [untitledFile]
                    }
                });
                host.checkTimeoutQueueLength(1);

                // Run the last one = get error request
                host.runQueuedTimeoutCallbacks(newTimeoutId);

                assert.isFalse(hasError());
                host.checkTimeoutQueueLength(0);
                checkErrorMessage(session, "syntaxDiag", { file: untitledFile, diagnostics: [] });
                session.clearMessages();

                host.runQueuedImmediateCallbacks();
                assert.isFalse(hasError());
                const errorOffset = fileContent.indexOf(refPathNotFound1) + 1;
                checkErrorMessage(session, "semanticDiag", {
                    file: untitledFile,
                    diagnostics: [
                        createDiagnostic({ line: 1, offset: errorOffset }, { line: 1, offset: errorOffset + refPathNotFound1.length }, Diagnostics.File_0_not_found, [refPathNotFound1], "error"),
                        createDiagnostic({ line: 2, offset: errorOffset }, { line: 2, offset: errorOffset + refPathNotFound2.length }, Diagnostics.File_0_not_found, [refPathNotFound2.substr(2)], "error")
                    ]
                });
                session.clearMessages();

                host.runQueuedImmediateCallbacks(1);
                assert.isFalse(hasError());
                checkErrorMessage(session, "suggestionDiag", { file: untitledFile, diagnostics: [] });
                checkCompleteEvent(session, 2, expectedSequenceId);
                session.clearMessages();
            }

            it("has projectRoot", () => {
                verifyNonExistentFile(/*useProjectRoot*/ true);
            });

            it("does not have projectRoot", () => {
                verifyNonExistentFile(/*useProjectRoot*/ false);
            });
        });

        it("folder rename updates project structure and reports no errors", () => {
            const projectDir = "/a/b/projects/myproject";
            const app: File = {
                path: `${projectDir}/bar/app.ts`,
                content: "class Bar implements foo.Foo { getFoo() { return ''; } get2() { return 1; } }"
            };
            const foo: File = {
                path: `${projectDir}/foo/foo.ts`,
                content: "declare namespace foo { interface Foo { get2(): number; getFoo(): string; } }"
            };
            const configFile: File = {
                path: `${projectDir}/tsconfig.json`,
                content: JSON.stringify({ compilerOptions: { module: "none", targer: "es5" }, exclude: ["node_modules"] })
            };
            const host = createServerHost([app, foo, configFile]);
            const session = createSession(host, { canUseEvents: true, });
            const projectService = session.getProjectService();

            session.executeCommandSeq<protocol.OpenRequest>({
                command: server.CommandNames.Open,
                arguments: { file: app.path, }
            });
            checkNumberOfProjects(projectService, { configuredProjects: 1 });
            assert.isDefined(projectService.configuredProjects.get(configFile.path));
            verifyErrorsInApp();

            host.renameFolder(`${projectDir}/foo`, `${projectDir}/foo2`);
            host.runQueuedTimeoutCallbacks();
            host.runQueuedTimeoutCallbacks();
            verifyErrorsInApp();

            function verifyErrorsInApp() {
                session.clearMessages();
                const expectedSequenceId = session.getNextSeq();
                session.executeCommandSeq<protocol.GeterrRequest>({
                    command: server.CommandNames.Geterr,
                    arguments: {
                        delay: 0,
                        files: [app.path]
                    }
                });
                host.checkTimeoutQueueLengthAndRun(1);
                checkErrorMessage(session, "syntaxDiag", { file: app.path, diagnostics: [] });
                session.clearMessages();

                host.runQueuedImmediateCallbacks();
                checkErrorMessage(session, "semanticDiag", { file: app.path, diagnostics: [] });
                session.clearMessages();

                host.runQueuedImmediateCallbacks(1);
                checkErrorMessage(session, "suggestionDiag", { file: app.path, diagnostics: [] });
                checkCompleteEvent(session, 2, expectedSequenceId);
                session.clearMessages();
            }
        });

        it("Getting errors before opening file", () => {
            const file: File = {
                path: "/a/b/project/file.ts",
                content: "let x: number = false;"
            };
            const host = createServerHost([file, libFile]);
            const { hasError, errorLogger } = createErrorLogger();
            const session = createSession(host, { canUseEvents: true, logger: errorLogger });

            session.clearMessages();
            const expectedSequenceId = session.getNextSeq();
            session.executeCommandSeq<protocol.GeterrRequest>({
                command: server.CommandNames.Geterr,
                arguments: {
                    delay: 0,
                    files: [file.path]
                }
            });

            host.runQueuedImmediateCallbacks();
            assert.isFalse(hasError());
            checkCompleteEvent(session, 1, expectedSequenceId);
            session.clearMessages();
        });

        it("Reports errors correctly when file referenced by inferred project root, is opened right after closing the root file", () => {
            const projectRoot = "/user/username/projects/myproject";
            const app: File = {
                path: `${projectRoot}/src/client/app.js`,
                content: ""
            };
            const serverUtilities: File = {
                path: `${projectRoot}/src/server/utilities.js`,
                content: `function getHostName() { return "hello"; } export { getHostName };`
            };
            const backendTest: File = {
                path: `${projectRoot}/test/backend/index.js`,
                content: `import { getHostName } from '../../src/server/utilities';export default getHostName;`
            };
            const files = [libFile, app, serverUtilities, backendTest];
            const host = createServerHost(files);
            const session = createSession(host, { useInferredProjectPerProjectRoot: true, canUseEvents: true });
            openFilesForSession([{ file: app, projectRootPath: projectRoot }], session);
            const service = session.getProjectService();
            checkNumberOfProjects(service, { inferredProjects: 1 });
            const project = service.inferredProjects[0];
            checkProjectActualFiles(project, [libFile.path, app.path]);
            openFilesForSession([{ file: backendTest, projectRootPath: projectRoot }], session);
            checkNumberOfProjects(service, { inferredProjects: 1 });
            checkProjectActualFiles(project, files.map(f => f.path));
            checkErrors([backendTest.path, app.path]);
            closeFilesForSession([backendTest], session);
            openFilesForSession([{ file: serverUtilities.path, projectRootPath: projectRoot }], session);
            checkErrors([serverUtilities.path, app.path]);

            function checkErrors(openFiles: [string, string]) {
                const expectedSequenceId = session.getNextSeq();
                session.executeCommandSeq<protocol.GeterrRequest>({
                    command: protocol.CommandTypes.Geterr,
                    arguments: {
                        delay: 0,
                        files: openFiles
                    }
                });

                for (const openFile of openFiles) {
                    session.clearMessages();
                    host.checkTimeoutQueueLength(3);
                    host.runQueuedTimeoutCallbacks(host.getNextTimeoutId() - 1);

                    checkErrorMessage(session, "syntaxDiag", { file: openFile, diagnostics: [] });
                    session.clearMessages();

                    host.runQueuedImmediateCallbacks();
                    checkErrorMessage(session, "semanticDiag", { file: openFile, diagnostics: [] });
                    session.clearMessages();

                    host.runQueuedImmediateCallbacks(1);
                    checkErrorMessage(session, "suggestionDiag", { file: openFile, diagnostics: [] });
                }
                checkCompleteEvent(session, 2, expectedSequenceId);
                session.clearMessages();
            }
        });

        it("Correct errors when resolution resolves to file that has same ambient module and is also module", () => {
            const projectRootPath = "/users/username/projects/myproject";
            const aFile: File = {
                path: `${projectRootPath}/src/a.ts`,
                content: `import * as myModule from "@custom/plugin";
function foo() {
  // hello
}`
            };
            const config: File = {
                path: `${projectRootPath}/tsconfig.json`,
                content: JSON.stringify({ include: ["src"] })
            };
            const plugin: File = {
                path: `${projectRootPath}/node_modules/@custom/plugin/index.d.ts`,
                content: `import './proposed';
declare module '@custom/plugin' {
    export const version: string;
}`
            };
            const pluginProposed: File = {
                path: `${projectRootPath}/node_modules/@custom/plugin/proposed.d.ts`,
                content: `declare module '@custom/plugin' {
    export const bar = 10;
}`
            };
            const files = [libFile, aFile, config, plugin, pluginProposed];
            const host = createServerHost(files);
            const session = createSession(host, { canUseEvents: true });
            const service = session.getProjectService();
            openFilesForSession([aFile], session);

            checkNumberOfProjects(service, { configuredProjects: 1 });
            session.clearMessages();
            checkErrors();

            session.executeCommandSeq<protocol.ChangeRequest>({
                command: protocol.CommandTypes.Change,
                arguments: {
                    file: aFile.path,
                    line: 3,
                    offset: 8,
                    endLine: 3,
                    endOffset: 8,
                    insertString: "o"
                }
            });
            checkErrors();

            function checkErrors() {
                host.checkTimeoutQueueLength(0);
                const expectedSequenceId = session.getNextSeq();
                session.executeCommandSeq<protocol.GeterrRequest>({
                    command: server.CommandNames.Geterr,
                    arguments: {
                        delay: 0,
                        files: [aFile.path],
                    }
                });

                host.checkTimeoutQueueLengthAndRun(1);

                checkErrorMessage(session, "syntaxDiag", { file: aFile.path, diagnostics: [] }, /*isMostRecent*/ true);
                session.clearMessages();

                host.runQueuedImmediateCallbacks(1);

                checkErrorMessage(session, "semanticDiag", { file: aFile.path, diagnostics: [] });
                session.clearMessages();

                host.runQueuedImmediateCallbacks(1);

                checkErrorMessage(session, "suggestionDiag", {
                    file: aFile.path,
                    diagnostics: [
                        createDiagnostic({ line: 1, offset: 1 }, { line: 1, offset: 44 }, Diagnostics._0_is_declared_but_its_value_is_never_read, ["myModule"], "suggestion", /*reportsUnnecessary*/ true),
                        createDiagnostic({ line: 2, offset: 10 }, { line: 2, offset: 13 }, Diagnostics._0_is_declared_but_its_value_is_never_read, ["foo"], "suggestion", /*reportsUnnecessary*/ true)
                    ],
                });
                checkCompleteEvent(session, 2, expectedSequenceId);
                session.clearMessages();
            }
        });
    });

    describe("unittests:: tsserver:: Project Errors for Configure file diagnostics events", () => {
        function getUnknownCompilerOptionDiagnostic(configFile: File, prop: string): ConfigFileDiagnostic {
            const d = Diagnostics.Unknown_compiler_option_0;
            const start = configFile.content.indexOf(prop) - 1; // start at "prop"
            return {
                fileName: configFile.path,
                start,
                length: prop.length + 2,
                messageText: formatStringFromArgs(d.message, [prop]),
                category: d.category,
                code: d.code,
                reportsUnnecessary: undefined
            };
        }

        function getFileNotFoundDiagnostic(configFile: File, relativeFileName: string): ConfigFileDiagnostic {
            const findString = `{"path":"./${relativeFileName}"}`;
            const d = Diagnostics.File_0_not_found;
            const start = configFile.content.indexOf(findString);
            return {
                fileName: configFile.path,
                start,
                length: findString.length,
                messageText: formatStringFromArgs(d.message, [`${getDirectoryPath(configFile.path)}/${relativeFileName}`]),
                category: d.category,
                code: d.code,
                reportsUnnecessary: undefined
            };
        }

        it("are generated when the config file has errors", () => {
            const file: File = {
                path: "/a/b/app.ts",
                content: "let x = 10"
            };
            const configFile: File = {
                path: "/a/b/tsconfig.json",
                content: `{
                    "compilerOptions": {
                        "foo": "bar",
                        "allowJS": true
                    }
                }`
            };
            const serverEventManager = new TestServerEventManager([file, libFile, configFile]);
            openFilesForSession([file], serverEventManager.session);
            serverEventManager.checkSingleConfigFileDiagEvent(configFile.path, file.path, [
                getUnknownCompilerOptionDiagnostic(configFile, "foo"),
                getUnknownCompilerOptionDiagnostic(configFile, "allowJS")
            ]);
        });

        it("are generated when the config file doesn't have errors", () => {
            const file: File = {
                path: "/a/b/app.ts",
                content: "let x = 10"
            };
            const configFile: File = {
                path: "/a/b/tsconfig.json",
                content: `{
                    "compilerOptions": {}
                }`
            };
            const serverEventManager = new TestServerEventManager([file, libFile, configFile]);
            openFilesForSession([file], serverEventManager.session);
            serverEventManager.checkSingleConfigFileDiagEvent(configFile.path, file.path, emptyArray);
        });

        it("are generated when the config file changes", () => {
            const file: File = {
                path: "/a/b/app.ts",
                content: "let x = 10"
            };
            const configFile = {
                path: "/a/b/tsconfig.json",
                content: `{
                    "compilerOptions": {}
                }`
            };

            const files = [file, libFile, configFile];
            const serverEventManager = new TestServerEventManager(files);
            openFilesForSession([file], serverEventManager.session);
            serverEventManager.checkSingleConfigFileDiagEvent(configFile.path, file.path, emptyArray);

            configFile.content = `{
                "compilerOptions": {
                    "haha": 123
                }
            }`;
            serverEventManager.host.reloadFS(files);
            serverEventManager.host.runQueuedTimeoutCallbacks();
            serverEventManager.checkSingleConfigFileDiagEvent(configFile.path, configFile.path, [
                getUnknownCompilerOptionDiagnostic(configFile, "haha")
            ]);

            configFile.content = `{
                "compilerOptions": {}
            }`;
            serverEventManager.host.reloadFS(files);
            serverEventManager.host.runQueuedTimeoutCallbacks();
            serverEventManager.checkSingleConfigFileDiagEvent(configFile.path, configFile.path, emptyArray);
        });

        it("are not generated when the config file does not include file opened and config file has errors", () => {
            const file: File = {
                path: "/a/b/app.ts",
                content: "let x = 10"
            };
            const file2: File = {
                path: "/a/b/test.ts",
                content: "let x = 10"
            };
            const configFile: File = {
                path: "/a/b/tsconfig.json",
                content: `{
                    "compilerOptions": {
                        "foo": "bar",
                        "allowJS": true
                    },
                    "files": ["app.ts"]
                }`
            };
            const serverEventManager = new TestServerEventManager([file, file2, libFile, configFile]);
            openFilesForSession([file2], serverEventManager.session);
            serverEventManager.hasZeroEvent("configFileDiag");
        });

        it("are not generated when the config file has errors but suppressDiagnosticEvents is true", () => {
            const file: File = {
                path: "/a/b/app.ts",
                content: "let x = 10"
            };
            const configFile: File = {
                path: "/a/b/tsconfig.json",
                content: `{
                    "compilerOptions": {
                        "foo": "bar",
                        "allowJS": true
                    }
                }`
            };
            const serverEventManager = new TestServerEventManager([file, libFile, configFile], /*suppressDiagnosticEvents*/ true);
            openFilesForSession([file], serverEventManager.session);
            serverEventManager.hasZeroEvent("configFileDiag");
        });

        it("are not generated when the config file does not include file opened and doesnt contain any errors", () => {
            const file: File = {
                path: "/a/b/app.ts",
                content: "let x = 10"
            };
            const file2: File = {
                path: "/a/b/test.ts",
                content: "let x = 10"
            };
            const configFile: File = {
                path: "/a/b/tsconfig.json",
                content: `{
                    "files": ["app.ts"]
                }`
            };

            const serverEventManager = new TestServerEventManager([file, file2, libFile, configFile]);
            openFilesForSession([file2], serverEventManager.session);
            serverEventManager.hasZeroEvent("configFileDiag");
        });

        it("contains the project reference errors", () => {
            const file: File = {
                path: "/a/b/app.ts",
                content: "let x = 10"
            };
            const noSuchTsconfig = "no-such-tsconfig.json";
            const configFile: File = {
                path: "/a/b/tsconfig.json",
                content: `{
                    "files": ["app.ts"],
                    "references": [{"path":"./${noSuchTsconfig}"}]
                }`
            };

            const serverEventManager = new TestServerEventManager([file, libFile, configFile]);
            openFilesForSession([file], serverEventManager.session);
            serverEventManager.checkSingleConfigFileDiagEvent(configFile.path, file.path, [
                getFileNotFoundDiagnostic(configFile, noSuchTsconfig)
            ]);
        });
    });

    describe("unittests:: tsserver:: Project Errors dont include overwrite emit error", () => {
        it("for inferred project", () => {
            const f1 = {
                path: "/a/b/f1.js",
                content: "function test1() { }"
            };
            const host = createServerHost([f1, libFile]);
            const session = createSession(host);
            openFilesForSession([f1], session);

            const projectService = session.getProjectService();
            checkNumberOfProjects(projectService, { inferredProjects: 1 });
            const projectName = projectService.inferredProjects[0].getProjectName();

            const diags = session.executeCommand(<server.protocol.CompilerOptionsDiagnosticsRequest>{
                type: "request",
                command: server.CommandNames.CompilerOptionsDiagnosticsFull,
                seq: 2,
                arguments: { projectFileName: projectName }
            }).response as readonly protocol.DiagnosticWithLinePosition[];
            assert.isTrue(diags.length === 0);

            session.executeCommand(<server.protocol.SetCompilerOptionsForInferredProjectsRequest>{
                type: "request",
                command: server.CommandNames.CompilerOptionsForInferredProjects,
                seq: 3,
                arguments: { options: { module: ModuleKind.CommonJS } }
            });
            const diagsAfterUpdate = session.executeCommand(<server.protocol.CompilerOptionsDiagnosticsRequest>{
                type: "request",
                command: server.CommandNames.CompilerOptionsDiagnosticsFull,
                seq: 4,
                arguments: { projectFileName: projectName }
            }).response as readonly protocol.DiagnosticWithLinePosition[];
            assert.isTrue(diagsAfterUpdate.length === 0);
        });

        it("for external project", () => {
            const f1 = {
                path: "/a/b/f1.js",
                content: "function test1() { }"
            };
            const host = createServerHost([f1, libFile]);
            const session = createSession(host);
            const projectService = session.getProjectService();
            const projectFileName = "/a/b/project.csproj";
            const externalFiles = toExternalFiles([f1.path]);
            projectService.openExternalProject(<protocol.ExternalProject>{
                projectFileName,
                rootFiles: externalFiles,
                options: {}
            });

            checkNumberOfProjects(projectService, { externalProjects: 1 });

            const diags = session.executeCommand(<server.protocol.CompilerOptionsDiagnosticsRequest>{
                type: "request",
                command: server.CommandNames.CompilerOptionsDiagnosticsFull,
                seq: 2,
                arguments: { projectFileName }
            }).response as readonly server.protocol.DiagnosticWithLinePosition[];
            assert.isTrue(diags.length === 0);

            session.executeCommand(<server.protocol.OpenExternalProjectRequest>{
                type: "request",
                command: server.CommandNames.OpenExternalProject,
                seq: 3,
                arguments: {
                    projectFileName,
                    rootFiles: externalFiles,
                    options: { module: ModuleKind.CommonJS }
                }
            });
            const diagsAfterUpdate = session.executeCommand(<server.protocol.CompilerOptionsDiagnosticsRequest>{
                type: "request",
                command: server.CommandNames.CompilerOptionsDiagnosticsFull,
                seq: 4,
                arguments: { projectFileName }
            }).response as readonly server.protocol.DiagnosticWithLinePosition[];
            assert.isTrue(diagsAfterUpdate.length === 0);
        });
    });

    describe("unittests:: tsserver:: Project Errors reports Options Diagnostic locations correctly with changes in configFile contents", () => {
        it("when options change", () => {
            const file = {
                path: "/a/b/app.ts",
                content: "let x = 10"
            };
            const configFileContentBeforeComment = `{`;
            const configFileContentComment = `
                // comment`;
            const configFileContentAfterComment = `
                "compilerOptions": {
                    "inlineSourceMap": true,
                    "mapRoot": "./"
                }
            }`;
            const configFileContentWithComment = configFileContentBeforeComment + configFileContentComment + configFileContentAfterComment;
            const configFileContentWithoutCommentLine = configFileContentBeforeComment + configFileContentAfterComment;

            const configFile = {
                path: "/a/b/tsconfig.json",
                content: configFileContentWithComment
            };
            const host = createServerHost([file, libFile, configFile]);
            const session = createSession(host);
            openFilesForSession([file], session);

            const projectService = session.getProjectService();
            checkNumberOfProjects(projectService, { configuredProjects: 1 });
            const projectName = configuredProjectAt(projectService, 0).getProjectName();

            const diags = session.executeCommand(<server.protocol.SemanticDiagnosticsSyncRequest>{
                type: "request",
                command: server.CommandNames.SemanticDiagnosticsSync,
                seq: 2,
                arguments: { file: configFile.path, projectFileName: projectName, includeLinePosition: true }
<<<<<<< HEAD
            }).response as ReadonlyArray<server.protocol.DiagnosticWithLinePosition>;
            assert.isTrue(diags.length === 3);
=======
            }).response as readonly server.protocol.DiagnosticWithLinePosition[];
            assert.isTrue(diags.length === 2);
>>>>>>> bc7bde38

            configFile.content = configFileContentWithoutCommentLine;
            host.reloadFS([file, configFile]);

            const diagsAfterEdit = session.executeCommand(<server.protocol.SemanticDiagnosticsSyncRequest>{
                type: "request",
                command: server.CommandNames.SemanticDiagnosticsSync,
                seq: 2,
                arguments: { file: configFile.path, projectFileName: projectName, includeLinePosition: true }
<<<<<<< HEAD
            }).response as ReadonlyArray<server.protocol.DiagnosticWithLinePosition>;
            assert.isTrue(diagsAfterEdit.length === 3);
=======
            }).response as readonly server.protocol.DiagnosticWithLinePosition[];
            assert.isTrue(diagsAfterEdit.length === 2);
>>>>>>> bc7bde38

            verifyDiagnostic(diags[0], diagsAfterEdit[0]);
            verifyDiagnostic(diags[1], diagsAfterEdit[1]);
            verifyDiagnostic(diags[2], diagsAfterEdit[2]);

            function verifyDiagnostic(beforeEditDiag: server.protocol.DiagnosticWithLinePosition, afterEditDiag: server.protocol.DiagnosticWithLinePosition) {
                assert.equal(beforeEditDiag.message, afterEditDiag.message);
                assert.equal(beforeEditDiag.code, afterEditDiag.code);
                assert.equal(beforeEditDiag.category, afterEditDiag.category);
                assert.equal(beforeEditDiag.startLocation.line, afterEditDiag.startLocation.line + 1);
                assert.equal(beforeEditDiag.startLocation.offset, afterEditDiag.startLocation.offset);
                assert.equal(beforeEditDiag.endLocation.line, afterEditDiag.endLocation.line + 1);
                assert.equal(beforeEditDiag.endLocation.offset, afterEditDiag.endLocation.offset);
            }
        });
    });

    describe("unittests:: tsserver:: Project Errors with config file change", () => {
        it("Updates diagnostics when '--noUnusedLabels' changes", () => {
            const aTs: File = { path: "/a.ts", content: "label: while (1) {}" };
            const options = (allowUnusedLabels: boolean) => `{ "compilerOptions": { "allowUnusedLabels": ${allowUnusedLabels} } }`;
            const tsconfig: File = { path: "/tsconfig.json", content: options(/*allowUnusedLabels*/ true) };

            const host = createServerHost([aTs, tsconfig]);
            const session = createSession(host);
            openFilesForSession([aTs], session);

            host.modifyFile(tsconfig.path, options(/*allowUnusedLabels*/ false));
            host.runQueuedTimeoutCallbacks();

            const response = executeSessionRequest<protocol.SemanticDiagnosticsSyncRequest, protocol.SemanticDiagnosticsSyncResponse>(session, protocol.CommandTypes.SemanticDiagnosticsSync, { file: aTs.path }) as protocol.Diagnostic[] | undefined;
            assert.deepEqual<protocol.Diagnostic[] | undefined>(response, [
                {
                    start: { line: 1, offset: 1 },
                    end: { line: 1, offset: 1 + "label".length },
                    text: "Unused label.",
                    category: "error",
                    code: Diagnostics.Unused_label.code,
                    relatedInformation: undefined,
                    reportsUnnecessary: true,
                    source: undefined,
                },
            ]);
        });
    });
}
<|MERGE_RESOLUTION|>--- conflicted
+++ resolved
@@ -1,944 +1,934 @@
-namespace ts.projectSystem {
-    describe("unittests:: tsserver:: Project Errors", () => {
-        function checkProjectErrors(projectFiles: server.ProjectFilesWithTSDiagnostics, expectedErrors: readonly string[]): void {
-            assert.isTrue(projectFiles !== undefined, "missing project files");
-            checkProjectErrorsWorker(projectFiles.projectErrors, expectedErrors);
-        }
-
-        function checkProjectErrorsWorker(errors: readonly Diagnostic[], expectedErrors: readonly string[]): void {
-            assert.equal(errors ? errors.length : 0, expectedErrors.length, `expected ${expectedErrors.length} error in the list`);
-            if (expectedErrors.length) {
-                for (let i = 0; i < errors.length; i++) {
-                    const actualMessage = flattenDiagnosticMessageText(errors[i].messageText, "\n");
-                    const expectedMessage = expectedErrors[i];
-                    assert.isTrue(actualMessage.indexOf(expectedMessage) === 0, `error message does not match, expected ${actualMessage} to start with ${expectedMessage}`);
-                }
-            }
-        }
-
-        function checkDiagnosticsWithLinePos(errors: server.protocol.DiagnosticWithLinePosition[], expectedErrors: string[]) {
-            assert.equal(errors ? errors.length : 0, expectedErrors.length, `expected ${expectedErrors.length} error in the list`);
-            if (expectedErrors.length) {
-                zipWith(errors, expectedErrors, ({ message: actualMessage }, expectedMessage) => {
-                    assert.isTrue(startsWith(actualMessage, actualMessage), `error message does not match, expected ${actualMessage} to start with ${expectedMessage}`);
-                });
-            }
-        }
-
-        it("external project - diagnostics for missing files", () => {
-            const file1 = {
-                path: "/a/b/app.ts",
-                content: ""
-            };
-            const file2 = {
-                path: "/a/b/applib.ts",
-                content: ""
-            };
-            const host = createServerHost([file1, libFile]);
-            const session = createSession(host);
-            const projectService = session.getProjectService();
-            const projectFileName = "/a/b/test.csproj";
-            const compilerOptionsRequest: server.protocol.CompilerOptionsDiagnosticsRequest = {
-                type: "request",
-                command: server.CommandNames.CompilerOptionsDiagnosticsFull,
-                seq: 2,
-                arguments: { projectFileName }
-            };
-
-            {
-                projectService.openExternalProject({
-                    projectFileName,
-                    options: {},
-                    rootFiles: toExternalFiles([file1.path, file2.path])
-                });
-
-                checkNumberOfProjects(projectService, { externalProjects: 1 });
-                const diags = session.executeCommand(compilerOptionsRequest).response as server.protocol.DiagnosticWithLinePosition[];
-                // only file1 exists - expect error
-                checkDiagnosticsWithLinePos(diags, ["File '/a/b/applib.ts' not found."]);
-            }
-            host.reloadFS([file2, libFile]);
-            {
-                // only file2 exists - expect error
-                checkNumberOfProjects(projectService, { externalProjects: 1 });
-                const diags = session.executeCommand(compilerOptionsRequest).response as server.protocol.DiagnosticWithLinePosition[];
-                checkDiagnosticsWithLinePos(diags, ["File '/a/b/app.ts' not found."]);
-            }
-
-            host.reloadFS([file1, file2, libFile]);
-            {
-                // both files exist - expect no errors
-                checkNumberOfProjects(projectService, { externalProjects: 1 });
-                const diags = session.executeCommand(compilerOptionsRequest).response as server.protocol.DiagnosticWithLinePosition[];
-                checkDiagnosticsWithLinePos(diags, []);
-            }
-        });
-
-        it("configured projects - diagnostics for missing files", () => {
-            const file1 = {
-                path: "/a/b/app.ts",
-                content: ""
-            };
-            const file2 = {
-                path: "/a/b/applib.ts",
-                content: ""
-            };
-            const config = {
-                path: "/a/b/tsconfig.json",
-                content: JSON.stringify({ files: [file1, file2].map(f => getBaseFileName(f.path)) })
-            };
-            const host = createServerHost([file1, config, libFile]);
-            const session = createSession(host);
-            const projectService = session.getProjectService();
-            openFilesForSession([file1], session);
-            checkNumberOfProjects(projectService, { configuredProjects: 1 });
-            const project = configuredProjectAt(projectService, 0);
-            const compilerOptionsRequest: server.protocol.CompilerOptionsDiagnosticsRequest = {
-                type: "request",
-                command: server.CommandNames.CompilerOptionsDiagnosticsFull,
-                seq: 2,
-                arguments: { projectFileName: project.getProjectName() }
-            };
-            let diags = session.executeCommand(compilerOptionsRequest).response as server.protocol.DiagnosticWithLinePosition[];
-            checkDiagnosticsWithLinePos(diags, ["File '/a/b/applib.ts' not found."]);
-
-            host.reloadFS([file1, file2, config, libFile]);
-
-            checkNumberOfProjects(projectService, { configuredProjects: 1 });
-            diags = session.executeCommand(compilerOptionsRequest).response as server.protocol.DiagnosticWithLinePosition[];
-            checkDiagnosticsWithLinePos(diags, []);
-        });
-
-        it("configured projects - diagnostics for corrupted config 1", () => {
-            const file1 = {
-                path: "/a/b/app.ts",
-                content: ""
-            };
-            const file2 = {
-                path: "/a/b/lib.ts",
-                content: ""
-            };
-            const correctConfig = {
-                path: "/a/b/tsconfig.json",
-                content: JSON.stringify({ files: [file1, file2].map(f => getBaseFileName(f.path)) })
-            };
-            const corruptedConfig = {
-                path: correctConfig.path,
-                content: correctConfig.content.substr(1)
-            };
-            const host = createServerHost([file1, file2, corruptedConfig]);
-            const projectService = createProjectService(host);
-
-            projectService.openClientFile(file1.path);
-            {
-                projectService.checkNumberOfProjects({ configuredProjects: 1 });
-                const configuredProject = find(projectService.synchronizeProjectList([]), f => f.info!.projectName === corruptedConfig.path)!;
-                assert.isTrue(configuredProject !== undefined, "should find configured project");
-                checkProjectErrors(configuredProject, []);
-                const projectErrors = configuredProjectAt(projectService, 0).getAllProjectErrors();
-                checkProjectErrorsWorker(projectErrors, [
-                    "'{' expected."
-                ]);
-                assert.isNotNull(projectErrors[0].file);
-                assert.equal(projectErrors[0].file!.fileName, corruptedConfig.path);
-            }
-            // fix config and trigger watcher
-            host.reloadFS([file1, file2, correctConfig]);
-            {
-                projectService.checkNumberOfProjects({ configuredProjects: 1 });
-                const configuredProject = find(projectService.synchronizeProjectList([]), f => f.info!.projectName === corruptedConfig.path)!;
-                assert.isTrue(configuredProject !== undefined, "should find configured project");
-                checkProjectErrors(configuredProject, []);
-                const projectErrors = configuredProjectAt(projectService, 0).getAllProjectErrors();
-                checkProjectErrorsWorker(projectErrors, []);
-            }
-        });
-
-        it("configured projects - diagnostics for corrupted config 2", () => {
-            const file1 = {
-                path: "/a/b/app.ts",
-                content: ""
-            };
-            const file2 = {
-                path: "/a/b/lib.ts",
-                content: ""
-            };
-            const correctConfig = {
-                path: "/a/b/tsconfig.json",
-                content: JSON.stringify({ files: [file1, file2].map(f => getBaseFileName(f.path)) })
-            };
-            const corruptedConfig = {
-                path: correctConfig.path,
-                content: correctConfig.content.substr(1)
-            };
-            const host = createServerHost([file1, file2, correctConfig]);
-            const projectService = createProjectService(host);
-
-            projectService.openClientFile(file1.path);
-            {
-                projectService.checkNumberOfProjects({ configuredProjects: 1 });
-                const configuredProject = find(projectService.synchronizeProjectList([]), f => f.info!.projectName === corruptedConfig.path)!;
-                assert.isTrue(configuredProject !== undefined, "should find configured project");
-                checkProjectErrors(configuredProject, []);
-                const projectErrors = configuredProjectAt(projectService, 0).getAllProjectErrors();
-                checkProjectErrorsWorker(projectErrors, []);
-            }
-            // break config and trigger watcher
-            host.reloadFS([file1, file2, corruptedConfig]);
-            {
-                projectService.checkNumberOfProjects({ configuredProjects: 1 });
-                const configuredProject = find(projectService.synchronizeProjectList([]), f => f.info!.projectName === corruptedConfig.path)!;
-                assert.isTrue(configuredProject !== undefined, "should find configured project");
-                checkProjectErrors(configuredProject, []);
-                const projectErrors = configuredProjectAt(projectService, 0).getAllProjectErrors();
-                checkProjectErrorsWorker(projectErrors, [
-                    "'{' expected."
-                ]);
-                assert.isNotNull(projectErrors[0].file);
-                assert.equal(projectErrors[0].file!.fileName, corruptedConfig.path);
-            }
-        });
-    });
-
-    describe("unittests:: tsserver:: Project Errors are reported as appropriate", () => {
-        function createErrorLogger() {
-            let hasError = false;
-            const errorLogger: server.Logger = {
-                close: noop,
-                hasLevel: () => true,
-                loggingEnabled: () => true,
-                perftrc: noop,
-                info: noop,
-                msg: (_s, type) => {
-                    if (type === server.Msg.Err) {
-                        hasError = true;
-                    }
-                },
-                startGroup: noop,
-                endGroup: noop,
-                getLogFileName: returnUndefined
-            };
-            return {
-                errorLogger,
-                hasError: () => hasError
-            };
-        }
-
-        it("document is not contained in project", () => {
-            const file1 = {
-                path: "/a/b/app.ts",
-                content: ""
-            };
-            const corruptedConfig = {
-                path: "/a/b/tsconfig.json",
-                content: "{"
-            };
-            const host = createServerHost([file1, corruptedConfig]);
-            const projectService = createProjectService(host);
-
-            projectService.openClientFile(file1.path);
-            projectService.checkNumberOfProjects({ configuredProjects: 1 });
-
-            const project = projectService.findProject(corruptedConfig.path)!;
-            checkProjectRootFiles(project, [file1.path]);
-        });
-
-        describe("when opening new file that doesnt exist on disk yet", () => {
-            function verifyNonExistentFile(useProjectRoot: boolean) {
-                const folderPath = "/user/someuser/projects/someFolder";
-                const fileInRoot: File = {
-                    path: `/src/somefile.d.ts`,
-                    content: "class c { }"
-                };
-                const fileInProjectRoot: File = {
-                    path: `${folderPath}/src/somefile.d.ts`,
-                    content: "class c { }"
-                };
-                const host = createServerHost([libFile, fileInRoot, fileInProjectRoot]);
-                const { hasError, errorLogger } = createErrorLogger();
-                const session = createSession(host, { canUseEvents: true, logger: errorLogger, useInferredProjectPerProjectRoot: true });
-
-                const projectService = session.getProjectService();
-                const untitledFile = "untitled:Untitled-1";
-                const refPathNotFound1 = "../../../../../../typings/@epic/Core.d.ts";
-                const refPathNotFound2 = "./src/somefile.d.ts";
-                const fileContent = `/// <reference path="${refPathNotFound1}" />
-/// <reference path="${refPathNotFound2}" />`;
-                session.executeCommandSeq<protocol.OpenRequest>({
-                    command: server.CommandNames.Open,
-                    arguments: {
-                        file: untitledFile,
-                        fileContent,
-                        scriptKindName: "TS",
-                        projectRootPath: useProjectRoot ? folderPath : undefined
-                    }
-                });
-                checkNumberOfProjects(projectService, { inferredProjects: 1 });
-                const infoForUntitledAtProjectRoot = projectService.getScriptInfoForPath(`${folderPath.toLowerCase()}/${untitledFile.toLowerCase()}` as Path);
-                const infoForUnitiledAtRoot = projectService.getScriptInfoForPath(`/${untitledFile.toLowerCase()}` as Path);
-                const infoForSomefileAtProjectRoot = projectService.getScriptInfoForPath(`/${folderPath.toLowerCase()}/src/somefile.d.ts` as Path);
-                const infoForSomefileAtRoot = projectService.getScriptInfoForPath(`${fileInRoot.path.toLowerCase()}` as Path);
-                if (useProjectRoot) {
-                    assert.isDefined(infoForUntitledAtProjectRoot);
-                    assert.isUndefined(infoForUnitiledAtRoot);
-                }
-                else {
-                    assert.isDefined(infoForUnitiledAtRoot);
-                    assert.isUndefined(infoForUntitledAtProjectRoot);
-                }
-                assert.isUndefined(infoForSomefileAtRoot);
-                assert.isUndefined(infoForSomefileAtProjectRoot);
-
-                // Since this is not js project so no typings are queued
-                host.checkTimeoutQueueLength(0);
-
-                const newTimeoutId = host.getNextTimeoutId();
-                const expectedSequenceId = session.getNextSeq();
-                session.executeCommandSeq<protocol.GeterrRequest>({
-                    command: server.CommandNames.Geterr,
-                    arguments: {
-                        delay: 0,
-                        files: [untitledFile]
-                    }
-                });
-                host.checkTimeoutQueueLength(1);
-
-                // Run the last one = get error request
-                host.runQueuedTimeoutCallbacks(newTimeoutId);
-
-                assert.isFalse(hasError());
-                host.checkTimeoutQueueLength(0);
-                checkErrorMessage(session, "syntaxDiag", { file: untitledFile, diagnostics: [] });
-                session.clearMessages();
-
-                host.runQueuedImmediateCallbacks();
-                assert.isFalse(hasError());
-                const errorOffset = fileContent.indexOf(refPathNotFound1) + 1;
-                checkErrorMessage(session, "semanticDiag", {
-                    file: untitledFile,
-                    diagnostics: [
-                        createDiagnostic({ line: 1, offset: errorOffset }, { line: 1, offset: errorOffset + refPathNotFound1.length }, Diagnostics.File_0_not_found, [refPathNotFound1], "error"),
-                        createDiagnostic({ line: 2, offset: errorOffset }, { line: 2, offset: errorOffset + refPathNotFound2.length }, Diagnostics.File_0_not_found, [refPathNotFound2.substr(2)], "error")
-                    ]
-                });
-                session.clearMessages();
-
-                host.runQueuedImmediateCallbacks(1);
-                assert.isFalse(hasError());
-                checkErrorMessage(session, "suggestionDiag", { file: untitledFile, diagnostics: [] });
-                checkCompleteEvent(session, 2, expectedSequenceId);
-                session.clearMessages();
-            }
-
-            it("has projectRoot", () => {
-                verifyNonExistentFile(/*useProjectRoot*/ true);
-            });
-
-            it("does not have projectRoot", () => {
-                verifyNonExistentFile(/*useProjectRoot*/ false);
-            });
-        });
-
-        it("folder rename updates project structure and reports no errors", () => {
-            const projectDir = "/a/b/projects/myproject";
-            const app: File = {
-                path: `${projectDir}/bar/app.ts`,
-                content: "class Bar implements foo.Foo { getFoo() { return ''; } get2() { return 1; } }"
-            };
-            const foo: File = {
-                path: `${projectDir}/foo/foo.ts`,
-                content: "declare namespace foo { interface Foo { get2(): number; getFoo(): string; } }"
-            };
-            const configFile: File = {
-                path: `${projectDir}/tsconfig.json`,
-                content: JSON.stringify({ compilerOptions: { module: "none", targer: "es5" }, exclude: ["node_modules"] })
-            };
-            const host = createServerHost([app, foo, configFile]);
-            const session = createSession(host, { canUseEvents: true, });
-            const projectService = session.getProjectService();
-
-            session.executeCommandSeq<protocol.OpenRequest>({
-                command: server.CommandNames.Open,
-                arguments: { file: app.path, }
-            });
-            checkNumberOfProjects(projectService, { configuredProjects: 1 });
-            assert.isDefined(projectService.configuredProjects.get(configFile.path));
-            verifyErrorsInApp();
-
-            host.renameFolder(`${projectDir}/foo`, `${projectDir}/foo2`);
-            host.runQueuedTimeoutCallbacks();
-            host.runQueuedTimeoutCallbacks();
-            verifyErrorsInApp();
-
-            function verifyErrorsInApp() {
-                session.clearMessages();
-                const expectedSequenceId = session.getNextSeq();
-                session.executeCommandSeq<protocol.GeterrRequest>({
-                    command: server.CommandNames.Geterr,
-                    arguments: {
-                        delay: 0,
-                        files: [app.path]
-                    }
-                });
-                host.checkTimeoutQueueLengthAndRun(1);
-                checkErrorMessage(session, "syntaxDiag", { file: app.path, diagnostics: [] });
-                session.clearMessages();
-
-                host.runQueuedImmediateCallbacks();
-                checkErrorMessage(session, "semanticDiag", { file: app.path, diagnostics: [] });
-                session.clearMessages();
-
-                host.runQueuedImmediateCallbacks(1);
-                checkErrorMessage(session, "suggestionDiag", { file: app.path, diagnostics: [] });
-                checkCompleteEvent(session, 2, expectedSequenceId);
-                session.clearMessages();
-            }
-        });
-
-        it("Getting errors before opening file", () => {
-            const file: File = {
-                path: "/a/b/project/file.ts",
-                content: "let x: number = false;"
-            };
-            const host = createServerHost([file, libFile]);
-            const { hasError, errorLogger } = createErrorLogger();
-            const session = createSession(host, { canUseEvents: true, logger: errorLogger });
-
-            session.clearMessages();
-            const expectedSequenceId = session.getNextSeq();
-            session.executeCommandSeq<protocol.GeterrRequest>({
-                command: server.CommandNames.Geterr,
-                arguments: {
-                    delay: 0,
-                    files: [file.path]
-                }
-            });
-
-            host.runQueuedImmediateCallbacks();
-            assert.isFalse(hasError());
-            checkCompleteEvent(session, 1, expectedSequenceId);
-            session.clearMessages();
-        });
-
-        it("Reports errors correctly when file referenced by inferred project root, is opened right after closing the root file", () => {
-            const projectRoot = "/user/username/projects/myproject";
-            const app: File = {
-                path: `${projectRoot}/src/client/app.js`,
-                content: ""
-            };
-            const serverUtilities: File = {
-                path: `${projectRoot}/src/server/utilities.js`,
-                content: `function getHostName() { return "hello"; } export { getHostName };`
-            };
-            const backendTest: File = {
-                path: `${projectRoot}/test/backend/index.js`,
-                content: `import { getHostName } from '../../src/server/utilities';export default getHostName;`
-            };
-            const files = [libFile, app, serverUtilities, backendTest];
-            const host = createServerHost(files);
-            const session = createSession(host, { useInferredProjectPerProjectRoot: true, canUseEvents: true });
-            openFilesForSession([{ file: app, projectRootPath: projectRoot }], session);
-            const service = session.getProjectService();
-            checkNumberOfProjects(service, { inferredProjects: 1 });
-            const project = service.inferredProjects[0];
-            checkProjectActualFiles(project, [libFile.path, app.path]);
-            openFilesForSession([{ file: backendTest, projectRootPath: projectRoot }], session);
-            checkNumberOfProjects(service, { inferredProjects: 1 });
-            checkProjectActualFiles(project, files.map(f => f.path));
-            checkErrors([backendTest.path, app.path]);
-            closeFilesForSession([backendTest], session);
-            openFilesForSession([{ file: serverUtilities.path, projectRootPath: projectRoot }], session);
-            checkErrors([serverUtilities.path, app.path]);
-
-            function checkErrors(openFiles: [string, string]) {
-                const expectedSequenceId = session.getNextSeq();
-                session.executeCommandSeq<protocol.GeterrRequest>({
-                    command: protocol.CommandTypes.Geterr,
-                    arguments: {
-                        delay: 0,
-                        files: openFiles
-                    }
-                });
-
-                for (const openFile of openFiles) {
-                    session.clearMessages();
-                    host.checkTimeoutQueueLength(3);
-                    host.runQueuedTimeoutCallbacks(host.getNextTimeoutId() - 1);
-
-                    checkErrorMessage(session, "syntaxDiag", { file: openFile, diagnostics: [] });
-                    session.clearMessages();
-
-                    host.runQueuedImmediateCallbacks();
-                    checkErrorMessage(session, "semanticDiag", { file: openFile, diagnostics: [] });
-                    session.clearMessages();
-
-                    host.runQueuedImmediateCallbacks(1);
-                    checkErrorMessage(session, "suggestionDiag", { file: openFile, diagnostics: [] });
-                }
-                checkCompleteEvent(session, 2, expectedSequenceId);
-                session.clearMessages();
-            }
-        });
-
-        it("Correct errors when resolution resolves to file that has same ambient module and is also module", () => {
-            const projectRootPath = "/users/username/projects/myproject";
-            const aFile: File = {
-                path: `${projectRootPath}/src/a.ts`,
-                content: `import * as myModule from "@custom/plugin";
-function foo() {
-  // hello
-}`
-            };
-            const config: File = {
-                path: `${projectRootPath}/tsconfig.json`,
-                content: JSON.stringify({ include: ["src"] })
-            };
-            const plugin: File = {
-                path: `${projectRootPath}/node_modules/@custom/plugin/index.d.ts`,
-                content: `import './proposed';
-declare module '@custom/plugin' {
-    export const version: string;
-}`
-            };
-            const pluginProposed: File = {
-                path: `${projectRootPath}/node_modules/@custom/plugin/proposed.d.ts`,
-                content: `declare module '@custom/plugin' {
-    export const bar = 10;
-}`
-            };
-            const files = [libFile, aFile, config, plugin, pluginProposed];
-            const host = createServerHost(files);
-            const session = createSession(host, { canUseEvents: true });
-            const service = session.getProjectService();
-            openFilesForSession([aFile], session);
-
-            checkNumberOfProjects(service, { configuredProjects: 1 });
-            session.clearMessages();
-            checkErrors();
-
-            session.executeCommandSeq<protocol.ChangeRequest>({
-                command: protocol.CommandTypes.Change,
-                arguments: {
-                    file: aFile.path,
-                    line: 3,
-                    offset: 8,
-                    endLine: 3,
-                    endOffset: 8,
-                    insertString: "o"
-                }
-            });
-            checkErrors();
-
-            function checkErrors() {
-                host.checkTimeoutQueueLength(0);
-                const expectedSequenceId = session.getNextSeq();
-                session.executeCommandSeq<protocol.GeterrRequest>({
-                    command: server.CommandNames.Geterr,
-                    arguments: {
-                        delay: 0,
-                        files: [aFile.path],
-                    }
-                });
-
-                host.checkTimeoutQueueLengthAndRun(1);
-
-                checkErrorMessage(session, "syntaxDiag", { file: aFile.path, diagnostics: [] }, /*isMostRecent*/ true);
-                session.clearMessages();
-
-                host.runQueuedImmediateCallbacks(1);
-
-                checkErrorMessage(session, "semanticDiag", { file: aFile.path, diagnostics: [] });
-                session.clearMessages();
-
-                host.runQueuedImmediateCallbacks(1);
-
-                checkErrorMessage(session, "suggestionDiag", {
-                    file: aFile.path,
-                    diagnostics: [
-                        createDiagnostic({ line: 1, offset: 1 }, { line: 1, offset: 44 }, Diagnostics._0_is_declared_but_its_value_is_never_read, ["myModule"], "suggestion", /*reportsUnnecessary*/ true),
-                        createDiagnostic({ line: 2, offset: 10 }, { line: 2, offset: 13 }, Diagnostics._0_is_declared_but_its_value_is_never_read, ["foo"], "suggestion", /*reportsUnnecessary*/ true)
-                    ],
-                });
-                checkCompleteEvent(session, 2, expectedSequenceId);
-                session.clearMessages();
-            }
-        });
-    });
-
-    describe("unittests:: tsserver:: Project Errors for Configure file diagnostics events", () => {
-        function getUnknownCompilerOptionDiagnostic(configFile: File, prop: string): ConfigFileDiagnostic {
-            const d = Diagnostics.Unknown_compiler_option_0;
-            const start = configFile.content.indexOf(prop) - 1; // start at "prop"
-            return {
-                fileName: configFile.path,
-                start,
-                length: prop.length + 2,
-                messageText: formatStringFromArgs(d.message, [prop]),
-                category: d.category,
-                code: d.code,
-                reportsUnnecessary: undefined
-            };
-        }
-
-        function getFileNotFoundDiagnostic(configFile: File, relativeFileName: string): ConfigFileDiagnostic {
-            const findString = `{"path":"./${relativeFileName}"}`;
-            const d = Diagnostics.File_0_not_found;
-            const start = configFile.content.indexOf(findString);
-            return {
-                fileName: configFile.path,
-                start,
-                length: findString.length,
-                messageText: formatStringFromArgs(d.message, [`${getDirectoryPath(configFile.path)}/${relativeFileName}`]),
-                category: d.category,
-                code: d.code,
-                reportsUnnecessary: undefined
-            };
-        }
-
-        it("are generated when the config file has errors", () => {
-            const file: File = {
-                path: "/a/b/app.ts",
-                content: "let x = 10"
-            };
-            const configFile: File = {
-                path: "/a/b/tsconfig.json",
-                content: `{
-                    "compilerOptions": {
-                        "foo": "bar",
-                        "allowJS": true
-                    }
-                }`
-            };
-            const serverEventManager = new TestServerEventManager([file, libFile, configFile]);
-            openFilesForSession([file], serverEventManager.session);
-            serverEventManager.checkSingleConfigFileDiagEvent(configFile.path, file.path, [
-                getUnknownCompilerOptionDiagnostic(configFile, "foo"),
-                getUnknownCompilerOptionDiagnostic(configFile, "allowJS")
-            ]);
-        });
-
-        it("are generated when the config file doesn't have errors", () => {
-            const file: File = {
-                path: "/a/b/app.ts",
-                content: "let x = 10"
-            };
-            const configFile: File = {
-                path: "/a/b/tsconfig.json",
-                content: `{
-                    "compilerOptions": {}
-                }`
-            };
-            const serverEventManager = new TestServerEventManager([file, libFile, configFile]);
-            openFilesForSession([file], serverEventManager.session);
-            serverEventManager.checkSingleConfigFileDiagEvent(configFile.path, file.path, emptyArray);
-        });
-
-        it("are generated when the config file changes", () => {
-            const file: File = {
-                path: "/a/b/app.ts",
-                content: "let x = 10"
-            };
-            const configFile = {
-                path: "/a/b/tsconfig.json",
-                content: `{
-                    "compilerOptions": {}
-                }`
-            };
-
-            const files = [file, libFile, configFile];
-            const serverEventManager = new TestServerEventManager(files);
-            openFilesForSession([file], serverEventManager.session);
-            serverEventManager.checkSingleConfigFileDiagEvent(configFile.path, file.path, emptyArray);
-
-            configFile.content = `{
-                "compilerOptions": {
-                    "haha": 123
-                }
-            }`;
-            serverEventManager.host.reloadFS(files);
-            serverEventManager.host.runQueuedTimeoutCallbacks();
-            serverEventManager.checkSingleConfigFileDiagEvent(configFile.path, configFile.path, [
-                getUnknownCompilerOptionDiagnostic(configFile, "haha")
-            ]);
-
-            configFile.content = `{
-                "compilerOptions": {}
-            }`;
-            serverEventManager.host.reloadFS(files);
-            serverEventManager.host.runQueuedTimeoutCallbacks();
-            serverEventManager.checkSingleConfigFileDiagEvent(configFile.path, configFile.path, emptyArray);
-        });
-
-        it("are not generated when the config file does not include file opened and config file has errors", () => {
-            const file: File = {
-                path: "/a/b/app.ts",
-                content: "let x = 10"
-            };
-            const file2: File = {
-                path: "/a/b/test.ts",
-                content: "let x = 10"
-            };
-            const configFile: File = {
-                path: "/a/b/tsconfig.json",
-                content: `{
-                    "compilerOptions": {
-                        "foo": "bar",
-                        "allowJS": true
-                    },
-                    "files": ["app.ts"]
-                }`
-            };
-            const serverEventManager = new TestServerEventManager([file, file2, libFile, configFile]);
-            openFilesForSession([file2], serverEventManager.session);
-            serverEventManager.hasZeroEvent("configFileDiag");
-        });
-
-        it("are not generated when the config file has errors but suppressDiagnosticEvents is true", () => {
-            const file: File = {
-                path: "/a/b/app.ts",
-                content: "let x = 10"
-            };
-            const configFile: File = {
-                path: "/a/b/tsconfig.json",
-                content: `{
-                    "compilerOptions": {
-                        "foo": "bar",
-                        "allowJS": true
-                    }
-                }`
-            };
-            const serverEventManager = new TestServerEventManager([file, libFile, configFile], /*suppressDiagnosticEvents*/ true);
-            openFilesForSession([file], serverEventManager.session);
-            serverEventManager.hasZeroEvent("configFileDiag");
-        });
-
-        it("are not generated when the config file does not include file opened and doesnt contain any errors", () => {
-            const file: File = {
-                path: "/a/b/app.ts",
-                content: "let x = 10"
-            };
-            const file2: File = {
-                path: "/a/b/test.ts",
-                content: "let x = 10"
-            };
-            const configFile: File = {
-                path: "/a/b/tsconfig.json",
-                content: `{
-                    "files": ["app.ts"]
-                }`
-            };
-
-            const serverEventManager = new TestServerEventManager([file, file2, libFile, configFile]);
-            openFilesForSession([file2], serverEventManager.session);
-            serverEventManager.hasZeroEvent("configFileDiag");
-        });
-
-        it("contains the project reference errors", () => {
-            const file: File = {
-                path: "/a/b/app.ts",
-                content: "let x = 10"
-            };
-            const noSuchTsconfig = "no-such-tsconfig.json";
-            const configFile: File = {
-                path: "/a/b/tsconfig.json",
-                content: `{
-                    "files": ["app.ts"],
-                    "references": [{"path":"./${noSuchTsconfig}"}]
-                }`
-            };
-
-            const serverEventManager = new TestServerEventManager([file, libFile, configFile]);
-            openFilesForSession([file], serverEventManager.session);
-            serverEventManager.checkSingleConfigFileDiagEvent(configFile.path, file.path, [
-                getFileNotFoundDiagnostic(configFile, noSuchTsconfig)
-            ]);
-        });
-    });
-
-    describe("unittests:: tsserver:: Project Errors dont include overwrite emit error", () => {
-        it("for inferred project", () => {
-            const f1 = {
-                path: "/a/b/f1.js",
-                content: "function test1() { }"
-            };
-            const host = createServerHost([f1, libFile]);
-            const session = createSession(host);
-            openFilesForSession([f1], session);
-
-            const projectService = session.getProjectService();
-            checkNumberOfProjects(projectService, { inferredProjects: 1 });
-            const projectName = projectService.inferredProjects[0].getProjectName();
-
-            const diags = session.executeCommand(<server.protocol.CompilerOptionsDiagnosticsRequest>{
-                type: "request",
-                command: server.CommandNames.CompilerOptionsDiagnosticsFull,
-                seq: 2,
-                arguments: { projectFileName: projectName }
-            }).response as readonly protocol.DiagnosticWithLinePosition[];
-            assert.isTrue(diags.length === 0);
-
-            session.executeCommand(<server.protocol.SetCompilerOptionsForInferredProjectsRequest>{
-                type: "request",
-                command: server.CommandNames.CompilerOptionsForInferredProjects,
-                seq: 3,
-                arguments: { options: { module: ModuleKind.CommonJS } }
-            });
-            const diagsAfterUpdate = session.executeCommand(<server.protocol.CompilerOptionsDiagnosticsRequest>{
-                type: "request",
-                command: server.CommandNames.CompilerOptionsDiagnosticsFull,
-                seq: 4,
-                arguments: { projectFileName: projectName }
-            }).response as readonly protocol.DiagnosticWithLinePosition[];
-            assert.isTrue(diagsAfterUpdate.length === 0);
-        });
-
-        it("for external project", () => {
-            const f1 = {
-                path: "/a/b/f1.js",
-                content: "function test1() { }"
-            };
-            const host = createServerHost([f1, libFile]);
-            const session = createSession(host);
-            const projectService = session.getProjectService();
-            const projectFileName = "/a/b/project.csproj";
-            const externalFiles = toExternalFiles([f1.path]);
-            projectService.openExternalProject(<protocol.ExternalProject>{
-                projectFileName,
-                rootFiles: externalFiles,
-                options: {}
-            });
-
-            checkNumberOfProjects(projectService, { externalProjects: 1 });
-
-            const diags = session.executeCommand(<server.protocol.CompilerOptionsDiagnosticsRequest>{
-                type: "request",
-                command: server.CommandNames.CompilerOptionsDiagnosticsFull,
-                seq: 2,
-                arguments: { projectFileName }
-            }).response as readonly server.protocol.DiagnosticWithLinePosition[];
-            assert.isTrue(diags.length === 0);
-
-            session.executeCommand(<server.protocol.OpenExternalProjectRequest>{
-                type: "request",
-                command: server.CommandNames.OpenExternalProject,
-                seq: 3,
-                arguments: {
-                    projectFileName,
-                    rootFiles: externalFiles,
-                    options: { module: ModuleKind.CommonJS }
-                }
-            });
-            const diagsAfterUpdate = session.executeCommand(<server.protocol.CompilerOptionsDiagnosticsRequest>{
-                type: "request",
-                command: server.CommandNames.CompilerOptionsDiagnosticsFull,
-                seq: 4,
-                arguments: { projectFileName }
-            }).response as readonly server.protocol.DiagnosticWithLinePosition[];
-            assert.isTrue(diagsAfterUpdate.length === 0);
-        });
-    });
-
-    describe("unittests:: tsserver:: Project Errors reports Options Diagnostic locations correctly with changes in configFile contents", () => {
-        it("when options change", () => {
-            const file = {
-                path: "/a/b/app.ts",
-                content: "let x = 10"
-            };
-            const configFileContentBeforeComment = `{`;
-            const configFileContentComment = `
-                // comment`;
-            const configFileContentAfterComment = `
-                "compilerOptions": {
-                    "inlineSourceMap": true,
-                    "mapRoot": "./"
-                }
-            }`;
-            const configFileContentWithComment = configFileContentBeforeComment + configFileContentComment + configFileContentAfterComment;
-            const configFileContentWithoutCommentLine = configFileContentBeforeComment + configFileContentAfterComment;
-
-            const configFile = {
-                path: "/a/b/tsconfig.json",
-                content: configFileContentWithComment
-            };
-            const host = createServerHost([file, libFile, configFile]);
-            const session = createSession(host);
-            openFilesForSession([file], session);
-
-            const projectService = session.getProjectService();
-            checkNumberOfProjects(projectService, { configuredProjects: 1 });
-            const projectName = configuredProjectAt(projectService, 0).getProjectName();
-
-            const diags = session.executeCommand(<server.protocol.SemanticDiagnosticsSyncRequest>{
-                type: "request",
-                command: server.CommandNames.SemanticDiagnosticsSync,
-                seq: 2,
-                arguments: { file: configFile.path, projectFileName: projectName, includeLinePosition: true }
-<<<<<<< HEAD
-            }).response as ReadonlyArray<server.protocol.DiagnosticWithLinePosition>;
-            assert.isTrue(diags.length === 3);
-=======
-            }).response as readonly server.protocol.DiagnosticWithLinePosition[];
-            assert.isTrue(diags.length === 2);
->>>>>>> bc7bde38
-
-            configFile.content = configFileContentWithoutCommentLine;
-            host.reloadFS([file, configFile]);
-
-            const diagsAfterEdit = session.executeCommand(<server.protocol.SemanticDiagnosticsSyncRequest>{
-                type: "request",
-                command: server.CommandNames.SemanticDiagnosticsSync,
-                seq: 2,
-                arguments: { file: configFile.path, projectFileName: projectName, includeLinePosition: true }
-<<<<<<< HEAD
-            }).response as ReadonlyArray<server.protocol.DiagnosticWithLinePosition>;
-            assert.isTrue(diagsAfterEdit.length === 3);
-=======
-            }).response as readonly server.protocol.DiagnosticWithLinePosition[];
-            assert.isTrue(diagsAfterEdit.length === 2);
->>>>>>> bc7bde38
-
-            verifyDiagnostic(diags[0], diagsAfterEdit[0]);
-            verifyDiagnostic(diags[1], diagsAfterEdit[1]);
-            verifyDiagnostic(diags[2], diagsAfterEdit[2]);
-
-            function verifyDiagnostic(beforeEditDiag: server.protocol.DiagnosticWithLinePosition, afterEditDiag: server.protocol.DiagnosticWithLinePosition) {
-                assert.equal(beforeEditDiag.message, afterEditDiag.message);
-                assert.equal(beforeEditDiag.code, afterEditDiag.code);
-                assert.equal(beforeEditDiag.category, afterEditDiag.category);
-                assert.equal(beforeEditDiag.startLocation.line, afterEditDiag.startLocation.line + 1);
-                assert.equal(beforeEditDiag.startLocation.offset, afterEditDiag.startLocation.offset);
-                assert.equal(beforeEditDiag.endLocation.line, afterEditDiag.endLocation.line + 1);
-                assert.equal(beforeEditDiag.endLocation.offset, afterEditDiag.endLocation.offset);
-            }
-        });
-    });
-
-    describe("unittests:: tsserver:: Project Errors with config file change", () => {
-        it("Updates diagnostics when '--noUnusedLabels' changes", () => {
-            const aTs: File = { path: "/a.ts", content: "label: while (1) {}" };
-            const options = (allowUnusedLabels: boolean) => `{ "compilerOptions": { "allowUnusedLabels": ${allowUnusedLabels} } }`;
-            const tsconfig: File = { path: "/tsconfig.json", content: options(/*allowUnusedLabels*/ true) };
-
-            const host = createServerHost([aTs, tsconfig]);
-            const session = createSession(host);
-            openFilesForSession([aTs], session);
-
-            host.modifyFile(tsconfig.path, options(/*allowUnusedLabels*/ false));
-            host.runQueuedTimeoutCallbacks();
-
-            const response = executeSessionRequest<protocol.SemanticDiagnosticsSyncRequest, protocol.SemanticDiagnosticsSyncResponse>(session, protocol.CommandTypes.SemanticDiagnosticsSync, { file: aTs.path }) as protocol.Diagnostic[] | undefined;
-            assert.deepEqual<protocol.Diagnostic[] | undefined>(response, [
-                {
-                    start: { line: 1, offset: 1 },
-                    end: { line: 1, offset: 1 + "label".length },
-                    text: "Unused label.",
-                    category: "error",
-                    code: Diagnostics.Unused_label.code,
-                    relatedInformation: undefined,
-                    reportsUnnecessary: true,
-                    source: undefined,
-                },
-            ]);
-        });
-    });
-}
+namespace ts.projectSystem {
+    describe("unittests:: tsserver:: Project Errors", () => {
+        function checkProjectErrors(projectFiles: server.ProjectFilesWithTSDiagnostics, expectedErrors: readonly string[]): void {
+            assert.isTrue(projectFiles !== undefined, "missing project files");
+            checkProjectErrorsWorker(projectFiles.projectErrors, expectedErrors);
+        }
+
+        function checkProjectErrorsWorker(errors: readonly Diagnostic[], expectedErrors: readonly string[]): void {
+            assert.equal(errors ? errors.length : 0, expectedErrors.length, `expected ${expectedErrors.length} error in the list`);
+            if (expectedErrors.length) {
+                for (let i = 0; i < errors.length; i++) {
+                    const actualMessage = flattenDiagnosticMessageText(errors[i].messageText, "\n");
+                    const expectedMessage = expectedErrors[i];
+                    assert.isTrue(actualMessage.indexOf(expectedMessage) === 0, `error message does not match, expected ${actualMessage} to start with ${expectedMessage}`);
+                }
+            }
+        }
+
+        function checkDiagnosticsWithLinePos(errors: server.protocol.DiagnosticWithLinePosition[], expectedErrors: string[]) {
+            assert.equal(errors ? errors.length : 0, expectedErrors.length, `expected ${expectedErrors.length} error in the list`);
+            if (expectedErrors.length) {
+                zipWith(errors, expectedErrors, ({ message: actualMessage }, expectedMessage) => {
+                    assert.isTrue(startsWith(actualMessage, actualMessage), `error message does not match, expected ${actualMessage} to start with ${expectedMessage}`);
+                });
+            }
+        }
+
+        it("external project - diagnostics for missing files", () => {
+            const file1 = {
+                path: "/a/b/app.ts",
+                content: ""
+            };
+            const file2 = {
+                path: "/a/b/applib.ts",
+                content: ""
+            };
+            const host = createServerHost([file1, libFile]);
+            const session = createSession(host);
+            const projectService = session.getProjectService();
+            const projectFileName = "/a/b/test.csproj";
+            const compilerOptionsRequest: server.protocol.CompilerOptionsDiagnosticsRequest = {
+                type: "request",
+                command: server.CommandNames.CompilerOptionsDiagnosticsFull,
+                seq: 2,
+                arguments: { projectFileName }
+            };
+
+            {
+                projectService.openExternalProject({
+                    projectFileName,
+                    options: {},
+                    rootFiles: toExternalFiles([file1.path, file2.path])
+                });
+
+                checkNumberOfProjects(projectService, { externalProjects: 1 });
+                const diags = session.executeCommand(compilerOptionsRequest).response as server.protocol.DiagnosticWithLinePosition[];
+                // only file1 exists - expect error
+                checkDiagnosticsWithLinePos(diags, ["File '/a/b/applib.ts' not found."]);
+            }
+            host.reloadFS([file2, libFile]);
+            {
+                // only file2 exists - expect error
+                checkNumberOfProjects(projectService, { externalProjects: 1 });
+                const diags = session.executeCommand(compilerOptionsRequest).response as server.protocol.DiagnosticWithLinePosition[];
+                checkDiagnosticsWithLinePos(diags, ["File '/a/b/app.ts' not found."]);
+            }
+
+            host.reloadFS([file1, file2, libFile]);
+            {
+                // both files exist - expect no errors
+                checkNumberOfProjects(projectService, { externalProjects: 1 });
+                const diags = session.executeCommand(compilerOptionsRequest).response as server.protocol.DiagnosticWithLinePosition[];
+                checkDiagnosticsWithLinePos(diags, []);
+            }
+        });
+
+        it("configured projects - diagnostics for missing files", () => {
+            const file1 = {
+                path: "/a/b/app.ts",
+                content: ""
+            };
+            const file2 = {
+                path: "/a/b/applib.ts",
+                content: ""
+            };
+            const config = {
+                path: "/a/b/tsconfig.json",
+                content: JSON.stringify({ files: [file1, file2].map(f => getBaseFileName(f.path)) })
+            };
+            const host = createServerHost([file1, config, libFile]);
+            const session = createSession(host);
+            const projectService = session.getProjectService();
+            openFilesForSession([file1], session);
+            checkNumberOfProjects(projectService, { configuredProjects: 1 });
+            const project = configuredProjectAt(projectService, 0);
+            const compilerOptionsRequest: server.protocol.CompilerOptionsDiagnosticsRequest = {
+                type: "request",
+                command: server.CommandNames.CompilerOptionsDiagnosticsFull,
+                seq: 2,
+                arguments: { projectFileName: project.getProjectName() }
+            };
+            let diags = session.executeCommand(compilerOptionsRequest).response as server.protocol.DiagnosticWithLinePosition[];
+            checkDiagnosticsWithLinePos(diags, ["File '/a/b/applib.ts' not found."]);
+
+            host.reloadFS([file1, file2, config, libFile]);
+
+            checkNumberOfProjects(projectService, { configuredProjects: 1 });
+            diags = session.executeCommand(compilerOptionsRequest).response as server.protocol.DiagnosticWithLinePosition[];
+            checkDiagnosticsWithLinePos(diags, []);
+        });
+
+        it("configured projects - diagnostics for corrupted config 1", () => {
+            const file1 = {
+                path: "/a/b/app.ts",
+                content: ""
+            };
+            const file2 = {
+                path: "/a/b/lib.ts",
+                content: ""
+            };
+            const correctConfig = {
+                path: "/a/b/tsconfig.json",
+                content: JSON.stringify({ files: [file1, file2].map(f => getBaseFileName(f.path)) })
+            };
+            const corruptedConfig = {
+                path: correctConfig.path,
+                content: correctConfig.content.substr(1)
+            };
+            const host = createServerHost([file1, file2, corruptedConfig]);
+            const projectService = createProjectService(host);
+
+            projectService.openClientFile(file1.path);
+            {
+                projectService.checkNumberOfProjects({ configuredProjects: 1 });
+                const configuredProject = find(projectService.synchronizeProjectList([]), f => f.info!.projectName === corruptedConfig.path)!;
+                assert.isTrue(configuredProject !== undefined, "should find configured project");
+                checkProjectErrors(configuredProject, []);
+                const projectErrors = configuredProjectAt(projectService, 0).getAllProjectErrors();
+                checkProjectErrorsWorker(projectErrors, [
+                    "'{' expected."
+                ]);
+                assert.isNotNull(projectErrors[0].file);
+                assert.equal(projectErrors[0].file!.fileName, corruptedConfig.path);
+            }
+            // fix config and trigger watcher
+            host.reloadFS([file1, file2, correctConfig]);
+            {
+                projectService.checkNumberOfProjects({ configuredProjects: 1 });
+                const configuredProject = find(projectService.synchronizeProjectList([]), f => f.info!.projectName === corruptedConfig.path)!;
+                assert.isTrue(configuredProject !== undefined, "should find configured project");
+                checkProjectErrors(configuredProject, []);
+                const projectErrors = configuredProjectAt(projectService, 0).getAllProjectErrors();
+                checkProjectErrorsWorker(projectErrors, []);
+            }
+        });
+
+        it("configured projects - diagnostics for corrupted config 2", () => {
+            const file1 = {
+                path: "/a/b/app.ts",
+                content: ""
+            };
+            const file2 = {
+                path: "/a/b/lib.ts",
+                content: ""
+            };
+            const correctConfig = {
+                path: "/a/b/tsconfig.json",
+                content: JSON.stringify({ files: [file1, file2].map(f => getBaseFileName(f.path)) })
+            };
+            const corruptedConfig = {
+                path: correctConfig.path,
+                content: correctConfig.content.substr(1)
+            };
+            const host = createServerHost([file1, file2, correctConfig]);
+            const projectService = createProjectService(host);
+
+            projectService.openClientFile(file1.path);
+            {
+                projectService.checkNumberOfProjects({ configuredProjects: 1 });
+                const configuredProject = find(projectService.synchronizeProjectList([]), f => f.info!.projectName === corruptedConfig.path)!;
+                assert.isTrue(configuredProject !== undefined, "should find configured project");
+                checkProjectErrors(configuredProject, []);
+                const projectErrors = configuredProjectAt(projectService, 0).getAllProjectErrors();
+                checkProjectErrorsWorker(projectErrors, []);
+            }
+            // break config and trigger watcher
+            host.reloadFS([file1, file2, corruptedConfig]);
+            {
+                projectService.checkNumberOfProjects({ configuredProjects: 1 });
+                const configuredProject = find(projectService.synchronizeProjectList([]), f => f.info!.projectName === corruptedConfig.path)!;
+                assert.isTrue(configuredProject !== undefined, "should find configured project");
+                checkProjectErrors(configuredProject, []);
+                const projectErrors = configuredProjectAt(projectService, 0).getAllProjectErrors();
+                checkProjectErrorsWorker(projectErrors, [
+                    "'{' expected."
+                ]);
+                assert.isNotNull(projectErrors[0].file);
+                assert.equal(projectErrors[0].file!.fileName, corruptedConfig.path);
+            }
+        });
+    });
+
+    describe("unittests:: tsserver:: Project Errors are reported as appropriate", () => {
+        function createErrorLogger() {
+            let hasError = false;
+            const errorLogger: server.Logger = {
+                close: noop,
+                hasLevel: () => true,
+                loggingEnabled: () => true,
+                perftrc: noop,
+                info: noop,
+                msg: (_s, type) => {
+                    if (type === server.Msg.Err) {
+                        hasError = true;
+                    }
+                },
+                startGroup: noop,
+                endGroup: noop,
+                getLogFileName: returnUndefined
+            };
+            return {
+                errorLogger,
+                hasError: () => hasError
+            };
+        }
+
+        it("document is not contained in project", () => {
+            const file1 = {
+                path: "/a/b/app.ts",
+                content: ""
+            };
+            const corruptedConfig = {
+                path: "/a/b/tsconfig.json",
+                content: "{"
+            };
+            const host = createServerHost([file1, corruptedConfig]);
+            const projectService = createProjectService(host);
+
+            projectService.openClientFile(file1.path);
+            projectService.checkNumberOfProjects({ configuredProjects: 1 });
+
+            const project = projectService.findProject(corruptedConfig.path)!;
+            checkProjectRootFiles(project, [file1.path]);
+        });
+
+        describe("when opening new file that doesnt exist on disk yet", () => {
+            function verifyNonExistentFile(useProjectRoot: boolean) {
+                const folderPath = "/user/someuser/projects/someFolder";
+                const fileInRoot: File = {
+                    path: `/src/somefile.d.ts`,
+                    content: "class c { }"
+                };
+                const fileInProjectRoot: File = {
+                    path: `${folderPath}/src/somefile.d.ts`,
+                    content: "class c { }"
+                };
+                const host = createServerHost([libFile, fileInRoot, fileInProjectRoot]);
+                const { hasError, errorLogger } = createErrorLogger();
+                const session = createSession(host, { canUseEvents: true, logger: errorLogger, useInferredProjectPerProjectRoot: true });
+
+                const projectService = session.getProjectService();
+                const untitledFile = "untitled:Untitled-1";
+                const refPathNotFound1 = "../../../../../../typings/@epic/Core.d.ts";
+                const refPathNotFound2 = "./src/somefile.d.ts";
+                const fileContent = `/// <reference path="${refPathNotFound1}" />
+/// <reference path="${refPathNotFound2}" />`;
+                session.executeCommandSeq<protocol.OpenRequest>({
+                    command: server.CommandNames.Open,
+                    arguments: {
+                        file: untitledFile,
+                        fileContent,
+                        scriptKindName: "TS",
+                        projectRootPath: useProjectRoot ? folderPath : undefined
+                    }
+                });
+                checkNumberOfProjects(projectService, { inferredProjects: 1 });
+                const infoForUntitledAtProjectRoot = projectService.getScriptInfoForPath(`${folderPath.toLowerCase()}/${untitledFile.toLowerCase()}` as Path);
+                const infoForUnitiledAtRoot = projectService.getScriptInfoForPath(`/${untitledFile.toLowerCase()}` as Path);
+                const infoForSomefileAtProjectRoot = projectService.getScriptInfoForPath(`/${folderPath.toLowerCase()}/src/somefile.d.ts` as Path);
+                const infoForSomefileAtRoot = projectService.getScriptInfoForPath(`${fileInRoot.path.toLowerCase()}` as Path);
+                if (useProjectRoot) {
+                    assert.isDefined(infoForUntitledAtProjectRoot);
+                    assert.isUndefined(infoForUnitiledAtRoot);
+                }
+                else {
+                    assert.isDefined(infoForUnitiledAtRoot);
+                    assert.isUndefined(infoForUntitledAtProjectRoot);
+                }
+                assert.isUndefined(infoForSomefileAtRoot);
+                assert.isUndefined(infoForSomefileAtProjectRoot);
+
+                // Since this is not js project so no typings are queued
+                host.checkTimeoutQueueLength(0);
+
+                const newTimeoutId = host.getNextTimeoutId();
+                const expectedSequenceId = session.getNextSeq();
+                session.executeCommandSeq<protocol.GeterrRequest>({
+                    command: server.CommandNames.Geterr,
+                    arguments: {
+                        delay: 0,
+                        files: [untitledFile]
+                    }
+                });
+                host.checkTimeoutQueueLength(1);
+
+                // Run the last one = get error request
+                host.runQueuedTimeoutCallbacks(newTimeoutId);
+
+                assert.isFalse(hasError());
+                host.checkTimeoutQueueLength(0);
+                checkErrorMessage(session, "syntaxDiag", { file: untitledFile, diagnostics: [] });
+                session.clearMessages();
+
+                host.runQueuedImmediateCallbacks();
+                assert.isFalse(hasError());
+                const errorOffset = fileContent.indexOf(refPathNotFound1) + 1;
+                checkErrorMessage(session, "semanticDiag", {
+                    file: untitledFile,
+                    diagnostics: [
+                        createDiagnostic({ line: 1, offset: errorOffset }, { line: 1, offset: errorOffset + refPathNotFound1.length }, Diagnostics.File_0_not_found, [refPathNotFound1], "error"),
+                        createDiagnostic({ line: 2, offset: errorOffset }, { line: 2, offset: errorOffset + refPathNotFound2.length }, Diagnostics.File_0_not_found, [refPathNotFound2.substr(2)], "error")
+                    ]
+                });
+                session.clearMessages();
+
+                host.runQueuedImmediateCallbacks(1);
+                assert.isFalse(hasError());
+                checkErrorMessage(session, "suggestionDiag", { file: untitledFile, diagnostics: [] });
+                checkCompleteEvent(session, 2, expectedSequenceId);
+                session.clearMessages();
+            }
+
+            it("has projectRoot", () => {
+                verifyNonExistentFile(/*useProjectRoot*/ true);
+            });
+
+            it("does not have projectRoot", () => {
+                verifyNonExistentFile(/*useProjectRoot*/ false);
+            });
+        });
+
+        it("folder rename updates project structure and reports no errors", () => {
+            const projectDir = "/a/b/projects/myproject";
+            const app: File = {
+                path: `${projectDir}/bar/app.ts`,
+                content: "class Bar implements foo.Foo { getFoo() { return ''; } get2() { return 1; } }"
+            };
+            const foo: File = {
+                path: `${projectDir}/foo/foo.ts`,
+                content: "declare namespace foo { interface Foo { get2(): number; getFoo(): string; } }"
+            };
+            const configFile: File = {
+                path: `${projectDir}/tsconfig.json`,
+                content: JSON.stringify({ compilerOptions: { module: "none", targer: "es5" }, exclude: ["node_modules"] })
+            };
+            const host = createServerHost([app, foo, configFile]);
+            const session = createSession(host, { canUseEvents: true, });
+            const projectService = session.getProjectService();
+
+            session.executeCommandSeq<protocol.OpenRequest>({
+                command: server.CommandNames.Open,
+                arguments: { file: app.path, }
+            });
+            checkNumberOfProjects(projectService, { configuredProjects: 1 });
+            assert.isDefined(projectService.configuredProjects.get(configFile.path));
+            verifyErrorsInApp();
+
+            host.renameFolder(`${projectDir}/foo`, `${projectDir}/foo2`);
+            host.runQueuedTimeoutCallbacks();
+            host.runQueuedTimeoutCallbacks();
+            verifyErrorsInApp();
+
+            function verifyErrorsInApp() {
+                session.clearMessages();
+                const expectedSequenceId = session.getNextSeq();
+                session.executeCommandSeq<protocol.GeterrRequest>({
+                    command: server.CommandNames.Geterr,
+                    arguments: {
+                        delay: 0,
+                        files: [app.path]
+                    }
+                });
+                host.checkTimeoutQueueLengthAndRun(1);
+                checkErrorMessage(session, "syntaxDiag", { file: app.path, diagnostics: [] });
+                session.clearMessages();
+
+                host.runQueuedImmediateCallbacks();
+                checkErrorMessage(session, "semanticDiag", { file: app.path, diagnostics: [] });
+                session.clearMessages();
+
+                host.runQueuedImmediateCallbacks(1);
+                checkErrorMessage(session, "suggestionDiag", { file: app.path, diagnostics: [] });
+                checkCompleteEvent(session, 2, expectedSequenceId);
+                session.clearMessages();
+            }
+        });
+
+        it("Getting errors before opening file", () => {
+            const file: File = {
+                path: "/a/b/project/file.ts",
+                content: "let x: number = false;"
+            };
+            const host = createServerHost([file, libFile]);
+            const { hasError, errorLogger } = createErrorLogger();
+            const session = createSession(host, { canUseEvents: true, logger: errorLogger });
+
+            session.clearMessages();
+            const expectedSequenceId = session.getNextSeq();
+            session.executeCommandSeq<protocol.GeterrRequest>({
+                command: server.CommandNames.Geterr,
+                arguments: {
+                    delay: 0,
+                    files: [file.path]
+                }
+            });
+
+            host.runQueuedImmediateCallbacks();
+            assert.isFalse(hasError());
+            checkCompleteEvent(session, 1, expectedSequenceId);
+            session.clearMessages();
+        });
+
+        it("Reports errors correctly when file referenced by inferred project root, is opened right after closing the root file", () => {
+            const projectRoot = "/user/username/projects/myproject";
+            const app: File = {
+                path: `${projectRoot}/src/client/app.js`,
+                content: ""
+            };
+            const serverUtilities: File = {
+                path: `${projectRoot}/src/server/utilities.js`,
+                content: `function getHostName() { return "hello"; } export { getHostName };`
+            };
+            const backendTest: File = {
+                path: `${projectRoot}/test/backend/index.js`,
+                content: `import { getHostName } from '../../src/server/utilities';export default getHostName;`
+            };
+            const files = [libFile, app, serverUtilities, backendTest];
+            const host = createServerHost(files);
+            const session = createSession(host, { useInferredProjectPerProjectRoot: true, canUseEvents: true });
+            openFilesForSession([{ file: app, projectRootPath: projectRoot }], session);
+            const service = session.getProjectService();
+            checkNumberOfProjects(service, { inferredProjects: 1 });
+            const project = service.inferredProjects[0];
+            checkProjectActualFiles(project, [libFile.path, app.path]);
+            openFilesForSession([{ file: backendTest, projectRootPath: projectRoot }], session);
+            checkNumberOfProjects(service, { inferredProjects: 1 });
+            checkProjectActualFiles(project, files.map(f => f.path));
+            checkErrors([backendTest.path, app.path]);
+            closeFilesForSession([backendTest], session);
+            openFilesForSession([{ file: serverUtilities.path, projectRootPath: projectRoot }], session);
+            checkErrors([serverUtilities.path, app.path]);
+
+            function checkErrors(openFiles: [string, string]) {
+                const expectedSequenceId = session.getNextSeq();
+                session.executeCommandSeq<protocol.GeterrRequest>({
+                    command: protocol.CommandTypes.Geterr,
+                    arguments: {
+                        delay: 0,
+                        files: openFiles
+                    }
+                });
+
+                for (const openFile of openFiles) {
+                    session.clearMessages();
+                    host.checkTimeoutQueueLength(3);
+                    host.runQueuedTimeoutCallbacks(host.getNextTimeoutId() - 1);
+
+                    checkErrorMessage(session, "syntaxDiag", { file: openFile, diagnostics: [] });
+                    session.clearMessages();
+
+                    host.runQueuedImmediateCallbacks();
+                    checkErrorMessage(session, "semanticDiag", { file: openFile, diagnostics: [] });
+                    session.clearMessages();
+
+                    host.runQueuedImmediateCallbacks(1);
+                    checkErrorMessage(session, "suggestionDiag", { file: openFile, diagnostics: [] });
+                }
+                checkCompleteEvent(session, 2, expectedSequenceId);
+                session.clearMessages();
+            }
+        });
+
+        it("Correct errors when resolution resolves to file that has same ambient module and is also module", () => {
+            const projectRootPath = "/users/username/projects/myproject";
+            const aFile: File = {
+                path: `${projectRootPath}/src/a.ts`,
+                content: `import * as myModule from "@custom/plugin";
+function foo() {
+  // hello
+}`
+            };
+            const config: File = {
+                path: `${projectRootPath}/tsconfig.json`,
+                content: JSON.stringify({ include: ["src"] })
+            };
+            const plugin: File = {
+                path: `${projectRootPath}/node_modules/@custom/plugin/index.d.ts`,
+                content: `import './proposed';
+declare module '@custom/plugin' {
+    export const version: string;
+}`
+            };
+            const pluginProposed: File = {
+                path: `${projectRootPath}/node_modules/@custom/plugin/proposed.d.ts`,
+                content: `declare module '@custom/plugin' {
+    export const bar = 10;
+}`
+            };
+            const files = [libFile, aFile, config, plugin, pluginProposed];
+            const host = createServerHost(files);
+            const session = createSession(host, { canUseEvents: true });
+            const service = session.getProjectService();
+            openFilesForSession([aFile], session);
+
+            checkNumberOfProjects(service, { configuredProjects: 1 });
+            session.clearMessages();
+            checkErrors();
+
+            session.executeCommandSeq<protocol.ChangeRequest>({
+                command: protocol.CommandTypes.Change,
+                arguments: {
+                    file: aFile.path,
+                    line: 3,
+                    offset: 8,
+                    endLine: 3,
+                    endOffset: 8,
+                    insertString: "o"
+                }
+            });
+            checkErrors();
+
+            function checkErrors() {
+                host.checkTimeoutQueueLength(0);
+                const expectedSequenceId = session.getNextSeq();
+                session.executeCommandSeq<protocol.GeterrRequest>({
+                    command: server.CommandNames.Geterr,
+                    arguments: {
+                        delay: 0,
+                        files: [aFile.path],
+                    }
+                });
+
+                host.checkTimeoutQueueLengthAndRun(1);
+
+                checkErrorMessage(session, "syntaxDiag", { file: aFile.path, diagnostics: [] }, /*isMostRecent*/ true);
+                session.clearMessages();
+
+                host.runQueuedImmediateCallbacks(1);
+
+                checkErrorMessage(session, "semanticDiag", { file: aFile.path, diagnostics: [] });
+                session.clearMessages();
+
+                host.runQueuedImmediateCallbacks(1);
+
+                checkErrorMessage(session, "suggestionDiag", {
+                    file: aFile.path,
+                    diagnostics: [
+                        createDiagnostic({ line: 1, offset: 1 }, { line: 1, offset: 44 }, Diagnostics._0_is_declared_but_its_value_is_never_read, ["myModule"], "suggestion", /*reportsUnnecessary*/ true),
+                        createDiagnostic({ line: 2, offset: 10 }, { line: 2, offset: 13 }, Diagnostics._0_is_declared_but_its_value_is_never_read, ["foo"], "suggestion", /*reportsUnnecessary*/ true)
+                    ],
+                });
+                checkCompleteEvent(session, 2, expectedSequenceId);
+                session.clearMessages();
+            }
+        });
+    });
+
+    describe("unittests:: tsserver:: Project Errors for Configure file diagnostics events", () => {
+        function getUnknownCompilerOptionDiagnostic(configFile: File, prop: string): ConfigFileDiagnostic {
+            const d = Diagnostics.Unknown_compiler_option_0;
+            const start = configFile.content.indexOf(prop) - 1; // start at "prop"
+            return {
+                fileName: configFile.path,
+                start,
+                length: prop.length + 2,
+                messageText: formatStringFromArgs(d.message, [prop]),
+                category: d.category,
+                code: d.code,
+                reportsUnnecessary: undefined
+            };
+        }
+
+        function getFileNotFoundDiagnostic(configFile: File, relativeFileName: string): ConfigFileDiagnostic {
+            const findString = `{"path":"./${relativeFileName}"}`;
+            const d = Diagnostics.File_0_not_found;
+            const start = configFile.content.indexOf(findString);
+            return {
+                fileName: configFile.path,
+                start,
+                length: findString.length,
+                messageText: formatStringFromArgs(d.message, [`${getDirectoryPath(configFile.path)}/${relativeFileName}`]),
+                category: d.category,
+                code: d.code,
+                reportsUnnecessary: undefined
+            };
+        }
+
+        it("are generated when the config file has errors", () => {
+            const file: File = {
+                path: "/a/b/app.ts",
+                content: "let x = 10"
+            };
+            const configFile: File = {
+                path: "/a/b/tsconfig.json",
+                content: `{
+                    "compilerOptions": {
+                        "foo": "bar",
+                        "allowJS": true
+                    }
+                }`
+            };
+            const serverEventManager = new TestServerEventManager([file, libFile, configFile]);
+            openFilesForSession([file], serverEventManager.session);
+            serverEventManager.checkSingleConfigFileDiagEvent(configFile.path, file.path, [
+                getUnknownCompilerOptionDiagnostic(configFile, "foo"),
+                getUnknownCompilerOptionDiagnostic(configFile, "allowJS")
+            ]);
+        });
+
+        it("are generated when the config file doesn't have errors", () => {
+            const file: File = {
+                path: "/a/b/app.ts",
+                content: "let x = 10"
+            };
+            const configFile: File = {
+                path: "/a/b/tsconfig.json",
+                content: `{
+                    "compilerOptions": {}
+                }`
+            };
+            const serverEventManager = new TestServerEventManager([file, libFile, configFile]);
+            openFilesForSession([file], serverEventManager.session);
+            serverEventManager.checkSingleConfigFileDiagEvent(configFile.path, file.path, emptyArray);
+        });
+
+        it("are generated when the config file changes", () => {
+            const file: File = {
+                path: "/a/b/app.ts",
+                content: "let x = 10"
+            };
+            const configFile = {
+                path: "/a/b/tsconfig.json",
+                content: `{
+                    "compilerOptions": {}
+                }`
+            };
+
+            const files = [file, libFile, configFile];
+            const serverEventManager = new TestServerEventManager(files);
+            openFilesForSession([file], serverEventManager.session);
+            serverEventManager.checkSingleConfigFileDiagEvent(configFile.path, file.path, emptyArray);
+
+            configFile.content = `{
+                "compilerOptions": {
+                    "haha": 123
+                }
+            }`;
+            serverEventManager.host.reloadFS(files);
+            serverEventManager.host.runQueuedTimeoutCallbacks();
+            serverEventManager.checkSingleConfigFileDiagEvent(configFile.path, configFile.path, [
+                getUnknownCompilerOptionDiagnostic(configFile, "haha")
+            ]);
+
+            configFile.content = `{
+                "compilerOptions": {}
+            }`;
+            serverEventManager.host.reloadFS(files);
+            serverEventManager.host.runQueuedTimeoutCallbacks();
+            serverEventManager.checkSingleConfigFileDiagEvent(configFile.path, configFile.path, emptyArray);
+        });
+
+        it("are not generated when the config file does not include file opened and config file has errors", () => {
+            const file: File = {
+                path: "/a/b/app.ts",
+                content: "let x = 10"
+            };
+            const file2: File = {
+                path: "/a/b/test.ts",
+                content: "let x = 10"
+            };
+            const configFile: File = {
+                path: "/a/b/tsconfig.json",
+                content: `{
+                    "compilerOptions": {
+                        "foo": "bar",
+                        "allowJS": true
+                    },
+                    "files": ["app.ts"]
+                }`
+            };
+            const serverEventManager = new TestServerEventManager([file, file2, libFile, configFile]);
+            openFilesForSession([file2], serverEventManager.session);
+            serverEventManager.hasZeroEvent("configFileDiag");
+        });
+
+        it("are not generated when the config file has errors but suppressDiagnosticEvents is true", () => {
+            const file: File = {
+                path: "/a/b/app.ts",
+                content: "let x = 10"
+            };
+            const configFile: File = {
+                path: "/a/b/tsconfig.json",
+                content: `{
+                    "compilerOptions": {
+                        "foo": "bar",
+                        "allowJS": true
+                    }
+                }`
+            };
+            const serverEventManager = new TestServerEventManager([file, libFile, configFile], /*suppressDiagnosticEvents*/ true);
+            openFilesForSession([file], serverEventManager.session);
+            serverEventManager.hasZeroEvent("configFileDiag");
+        });
+
+        it("are not generated when the config file does not include file opened and doesnt contain any errors", () => {
+            const file: File = {
+                path: "/a/b/app.ts",
+                content: "let x = 10"
+            };
+            const file2: File = {
+                path: "/a/b/test.ts",
+                content: "let x = 10"
+            };
+            const configFile: File = {
+                path: "/a/b/tsconfig.json",
+                content: `{
+                    "files": ["app.ts"]
+                }`
+            };
+
+            const serverEventManager = new TestServerEventManager([file, file2, libFile, configFile]);
+            openFilesForSession([file2], serverEventManager.session);
+            serverEventManager.hasZeroEvent("configFileDiag");
+        });
+
+        it("contains the project reference errors", () => {
+            const file: File = {
+                path: "/a/b/app.ts",
+                content: "let x = 10"
+            };
+            const noSuchTsconfig = "no-such-tsconfig.json";
+            const configFile: File = {
+                path: "/a/b/tsconfig.json",
+                content: `{
+                    "files": ["app.ts"],
+                    "references": [{"path":"./${noSuchTsconfig}"}]
+                }`
+            };
+
+            const serverEventManager = new TestServerEventManager([file, libFile, configFile]);
+            openFilesForSession([file], serverEventManager.session);
+            serverEventManager.checkSingleConfigFileDiagEvent(configFile.path, file.path, [
+                getFileNotFoundDiagnostic(configFile, noSuchTsconfig)
+            ]);
+        });
+    });
+
+    describe("unittests:: tsserver:: Project Errors dont include overwrite emit error", () => {
+        it("for inferred project", () => {
+            const f1 = {
+                path: "/a/b/f1.js",
+                content: "function test1() { }"
+            };
+            const host = createServerHost([f1, libFile]);
+            const session = createSession(host);
+            openFilesForSession([f1], session);
+
+            const projectService = session.getProjectService();
+            checkNumberOfProjects(projectService, { inferredProjects: 1 });
+            const projectName = projectService.inferredProjects[0].getProjectName();
+
+            const diags = session.executeCommand(<server.protocol.CompilerOptionsDiagnosticsRequest>{
+                type: "request",
+                command: server.CommandNames.CompilerOptionsDiagnosticsFull,
+                seq: 2,
+                arguments: { projectFileName: projectName }
+            }).response as readonly protocol.DiagnosticWithLinePosition[];
+            assert.isTrue(diags.length === 0);
+
+            session.executeCommand(<server.protocol.SetCompilerOptionsForInferredProjectsRequest>{
+                type: "request",
+                command: server.CommandNames.CompilerOptionsForInferredProjects,
+                seq: 3,
+                arguments: { options: { module: ModuleKind.CommonJS } }
+            });
+            const diagsAfterUpdate = session.executeCommand(<server.protocol.CompilerOptionsDiagnosticsRequest>{
+                type: "request",
+                command: server.CommandNames.CompilerOptionsDiagnosticsFull,
+                seq: 4,
+                arguments: { projectFileName: projectName }
+            }).response as readonly protocol.DiagnosticWithLinePosition[];
+            assert.isTrue(diagsAfterUpdate.length === 0);
+        });
+
+        it("for external project", () => {
+            const f1 = {
+                path: "/a/b/f1.js",
+                content: "function test1() { }"
+            };
+            const host = createServerHost([f1, libFile]);
+            const session = createSession(host);
+            const projectService = session.getProjectService();
+            const projectFileName = "/a/b/project.csproj";
+            const externalFiles = toExternalFiles([f1.path]);
+            projectService.openExternalProject(<protocol.ExternalProject>{
+                projectFileName,
+                rootFiles: externalFiles,
+                options: {}
+            });
+
+            checkNumberOfProjects(projectService, { externalProjects: 1 });
+
+            const diags = session.executeCommand(<server.protocol.CompilerOptionsDiagnosticsRequest>{
+                type: "request",
+                command: server.CommandNames.CompilerOptionsDiagnosticsFull,
+                seq: 2,
+                arguments: { projectFileName }
+            }).response as readonly server.protocol.DiagnosticWithLinePosition[];
+            assert.isTrue(diags.length === 0);
+
+            session.executeCommand(<server.protocol.OpenExternalProjectRequest>{
+                type: "request",
+                command: server.CommandNames.OpenExternalProject,
+                seq: 3,
+                arguments: {
+                    projectFileName,
+                    rootFiles: externalFiles,
+                    options: { module: ModuleKind.CommonJS }
+                }
+            });
+            const diagsAfterUpdate = session.executeCommand(<server.protocol.CompilerOptionsDiagnosticsRequest>{
+                type: "request",
+                command: server.CommandNames.CompilerOptionsDiagnosticsFull,
+                seq: 4,
+                arguments: { projectFileName }
+            }).response as readonly server.protocol.DiagnosticWithLinePosition[];
+            assert.isTrue(diagsAfterUpdate.length === 0);
+        });
+    });
+
+    describe("unittests:: tsserver:: Project Errors reports Options Diagnostic locations correctly with changes in configFile contents", () => {
+        it("when options change", () => {
+            const file = {
+                path: "/a/b/app.ts",
+                content: "let x = 10"
+            };
+            const configFileContentBeforeComment = `{`;
+            const configFileContentComment = `
+                // comment`;
+            const configFileContentAfterComment = `
+                "compilerOptions": {
+                    "inlineSourceMap": true,
+                    "mapRoot": "./"
+                }
+            }`;
+            const configFileContentWithComment = configFileContentBeforeComment + configFileContentComment + configFileContentAfterComment;
+            const configFileContentWithoutCommentLine = configFileContentBeforeComment + configFileContentAfterComment;
+
+            const configFile = {
+                path: "/a/b/tsconfig.json",
+                content: configFileContentWithComment
+            };
+            const host = createServerHost([file, libFile, configFile]);
+            const session = createSession(host);
+            openFilesForSession([file], session);
+
+            const projectService = session.getProjectService();
+            checkNumberOfProjects(projectService, { configuredProjects: 1 });
+            const projectName = configuredProjectAt(projectService, 0).getProjectName();
+
+            const diags = session.executeCommand(<server.protocol.SemanticDiagnosticsSyncRequest>{
+                type: "request",
+                command: server.CommandNames.SemanticDiagnosticsSync,
+                seq: 2,
+                arguments: { file: configFile.path, projectFileName: projectName, includeLinePosition: true }
+            }).response as readonly server.protocol.DiagnosticWithLinePosition[];
+            assert.isTrue(diags.length === 3);
+
+            configFile.content = configFileContentWithoutCommentLine;
+            host.reloadFS([file, configFile]);
+
+            const diagsAfterEdit = session.executeCommand(<server.protocol.SemanticDiagnosticsSyncRequest>{
+                type: "request",
+                command: server.CommandNames.SemanticDiagnosticsSync,
+                seq: 2,
+                arguments: { file: configFile.path, projectFileName: projectName, includeLinePosition: true }
+            }).response as readonly server.protocol.DiagnosticWithLinePosition[];
+            assert.isTrue(diagsAfterEdit.length === 3);
+
+            verifyDiagnostic(diags[0], diagsAfterEdit[0]);
+            verifyDiagnostic(diags[1], diagsAfterEdit[1]);
+            verifyDiagnostic(diags[2], diagsAfterEdit[2]);
+
+            function verifyDiagnostic(beforeEditDiag: server.protocol.DiagnosticWithLinePosition, afterEditDiag: server.protocol.DiagnosticWithLinePosition) {
+                assert.equal(beforeEditDiag.message, afterEditDiag.message);
+                assert.equal(beforeEditDiag.code, afterEditDiag.code);
+                assert.equal(beforeEditDiag.category, afterEditDiag.category);
+                assert.equal(beforeEditDiag.startLocation.line, afterEditDiag.startLocation.line + 1);
+                assert.equal(beforeEditDiag.startLocation.offset, afterEditDiag.startLocation.offset);
+                assert.equal(beforeEditDiag.endLocation.line, afterEditDiag.endLocation.line + 1);
+                assert.equal(beforeEditDiag.endLocation.offset, afterEditDiag.endLocation.offset);
+            }
+        });
+    });
+
+    describe("unittests:: tsserver:: Project Errors with config file change", () => {
+        it("Updates diagnostics when '--noUnusedLabels' changes", () => {
+            const aTs: File = { path: "/a.ts", content: "label: while (1) {}" };
+            const options = (allowUnusedLabels: boolean) => `{ "compilerOptions": { "allowUnusedLabels": ${allowUnusedLabels} } }`;
+            const tsconfig: File = { path: "/tsconfig.json", content: options(/*allowUnusedLabels*/ true) };
+
+            const host = createServerHost([aTs, tsconfig]);
+            const session = createSession(host);
+            openFilesForSession([aTs], session);
+
+            host.modifyFile(tsconfig.path, options(/*allowUnusedLabels*/ false));
+            host.runQueuedTimeoutCallbacks();
+
+            const response = executeSessionRequest<protocol.SemanticDiagnosticsSyncRequest, protocol.SemanticDiagnosticsSyncResponse>(session, protocol.CommandTypes.SemanticDiagnosticsSync, { file: aTs.path }) as protocol.Diagnostic[] | undefined;
+            assert.deepEqual<protocol.Diagnostic[] | undefined>(response, [
+                {
+                    start: { line: 1, offset: 1 },
+                    end: { line: 1, offset: 1 + "label".length },
+                    text: "Unused label.",
+                    category: "error",
+                    code: Diagnostics.Unused_label.code,
+                    relatedInformation: undefined,
+                    reportsUnnecessary: true,
+                    source: undefined,
+                },
+            ]);
+        });
+    });
+}