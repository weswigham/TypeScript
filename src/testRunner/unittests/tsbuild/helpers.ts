namespace ts {
    export function getExpectedDiagnosticForProjectsInBuild(...projects: string[]): fakes.ExpectedDiagnostic {
        return [Diagnostics.Projects_in_this_build_Colon_0, projects.map(p => "\r\n    * " + p).join("")];
    }

    export function changeCompilerVersion(host: fakes.SolutionBuilderHost) {
        const originalReadFile = host.readFile;
        host.readFile = path => {
            const value = originalReadFile.call(host, path);
            if (!value || !isBuildInfoFile(path)) return value;
            const buildInfo = getBuildInfo(value);
            buildInfo.version = fakes.version;
            return getBuildInfoText(buildInfo);
        };
    }

    export function replaceText(fs: vfs.FileSystem, path: string, oldText: string, newText: string) {
        if (!fs.statSync(path).isFile()) {
            throw new Error(`File ${path} does not exist`);
        }
        const old = fs.readFileSync(path, "utf-8");
        if (old.indexOf(oldText) < 0) {
            throw new Error(`Text "${oldText}" does not exist in file ${path}`);
        }
        const newContent = old.replace(oldText, newText);
        fs.writeFileSync(path, newContent, "utf-8");
    }

    export function prependText(fs: vfs.FileSystem, path: string, additionalContent: string) {
        if (!fs.statSync(path).isFile()) {
            throw new Error(`File ${path} does not exist`);
        }
        const old = fs.readFileSync(path, "utf-8");
        fs.writeFileSync(path, `${additionalContent}${old}`, "utf-8");
    }

    export function appendText(fs: vfs.FileSystem, path: string, additionalContent: string) {
        if (!fs.statSync(path).isFile()) {
            throw new Error(`File ${path} does not exist`);
        }
        const old = fs.readFileSync(path, "utf-8");
        fs.writeFileSync(path, `${old}${additionalContent}`);
    }

    export function getTime() {
        let currentTime = 100;
        return { tick, time, touch };

        function tick() {
            currentTime += 60_000;
        }

        function time() {
            return currentTime;
        }

        function touch(fs: vfs.FileSystem, path: string) {
            if (!fs.statSync(path).isFile()) {
                throw new Error(`File ${path} does not exist`);
            }
            fs.utimesSync(path, new Date(time()), new Date(time()));
        }
    }

    const libContent = `${TestFSWithWatch.libFile.content}
interface ReadonlyArray<T> {}
declare const console: { log(msg: any): void; };`;

    export function loadProjectFromDisk(root: string, time?: vfs.FileSystemOptions["time"]): vfs.FileSystem {
        const resolver = vfs.createResolver(Harness.IO);
        const fs = new vfs.FileSystem(/*ignoreCase*/ true, {
            files: {
                ["/src"]: new vfs.Mount(vpath.resolve(Harness.IO.getWorkspaceRoot(), root), resolver)
            },
            cwd: "/",
            meta: { defaultLibLocation: "/lib" },
            time
        });
        fs.mkdirSync("/lib");
        fs.writeFileSync("/lib/lib.d.ts", libContent);
        fs.makeReadonly();
        return fs;
    }

    function generateSourceMapBaselineFiles(fs: vfs.FileSystem, mapFileNames: ReadonlyArray<string>) {
        for (const mapFile of mapFileNames) {
            if (!fs.existsSync(mapFile)) continue;
            const text = Harness.SourceMapRecorder.getSourceMapRecordWithVFS(fs, mapFile);
            fs.writeFileSync(`${mapFile}.baseline.txt`, text);
        }
    }

    // [tsbuildinfo, js, dts]
    export type BuildInfoSectionBaselineFiles = [string, string | undefined, string | undefined];
    function generateBuildInfoSectionBaselineFiles(fs: vfs.FileSystem, buildInfoFileNames: ReadonlyArray<BuildInfoSectionBaselineFiles>) {
        for (const [file, jsFile, dtsFile] of buildInfoFileNames) {
            if (!fs.existsSync(file)) continue;

            const buildInfo = getBuildInfo(fs.readFileSync(file, "utf8"));
            const bundle = buildInfo.bundle;
            if (!bundle || (!length(bundle.js && bundle.js.sections) && !length(bundle.dts && bundle.dts.sections))) continue;

            // Write the baselines:
            const baselineRecorder = new Harness.Compiler.WriterAggregator();
            generateBundleFileSectionInfo(fs, baselineRecorder, bundle.js, jsFile);
            generateBundleFileSectionInfo(fs, baselineRecorder, bundle.dts, dtsFile);
            baselineRecorder.Close();

            const text = baselineRecorder.lines.join("\r\n");
            fs.writeFileSync(`${file}.baseline.txt`, text, "utf8");
        }
    }

    function generateBundleFileSectionInfo(fs: vfs.FileSystem, baselineRecorder: Harness.Compiler.WriterAggregator, bundleFileInfo: BundleFileInfo | undefined, outFile: string | undefined) {
        if (!length(bundleFileInfo && bundleFileInfo.sections) && !outFile) return; // Nothing to baseline

        const content = outFile && fs.existsSync(outFile) ? fs.readFileSync(outFile, "utf8") : "";
        baselineRecorder.WriteLine("======================================================================");
        baselineRecorder.WriteLine(`File:: ${outFile}`);
        for (const section of bundleFileInfo ? bundleFileInfo.sections : emptyArray) {
            baselineRecorder.WriteLine("----------------------------------------------------------------------");
            writeSectionHeader(section);
            if (section.kind !== BundleFileSectionKind.Prepend) {
                writeTextOfSection(section.pos, section.end);
            }
            else {
                Debug.assert(section.pos === first(section.texts).pos);
                Debug.assert(section.end === last(section.texts).end);
                for (const text of section.texts) {
                    baselineRecorder.WriteLine(">>--------------------------------------------------------------------");
                    writeSectionHeader(text);
                    writeTextOfSection(text.pos, text.end);
                }
            }
        }
        baselineRecorder.WriteLine("======================================================================");

        function writeTextOfSection(pos: number, end: number) {
            const textLines = content.substring(pos, end).split(/\r?\n/);
            for (const line of textLines) {
                baselineRecorder.WriteLine(line);
            }
        }

        function writeSectionHeader(section: BundleFileSection) {
            baselineRecorder.WriteLine(`${section.kind}: (${section.pos}-${section.end})${section.data ? ":: " + section.data : ""}${section.kind === BundleFileSectionKind.Prepend ? " texts:: " + section.texts.length : ""}`);
        }
    }

    interface BuildInput {
        fs: vfs.FileSystem;
        tick: () => void;
        rootNames: ReadonlyArray<string>;
        expectedMapFileNames: ReadonlyArray<string>;
        expectedBuildInfoFilesForSectionBaselines?: ReadonlyArray<BuildInfoSectionBaselineFiles>;
        modifyFs: (fs: vfs.FileSystem) => void;
    }

    function build({ fs, tick, rootNames, expectedMapFileNames, expectedBuildInfoFilesForSectionBaselines, modifyFs }: BuildInput) {
        const actualReadFileMap = createMap<number>();
        modifyFs(fs);
        tick();

        const host = new fakes.SolutionBuilderHost(fs);
        const builder = createSolutionBuilder(host, rootNames, { dry: false, force: false, verbose: true });
        host.clearDiagnostics();
        const originalReadFile = host.readFile;
        host.readFile = path => {
            // Dont record libs
            if (path.startsWith("/src/")) {
                actualReadFileMap.set(path, (actualReadFileMap.get(path) || 0) + 1);
            }
            return originalReadFile.call(host, path);
        };
        builder.buildAllProjects();
        generateSourceMapBaselineFiles(fs, expectedMapFileNames);
        generateBuildInfoSectionBaselineFiles(fs, expectedBuildInfoFilesForSectionBaselines || emptyArray);
        fs.makeReadonly();
        return { fs, actualReadFileMap, host, builder };
    }

    function generateBaseline(fs: vfs.FileSystem, proj: string, scenario: string, subScenario: string, baseFs: vfs.FileSystem) {
        const patch = fs.diff(baseFs);
        // tslint:disable-next-line:no-null-keyword
        Harness.Baseline.runBaseline(`tsbuild/${proj}/${subScenario.split(" ").join("-")}/${scenario.split(" ").join("-")}.js`, patch ? vfs.formatPatch(patch) : null);
    }

    function verifyReadFileCalls(actualReadFileMap: Map<number>, expectedReadFiles: ReadonlyMap<number>) {
        TestFSWithWatch.verifyMapSize("readFileCalls", actualReadFileMap, arrayFrom(expectedReadFiles.keys()));
        expectedReadFiles.forEach((expected, expectedFile) => {
            const actual = actualReadFileMap.get(expectedFile);
            assert.equal(actual, expected, `Mismatch in read file call number for: ${expectedFile}
Not in Actual: ${JSON.stringify(arrayFrom(mapDefinedIterator(expectedReadFiles.keys(), f => actualReadFileMap.has(f) ? undefined : f)))}
Mismatch Actual(path, actual, expected): ${JSON.stringify(arrayFrom(mapDefinedIterator(actualReadFileMap.entries(),
                ([p, v]) => expectedReadFiles.get(p) !== v ? [p, v, expectedReadFiles.get(p) || 0] : undefined)))}`);
        });
    }

    export function getReadFilesMap(filesReadOnce: ReadonlyArray<string>, ...filesWithTwoReadCalls: string[]) {
        const map = arrayToMap(filesReadOnce, identity, () => 1);
        for (const fileWithTwoReadCalls of filesWithTwoReadCalls) {
            map.set(fileWithTwoReadCalls, 2);
        }
        return map;
    }

    export interface ExpectedBuildOutput {
        expectedDiagnostics?: ReadonlyArray<fakes.ExpectedDiagnostic>;
        expectedReadFiles?: ReadonlyMap<number>;
    }

    export interface BuildState extends ExpectedBuildOutput {
        modifyFs: (fs: vfs.FileSystem) => void;
    }

    export interface VerifyTsBuildInput {
        scenario: string;
        projFs: () => vfs.FileSystem;
        time: () => number;
        tick: () => void;
        proj: string;
        rootNames: ReadonlyArray<string>;
        expectedMapFileNames: ReadonlyArray<string>;
        expectedBuildInfoFilesForSectionBaselines?: ReadonlyArray<BuildInfoSectionBaselineFiles>;
        lastProjectOutputJs: string;
        initialBuild: BuildState;
        outputFiles?: ReadonlyArray<string>;
        incrementalDtsChangedBuild?: BuildState;
        incrementalDtsUnchangedBuild?: BuildState;
        incrementalHeaderChangedBuild?: BuildState;
        baselineOnly?: true;
        verifyDiagnostics?: true;
    }

    export function verifyTsbuildOutput({
        scenario, projFs, time, tick, proj, rootNames, outputFiles, baselineOnly, verifyDiagnostics,
        expectedMapFileNames, expectedBuildInfoFilesForSectionBaselines, lastProjectOutputJs,
        initialBuild, incrementalDtsChangedBuild, incrementalDtsUnchangedBuild, incrementalHeaderChangedBuild
    }: VerifyTsBuildInput) {
        describe(`tsc --b ${proj}:: ${scenario}`, () => {
            let fs: vfs.FileSystem;
            let actualReadFileMap: Map<number>;
            let firstBuildTime: number;
            let host: fakes.SolutionBuilderHost;
            before(() => {
                const result = build({
                    fs: projFs().shadow(),
                    tick,
                    rootNames,
                    expectedMapFileNames,
                    expectedBuildInfoFilesForSectionBaselines,
                    modifyFs: initialBuild.modifyFs,
                });
                ({ fs, actualReadFileMap, host } = result);
                firstBuildTime = time();
            });
            after(() => {
                fs = undefined!;
                actualReadFileMap = undefined!;
                host = undefined!;
            });
            describe("initialBuild", () => {
                if (!baselineOnly || verifyDiagnostics) {
                    it(`verify diagnostics`, () => {
                        host.assertDiagnosticMessages(...(initialBuild.expectedDiagnostics || emptyArray));
                    });
                }
                it(`Generates files matching the baseline`, () => {
                    generateBaseline(fs, proj, scenario, "initial Build", projFs());
                });
                if (!baselineOnly) {
                    it("verify readFile calls", () => {
                        verifyReadFileCalls(actualReadFileMap, Debug.assertDefined(initialBuild.expectedReadFiles));
                    });
                }
            });

            function incrementalBuild(subScenario: string, incrementalModifyFs: (fs: vfs.FileSystem) => void, incrementalExpectedDiagnostics: ReadonlyArray<fakes.ExpectedDiagnostic> | undefined, incrementalExpectedReadFiles: ReadonlyMap<number> | undefined) {
                describe(subScenario, () => {
                    let newFs: vfs.FileSystem;
                    let actualReadFileMap: Map<number>;
                    let host: fakes.SolutionBuilderHost;
                    let beforeBuildTime: number;
                    let afterBuildTime: number;
                    before(() => {
                        beforeBuildTime = fs.statSync(lastProjectOutputJs).mtimeMs;
                        tick();
                        newFs = fs.shadow();
                        tick();
                        ({ actualReadFileMap, host } = build({
                            fs: newFs,
                            tick,
                            rootNames,
                            expectedMapFileNames,
                            expectedBuildInfoFilesForSectionBaselines,
                            modifyFs: incrementalModifyFs,
                        }));
                        afterBuildTime = newFs.statSync(lastProjectOutputJs).mtimeMs;
                    });
                    after(() => {
                        newFs = undefined!;
                        actualReadFileMap = undefined!;
                        host = undefined!;
                    });
<<<<<<< HEAD
=======
                    it("verify build output times", () => {
                        assert.equal(beforeBuildTime, firstBuildTime, "First build timestamp is correct");
                        assert.equal(afterBuildTime, time(), "Second build timestamp is correct");
                    });
>>>>>>> ea2331bc
                    if (!baselineOnly || verifyDiagnostics) {
                        it(`verify diagnostics`, () => {
                            host.assertDiagnosticMessages(...(incrementalExpectedDiagnostics || emptyArray));
                        });
                    }
                    it(`Generates files matching the baseline`, () => {
                        generateBaseline(newFs, proj, scenario, subScenario, fs);
                    });
                    if (!baselineOnly) {
                        it("verify readFile calls", () => {
                            verifyReadFileCalls(actualReadFileMap, Debug.assertDefined(incrementalExpectedReadFiles));
                        });
                    }
                    it(`Verify emit output file text is same when built clean`, () => {
                        const expectedOutputFiles = Debug.assertDefined(outputFiles);
                        const { fs } = build({
                            fs: newFs.shadow(),
                            tick,
                            rootNames,
                            expectedMapFileNames: emptyArray,
                            modifyFs: fs => {
                                // Delete output files
                                for (const outputFile of expectedOutputFiles) {
                                    if (fs.existsSync(outputFile)) {
                                        fs.rimrafSync(outputFile);
                                    }
                                }
                            },
                        });

                        for (const outputFile of expectedOutputFiles) {
                            const expectedText = fs.existsSync(outputFile) ? fs.readFileSync(outputFile, "utf8") : undefined;
                            const actualText = newFs.existsSync(outputFile) ? newFs.readFileSync(outputFile, "utf8") : undefined;
                            assert.equal(actualText, expectedText, `File: ${outputFile}`);
                        }
                    });
                });
            }
            if (incrementalDtsChangedBuild) {
                incrementalBuild(
                    "incremental declaration changes",
                    incrementalDtsChangedBuild.modifyFs,
                    incrementalDtsChangedBuild.expectedDiagnostics,
                    incrementalDtsChangedBuild.expectedReadFiles,
                );
            }

            if (incrementalDtsUnchangedBuild) {
                incrementalBuild(
                    "incremental declaration doesnt change",
                    incrementalDtsUnchangedBuild.modifyFs,
                    incrementalDtsUnchangedBuild.expectedDiagnostics,
                    incrementalDtsUnchangedBuild.expectedReadFiles
                );
            }

            if (incrementalHeaderChangedBuild) {
                incrementalBuild(
                    "incremental headers change without dts changes",
                    incrementalHeaderChangedBuild.modifyFs,
                    incrementalHeaderChangedBuild.expectedDiagnostics,
                    incrementalHeaderChangedBuild.expectedReadFiles
                );
            }
        });
    }

    export function enableStrict(fs: vfs.FileSystem, path: string) {
        replaceText(fs, path, `"strict": false`, `"strict": true`);
    }

    export function addTestPrologue(fs: vfs.FileSystem, path: string, prologue: string) {
        prependText(fs, path, `${prologue}
`);
    }

    export function addShebang(fs: vfs.FileSystem, project: string, file: string) {
        prependText(fs, `src/${project}/${file}.ts`, `#!someshebang ${project} ${file}
`);
    }

    export function restContent(project: string, file: string) {
        return `function for${project}${file}Rest() {
const { b, ...rest } = { a: 10, b: 30, yy: 30 };
}`;
    }

    function nonrestContent(project: string, file: string) {
        return `function for${project}${file}Rest() { }`;
    }

    export function addRest(fs: vfs.FileSystem, project: string, file: string) {
        appendText(fs, `src/${project}/${file}.ts`, restContent(project, file));
    }

    export function removeRest(fs: vfs.FileSystem, project: string, file: string) {
        replaceText(fs, `src/${project}/${file}.ts`, restContent(project, file), nonrestContent(project, file));
    }

    export function addStubFoo(fs: vfs.FileSystem, project: string, file: string) {
        appendText(fs, `src/${project}/${file}.ts`, nonrestContent(project, file));
    }

    export function changeStubToRest(fs: vfs.FileSystem, project: string, file: string) {
        replaceText(fs, `src/${project}/${file}.ts`, nonrestContent(project, file), restContent(project, file));
    }

    export function addSpread(fs: vfs.FileSystem, project: string, file: string) {
        const path = `src/${project}/${file}.ts`;
        const content = fs.readFileSync(path, "utf8");
        fs.writeFileSync(path, `${content}
function ${project}${file}Spread(...b: number[]) { }
${project}${file}Spread(...[10, 20, 30]);`);

        replaceText(fs, `src/${project}/tsconfig.json`, `"strict": false,`, `"strict": false,
    "downlevelIteration": true,`);
    }

    export function getTripleSlashRef(project: string) {
        return `/src/${project}/tripleRef.d.ts`;
    }

    export function addTripleSlashRef(fs: vfs.FileSystem, project: string, file: string) {
        fs.writeFileSync(getTripleSlashRef(project), `declare class ${project}${file} { }`);
        prependText(fs, `src/${project}/${file}.ts`, `///<reference path="./tripleRef.d.ts"/>
const ${file}Const = new ${project}${file}();
`);
    }
}
<|MERGE_RESOLUTION|>--- conflicted
+++ resolved
@@ -1,440 +1,437 @@
-namespace ts {
-    export function getExpectedDiagnosticForProjectsInBuild(...projects: string[]): fakes.ExpectedDiagnostic {
-        return [Diagnostics.Projects_in_this_build_Colon_0, projects.map(p => "\r\n    * " + p).join("")];
-    }
-
-    export function changeCompilerVersion(host: fakes.SolutionBuilderHost) {
-        const originalReadFile = host.readFile;
-        host.readFile = path => {
-            const value = originalReadFile.call(host, path);
-            if (!value || !isBuildInfoFile(path)) return value;
-            const buildInfo = getBuildInfo(value);
-            buildInfo.version = fakes.version;
-            return getBuildInfoText(buildInfo);
-        };
-    }
-
-    export function replaceText(fs: vfs.FileSystem, path: string, oldText: string, newText: string) {
-        if (!fs.statSync(path).isFile()) {
-            throw new Error(`File ${path} does not exist`);
-        }
-        const old = fs.readFileSync(path, "utf-8");
-        if (old.indexOf(oldText) < 0) {
-            throw new Error(`Text "${oldText}" does not exist in file ${path}`);
-        }
-        const newContent = old.replace(oldText, newText);
-        fs.writeFileSync(path, newContent, "utf-8");
-    }
-
-    export function prependText(fs: vfs.FileSystem, path: string, additionalContent: string) {
-        if (!fs.statSync(path).isFile()) {
-            throw new Error(`File ${path} does not exist`);
-        }
-        const old = fs.readFileSync(path, "utf-8");
-        fs.writeFileSync(path, `${additionalContent}${old}`, "utf-8");
-    }
-
-    export function appendText(fs: vfs.FileSystem, path: string, additionalContent: string) {
-        if (!fs.statSync(path).isFile()) {
-            throw new Error(`File ${path} does not exist`);
-        }
-        const old = fs.readFileSync(path, "utf-8");
-        fs.writeFileSync(path, `${old}${additionalContent}`);
-    }
-
-    export function getTime() {
-        let currentTime = 100;
-        return { tick, time, touch };
-
-        function tick() {
-            currentTime += 60_000;
-        }
-
-        function time() {
-            return currentTime;
-        }
-
-        function touch(fs: vfs.FileSystem, path: string) {
-            if (!fs.statSync(path).isFile()) {
-                throw new Error(`File ${path} does not exist`);
-            }
-            fs.utimesSync(path, new Date(time()), new Date(time()));
-        }
-    }
-
-    const libContent = `${TestFSWithWatch.libFile.content}
-interface ReadonlyArray<T> {}
-declare const console: { log(msg: any): void; };`;
-
-    export function loadProjectFromDisk(root: string, time?: vfs.FileSystemOptions["time"]): vfs.FileSystem {
-        const resolver = vfs.createResolver(Harness.IO);
-        const fs = new vfs.FileSystem(/*ignoreCase*/ true, {
-            files: {
-                ["/src"]: new vfs.Mount(vpath.resolve(Harness.IO.getWorkspaceRoot(), root), resolver)
-            },
-            cwd: "/",
-            meta: { defaultLibLocation: "/lib" },
-            time
-        });
-        fs.mkdirSync("/lib");
-        fs.writeFileSync("/lib/lib.d.ts", libContent);
-        fs.makeReadonly();
-        return fs;
-    }
-
-    function generateSourceMapBaselineFiles(fs: vfs.FileSystem, mapFileNames: ReadonlyArray<string>) {
-        for (const mapFile of mapFileNames) {
-            if (!fs.existsSync(mapFile)) continue;
-            const text = Harness.SourceMapRecorder.getSourceMapRecordWithVFS(fs, mapFile);
-            fs.writeFileSync(`${mapFile}.baseline.txt`, text);
-        }
-    }
-
-    // [tsbuildinfo, js, dts]
-    export type BuildInfoSectionBaselineFiles = [string, string | undefined, string | undefined];
-    function generateBuildInfoSectionBaselineFiles(fs: vfs.FileSystem, buildInfoFileNames: ReadonlyArray<BuildInfoSectionBaselineFiles>) {
-        for (const [file, jsFile, dtsFile] of buildInfoFileNames) {
-            if (!fs.existsSync(file)) continue;
-
-            const buildInfo = getBuildInfo(fs.readFileSync(file, "utf8"));
-            const bundle = buildInfo.bundle;
-            if (!bundle || (!length(bundle.js && bundle.js.sections) && !length(bundle.dts && bundle.dts.sections))) continue;
-
-            // Write the baselines:
-            const baselineRecorder = new Harness.Compiler.WriterAggregator();
-            generateBundleFileSectionInfo(fs, baselineRecorder, bundle.js, jsFile);
-            generateBundleFileSectionInfo(fs, baselineRecorder, bundle.dts, dtsFile);
-            baselineRecorder.Close();
-
-            const text = baselineRecorder.lines.join("\r\n");
-            fs.writeFileSync(`${file}.baseline.txt`, text, "utf8");
-        }
-    }
-
-    function generateBundleFileSectionInfo(fs: vfs.FileSystem, baselineRecorder: Harness.Compiler.WriterAggregator, bundleFileInfo: BundleFileInfo | undefined, outFile: string | undefined) {
-        if (!length(bundleFileInfo && bundleFileInfo.sections) && !outFile) return; // Nothing to baseline
-
-        const content = outFile && fs.existsSync(outFile) ? fs.readFileSync(outFile, "utf8") : "";
-        baselineRecorder.WriteLine("======================================================================");
-        baselineRecorder.WriteLine(`File:: ${outFile}`);
-        for (const section of bundleFileInfo ? bundleFileInfo.sections : emptyArray) {
-            baselineRecorder.WriteLine("----------------------------------------------------------------------");
-            writeSectionHeader(section);
-            if (section.kind !== BundleFileSectionKind.Prepend) {
-                writeTextOfSection(section.pos, section.end);
-            }
-            else {
-                Debug.assert(section.pos === first(section.texts).pos);
-                Debug.assert(section.end === last(section.texts).end);
-                for (const text of section.texts) {
-                    baselineRecorder.WriteLine(">>--------------------------------------------------------------------");
-                    writeSectionHeader(text);
-                    writeTextOfSection(text.pos, text.end);
-                }
-            }
-        }
-        baselineRecorder.WriteLine("======================================================================");
-
-        function writeTextOfSection(pos: number, end: number) {
-            const textLines = content.substring(pos, end).split(/\r?\n/);
-            for (const line of textLines) {
-                baselineRecorder.WriteLine(line);
-            }
-        }
-
-        function writeSectionHeader(section: BundleFileSection) {
-            baselineRecorder.WriteLine(`${section.kind}: (${section.pos}-${section.end})${section.data ? ":: " + section.data : ""}${section.kind === BundleFileSectionKind.Prepend ? " texts:: " + section.texts.length : ""}`);
-        }
-    }
-
-    interface BuildInput {
-        fs: vfs.FileSystem;
-        tick: () => void;
-        rootNames: ReadonlyArray<string>;
-        expectedMapFileNames: ReadonlyArray<string>;
-        expectedBuildInfoFilesForSectionBaselines?: ReadonlyArray<BuildInfoSectionBaselineFiles>;
-        modifyFs: (fs: vfs.FileSystem) => void;
-    }
-
-    function build({ fs, tick, rootNames, expectedMapFileNames, expectedBuildInfoFilesForSectionBaselines, modifyFs }: BuildInput) {
-        const actualReadFileMap = createMap<number>();
-        modifyFs(fs);
-        tick();
-
-        const host = new fakes.SolutionBuilderHost(fs);
-        const builder = createSolutionBuilder(host, rootNames, { dry: false, force: false, verbose: true });
-        host.clearDiagnostics();
-        const originalReadFile = host.readFile;
-        host.readFile = path => {
-            // Dont record libs
-            if (path.startsWith("/src/")) {
-                actualReadFileMap.set(path, (actualReadFileMap.get(path) || 0) + 1);
-            }
-            return originalReadFile.call(host, path);
-        };
-        builder.buildAllProjects();
-        generateSourceMapBaselineFiles(fs, expectedMapFileNames);
-        generateBuildInfoSectionBaselineFiles(fs, expectedBuildInfoFilesForSectionBaselines || emptyArray);
-        fs.makeReadonly();
-        return { fs, actualReadFileMap, host, builder };
-    }
-
-    function generateBaseline(fs: vfs.FileSystem, proj: string, scenario: string, subScenario: string, baseFs: vfs.FileSystem) {
-        const patch = fs.diff(baseFs);
-        // tslint:disable-next-line:no-null-keyword
-        Harness.Baseline.runBaseline(`tsbuild/${proj}/${subScenario.split(" ").join("-")}/${scenario.split(" ").join("-")}.js`, patch ? vfs.formatPatch(patch) : null);
-    }
-
-    function verifyReadFileCalls(actualReadFileMap: Map<number>, expectedReadFiles: ReadonlyMap<number>) {
-        TestFSWithWatch.verifyMapSize("readFileCalls", actualReadFileMap, arrayFrom(expectedReadFiles.keys()));
-        expectedReadFiles.forEach((expected, expectedFile) => {
-            const actual = actualReadFileMap.get(expectedFile);
-            assert.equal(actual, expected, `Mismatch in read file call number for: ${expectedFile}
-Not in Actual: ${JSON.stringify(arrayFrom(mapDefinedIterator(expectedReadFiles.keys(), f => actualReadFileMap.has(f) ? undefined : f)))}
-Mismatch Actual(path, actual, expected): ${JSON.stringify(arrayFrom(mapDefinedIterator(actualReadFileMap.entries(),
-                ([p, v]) => expectedReadFiles.get(p) !== v ? [p, v, expectedReadFiles.get(p) || 0] : undefined)))}`);
-        });
-    }
-
-    export function getReadFilesMap(filesReadOnce: ReadonlyArray<string>, ...filesWithTwoReadCalls: string[]) {
-        const map = arrayToMap(filesReadOnce, identity, () => 1);
-        for (const fileWithTwoReadCalls of filesWithTwoReadCalls) {
-            map.set(fileWithTwoReadCalls, 2);
-        }
-        return map;
-    }
-
-    export interface ExpectedBuildOutput {
-        expectedDiagnostics?: ReadonlyArray<fakes.ExpectedDiagnostic>;
-        expectedReadFiles?: ReadonlyMap<number>;
-    }
-
-    export interface BuildState extends ExpectedBuildOutput {
-        modifyFs: (fs: vfs.FileSystem) => void;
-    }
-
-    export interface VerifyTsBuildInput {
-        scenario: string;
-        projFs: () => vfs.FileSystem;
-        time: () => number;
-        tick: () => void;
-        proj: string;
-        rootNames: ReadonlyArray<string>;
-        expectedMapFileNames: ReadonlyArray<string>;
-        expectedBuildInfoFilesForSectionBaselines?: ReadonlyArray<BuildInfoSectionBaselineFiles>;
-        lastProjectOutputJs: string;
-        initialBuild: BuildState;
-        outputFiles?: ReadonlyArray<string>;
-        incrementalDtsChangedBuild?: BuildState;
-        incrementalDtsUnchangedBuild?: BuildState;
-        incrementalHeaderChangedBuild?: BuildState;
-        baselineOnly?: true;
-        verifyDiagnostics?: true;
-    }
-
-    export function verifyTsbuildOutput({
-        scenario, projFs, time, tick, proj, rootNames, outputFiles, baselineOnly, verifyDiagnostics,
-        expectedMapFileNames, expectedBuildInfoFilesForSectionBaselines, lastProjectOutputJs,
-        initialBuild, incrementalDtsChangedBuild, incrementalDtsUnchangedBuild, incrementalHeaderChangedBuild
-    }: VerifyTsBuildInput) {
-        describe(`tsc --b ${proj}:: ${scenario}`, () => {
-            let fs: vfs.FileSystem;
-            let actualReadFileMap: Map<number>;
-            let firstBuildTime: number;
-            let host: fakes.SolutionBuilderHost;
-            before(() => {
-                const result = build({
-                    fs: projFs().shadow(),
-                    tick,
-                    rootNames,
-                    expectedMapFileNames,
-                    expectedBuildInfoFilesForSectionBaselines,
-                    modifyFs: initialBuild.modifyFs,
-                });
-                ({ fs, actualReadFileMap, host } = result);
-                firstBuildTime = time();
-            });
-            after(() => {
-                fs = undefined!;
-                actualReadFileMap = undefined!;
-                host = undefined!;
-            });
-            describe("initialBuild", () => {
-                if (!baselineOnly || verifyDiagnostics) {
-                    it(`verify diagnostics`, () => {
-                        host.assertDiagnosticMessages(...(initialBuild.expectedDiagnostics || emptyArray));
-                    });
-                }
-                it(`Generates files matching the baseline`, () => {
-                    generateBaseline(fs, proj, scenario, "initial Build", projFs());
-                });
-                if (!baselineOnly) {
-                    it("verify readFile calls", () => {
-                        verifyReadFileCalls(actualReadFileMap, Debug.assertDefined(initialBuild.expectedReadFiles));
-                    });
-                }
-            });
-
-            function incrementalBuild(subScenario: string, incrementalModifyFs: (fs: vfs.FileSystem) => void, incrementalExpectedDiagnostics: ReadonlyArray<fakes.ExpectedDiagnostic> | undefined, incrementalExpectedReadFiles: ReadonlyMap<number> | undefined) {
-                describe(subScenario, () => {
-                    let newFs: vfs.FileSystem;
-                    let actualReadFileMap: Map<number>;
-                    let host: fakes.SolutionBuilderHost;
-                    let beforeBuildTime: number;
-                    let afterBuildTime: number;
-                    before(() => {
-                        beforeBuildTime = fs.statSync(lastProjectOutputJs).mtimeMs;
-                        tick();
-                        newFs = fs.shadow();
-                        tick();
-                        ({ actualReadFileMap, host } = build({
-                            fs: newFs,
-                            tick,
-                            rootNames,
-                            expectedMapFileNames,
-                            expectedBuildInfoFilesForSectionBaselines,
-                            modifyFs: incrementalModifyFs,
-                        }));
-                        afterBuildTime = newFs.statSync(lastProjectOutputJs).mtimeMs;
-                    });
-                    after(() => {
-                        newFs = undefined!;
-                        actualReadFileMap = undefined!;
-                        host = undefined!;
-                    });
-<<<<<<< HEAD
-=======
-                    it("verify build output times", () => {
-                        assert.equal(beforeBuildTime, firstBuildTime, "First build timestamp is correct");
-                        assert.equal(afterBuildTime, time(), "Second build timestamp is correct");
-                    });
->>>>>>> ea2331bc
-                    if (!baselineOnly || verifyDiagnostics) {
-                        it(`verify diagnostics`, () => {
-                            host.assertDiagnosticMessages(...(incrementalExpectedDiagnostics || emptyArray));
-                        });
-                    }
-                    it(`Generates files matching the baseline`, () => {
-                        generateBaseline(newFs, proj, scenario, subScenario, fs);
-                    });
-                    if (!baselineOnly) {
-                        it("verify readFile calls", () => {
-                            verifyReadFileCalls(actualReadFileMap, Debug.assertDefined(incrementalExpectedReadFiles));
-                        });
-                    }
-                    it(`Verify emit output file text is same when built clean`, () => {
-                        const expectedOutputFiles = Debug.assertDefined(outputFiles);
-                        const { fs } = build({
-                            fs: newFs.shadow(),
-                            tick,
-                            rootNames,
-                            expectedMapFileNames: emptyArray,
-                            modifyFs: fs => {
-                                // Delete output files
-                                for (const outputFile of expectedOutputFiles) {
-                                    if (fs.existsSync(outputFile)) {
-                                        fs.rimrafSync(outputFile);
-                                    }
-                                }
-                            },
-                        });
-
-                        for (const outputFile of expectedOutputFiles) {
-                            const expectedText = fs.existsSync(outputFile) ? fs.readFileSync(outputFile, "utf8") : undefined;
-                            const actualText = newFs.existsSync(outputFile) ? newFs.readFileSync(outputFile, "utf8") : undefined;
-                            assert.equal(actualText, expectedText, `File: ${outputFile}`);
-                        }
-                    });
-                });
-            }
-            if (incrementalDtsChangedBuild) {
-                incrementalBuild(
-                    "incremental declaration changes",
-                    incrementalDtsChangedBuild.modifyFs,
-                    incrementalDtsChangedBuild.expectedDiagnostics,
-                    incrementalDtsChangedBuild.expectedReadFiles,
-                );
-            }
-
-            if (incrementalDtsUnchangedBuild) {
-                incrementalBuild(
-                    "incremental declaration doesnt change",
-                    incrementalDtsUnchangedBuild.modifyFs,
-                    incrementalDtsUnchangedBuild.expectedDiagnostics,
-                    incrementalDtsUnchangedBuild.expectedReadFiles
-                );
-            }
-
-            if (incrementalHeaderChangedBuild) {
-                incrementalBuild(
-                    "incremental headers change without dts changes",
-                    incrementalHeaderChangedBuild.modifyFs,
-                    incrementalHeaderChangedBuild.expectedDiagnostics,
-                    incrementalHeaderChangedBuild.expectedReadFiles
-                );
-            }
-        });
-    }
-
-    export function enableStrict(fs: vfs.FileSystem, path: string) {
-        replaceText(fs, path, `"strict": false`, `"strict": true`);
-    }
-
-    export function addTestPrologue(fs: vfs.FileSystem, path: string, prologue: string) {
-        prependText(fs, path, `${prologue}
-`);
-    }
-
-    export function addShebang(fs: vfs.FileSystem, project: string, file: string) {
-        prependText(fs, `src/${project}/${file}.ts`, `#!someshebang ${project} ${file}
-`);
-    }
-
-    export function restContent(project: string, file: string) {
-        return `function for${project}${file}Rest() {
-const { b, ...rest } = { a: 10, b: 30, yy: 30 };
-}`;
-    }
-
-    function nonrestContent(project: string, file: string) {
-        return `function for${project}${file}Rest() { }`;
-    }
-
-    export function addRest(fs: vfs.FileSystem, project: string, file: string) {
-        appendText(fs, `src/${project}/${file}.ts`, restContent(project, file));
-    }
-
-    export function removeRest(fs: vfs.FileSystem, project: string, file: string) {
-        replaceText(fs, `src/${project}/${file}.ts`, restContent(project, file), nonrestContent(project, file));
-    }
-
-    export function addStubFoo(fs: vfs.FileSystem, project: string, file: string) {
-        appendText(fs, `src/${project}/${file}.ts`, nonrestContent(project, file));
-    }
-
-    export function changeStubToRest(fs: vfs.FileSystem, project: string, file: string) {
-        replaceText(fs, `src/${project}/${file}.ts`, nonrestContent(project, file), restContent(project, file));
-    }
-
-    export function addSpread(fs: vfs.FileSystem, project: string, file: string) {
-        const path = `src/${project}/${file}.ts`;
-        const content = fs.readFileSync(path, "utf8");
-        fs.writeFileSync(path, `${content}
-function ${project}${file}Spread(...b: number[]) { }
-${project}${file}Spread(...[10, 20, 30]);`);
-
-        replaceText(fs, `src/${project}/tsconfig.json`, `"strict": false,`, `"strict": false,
-    "downlevelIteration": true,`);
-    }
-
-    export function getTripleSlashRef(project: string) {
-        return `/src/${project}/tripleRef.d.ts`;
-    }
-
-    export function addTripleSlashRef(fs: vfs.FileSystem, project: string, file: string) {
-        fs.writeFileSync(getTripleSlashRef(project), `declare class ${project}${file} { }`);
-        prependText(fs, `src/${project}/${file}.ts`, `///<reference path="./tripleRef.d.ts"/>
-const ${file}Const = new ${project}${file}();
-`);
-    }
-}
+namespace ts {
+    export function getExpectedDiagnosticForProjectsInBuild(...projects: string[]): fakes.ExpectedDiagnostic {
+        return [Diagnostics.Projects_in_this_build_Colon_0, projects.map(p => "\r\n    * " + p).join("")];
+    }
+
+    export function changeCompilerVersion(host: fakes.SolutionBuilderHost) {
+        const originalReadFile = host.readFile;
+        host.readFile = path => {
+            const value = originalReadFile.call(host, path);
+            if (!value || !isBuildInfoFile(path)) return value;
+            const buildInfo = getBuildInfo(value);
+            buildInfo.version = fakes.version;
+            return getBuildInfoText(buildInfo);
+        };
+    }
+
+    export function replaceText(fs: vfs.FileSystem, path: string, oldText: string, newText: string) {
+        if (!fs.statSync(path).isFile()) {
+            throw new Error(`File ${path} does not exist`);
+        }
+        const old = fs.readFileSync(path, "utf-8");
+        if (old.indexOf(oldText) < 0) {
+            throw new Error(`Text "${oldText}" does not exist in file ${path}`);
+        }
+        const newContent = old.replace(oldText, newText);
+        fs.writeFileSync(path, newContent, "utf-8");
+    }
+
+    export function prependText(fs: vfs.FileSystem, path: string, additionalContent: string) {
+        if (!fs.statSync(path).isFile()) {
+            throw new Error(`File ${path} does not exist`);
+        }
+        const old = fs.readFileSync(path, "utf-8");
+        fs.writeFileSync(path, `${additionalContent}${old}`, "utf-8");
+    }
+
+    export function appendText(fs: vfs.FileSystem, path: string, additionalContent: string) {
+        if (!fs.statSync(path).isFile()) {
+            throw new Error(`File ${path} does not exist`);
+        }
+        const old = fs.readFileSync(path, "utf-8");
+        fs.writeFileSync(path, `${old}${additionalContent}`);
+    }
+
+    export function getTime() {
+        let currentTime = 100;
+        return { tick, time, touch };
+
+        function tick() {
+            currentTime += 60_000;
+        }
+
+        function time() {
+            return currentTime;
+        }
+
+        function touch(fs: vfs.FileSystem, path: string) {
+            if (!fs.statSync(path).isFile()) {
+                throw new Error(`File ${path} does not exist`);
+            }
+            fs.utimesSync(path, new Date(time()), new Date(time()));
+        }
+    }
+
+    const libContent = `${TestFSWithWatch.libFile.content}
+interface ReadonlyArray<T> {}
+declare const console: { log(msg: any): void; };`;
+
+    export function loadProjectFromDisk(root: string, time?: vfs.FileSystemOptions["time"]): vfs.FileSystem {
+        const resolver = vfs.createResolver(Harness.IO);
+        const fs = new vfs.FileSystem(/*ignoreCase*/ true, {
+            files: {
+                ["/src"]: new vfs.Mount(vpath.resolve(Harness.IO.getWorkspaceRoot(), root), resolver)
+            },
+            cwd: "/",
+            meta: { defaultLibLocation: "/lib" },
+            time
+        });
+        fs.mkdirSync("/lib");
+        fs.writeFileSync("/lib/lib.d.ts", libContent);
+        fs.makeReadonly();
+        return fs;
+    }
+
+    function generateSourceMapBaselineFiles(fs: vfs.FileSystem, mapFileNames: ReadonlyArray<string>) {
+        for (const mapFile of mapFileNames) {
+            if (!fs.existsSync(mapFile)) continue;
+            const text = Harness.SourceMapRecorder.getSourceMapRecordWithVFS(fs, mapFile);
+            fs.writeFileSync(`${mapFile}.baseline.txt`, text);
+        }
+    }
+
+    // [tsbuildinfo, js, dts]
+    export type BuildInfoSectionBaselineFiles = [string, string | undefined, string | undefined];
+    function generateBuildInfoSectionBaselineFiles(fs: vfs.FileSystem, buildInfoFileNames: ReadonlyArray<BuildInfoSectionBaselineFiles>) {
+        for (const [file, jsFile, dtsFile] of buildInfoFileNames) {
+            if (!fs.existsSync(file)) continue;
+
+            const buildInfo = getBuildInfo(fs.readFileSync(file, "utf8"));
+            const bundle = buildInfo.bundle;
+            if (!bundle || (!length(bundle.js && bundle.js.sections) && !length(bundle.dts && bundle.dts.sections))) continue;
+
+            // Write the baselines:
+            const baselineRecorder = new Harness.Compiler.WriterAggregator();
+            generateBundleFileSectionInfo(fs, baselineRecorder, bundle.js, jsFile);
+            generateBundleFileSectionInfo(fs, baselineRecorder, bundle.dts, dtsFile);
+            baselineRecorder.Close();
+
+            const text = baselineRecorder.lines.join("\r\n");
+            fs.writeFileSync(`${file}.baseline.txt`, text, "utf8");
+        }
+    }
+
+    function generateBundleFileSectionInfo(fs: vfs.FileSystem, baselineRecorder: Harness.Compiler.WriterAggregator, bundleFileInfo: BundleFileInfo | undefined, outFile: string | undefined) {
+        if (!length(bundleFileInfo && bundleFileInfo.sections) && !outFile) return; // Nothing to baseline
+
+        const content = outFile && fs.existsSync(outFile) ? fs.readFileSync(outFile, "utf8") : "";
+        baselineRecorder.WriteLine("======================================================================");
+        baselineRecorder.WriteLine(`File:: ${outFile}`);
+        for (const section of bundleFileInfo ? bundleFileInfo.sections : emptyArray) {
+            baselineRecorder.WriteLine("----------------------------------------------------------------------");
+            writeSectionHeader(section);
+            if (section.kind !== BundleFileSectionKind.Prepend) {
+                writeTextOfSection(section.pos, section.end);
+            }
+            else {
+                Debug.assert(section.pos === first(section.texts).pos);
+                Debug.assert(section.end === last(section.texts).end);
+                for (const text of section.texts) {
+                    baselineRecorder.WriteLine(">>--------------------------------------------------------------------");
+                    writeSectionHeader(text);
+                    writeTextOfSection(text.pos, text.end);
+                }
+            }
+        }
+        baselineRecorder.WriteLine("======================================================================");
+
+        function writeTextOfSection(pos: number, end: number) {
+            const textLines = content.substring(pos, end).split(/\r?\n/);
+            for (const line of textLines) {
+                baselineRecorder.WriteLine(line);
+            }
+        }
+
+        function writeSectionHeader(section: BundleFileSection) {
+            baselineRecorder.WriteLine(`${section.kind}: (${section.pos}-${section.end})${section.data ? ":: " + section.data : ""}${section.kind === BundleFileSectionKind.Prepend ? " texts:: " + section.texts.length : ""}`);
+        }
+    }
+
+    interface BuildInput {
+        fs: vfs.FileSystem;
+        tick: () => void;
+        rootNames: ReadonlyArray<string>;
+        expectedMapFileNames: ReadonlyArray<string>;
+        expectedBuildInfoFilesForSectionBaselines?: ReadonlyArray<BuildInfoSectionBaselineFiles>;
+        modifyFs: (fs: vfs.FileSystem) => void;
+    }
+
+    function build({ fs, tick, rootNames, expectedMapFileNames, expectedBuildInfoFilesForSectionBaselines, modifyFs }: BuildInput) {
+        const actualReadFileMap = createMap<number>();
+        modifyFs(fs);
+        tick();
+
+        const host = new fakes.SolutionBuilderHost(fs);
+        const builder = createSolutionBuilder(host, rootNames, { dry: false, force: false, verbose: true });
+        host.clearDiagnostics();
+        const originalReadFile = host.readFile;
+        host.readFile = path => {
+            // Dont record libs
+            if (path.startsWith("/src/")) {
+                actualReadFileMap.set(path, (actualReadFileMap.get(path) || 0) + 1);
+            }
+            return originalReadFile.call(host, path);
+        };
+        builder.buildAllProjects();
+        generateSourceMapBaselineFiles(fs, expectedMapFileNames);
+        generateBuildInfoSectionBaselineFiles(fs, expectedBuildInfoFilesForSectionBaselines || emptyArray);
+        fs.makeReadonly();
+        return { fs, actualReadFileMap, host, builder };
+    }
+
+    function generateBaseline(fs: vfs.FileSystem, proj: string, scenario: string, subScenario: string, baseFs: vfs.FileSystem) {
+        const patch = fs.diff(baseFs);
+        // tslint:disable-next-line:no-null-keyword
+        Harness.Baseline.runBaseline(`tsbuild/${proj}/${subScenario.split(" ").join("-")}/${scenario.split(" ").join("-")}.js`, patch ? vfs.formatPatch(patch) : null);
+    }
+
+    function verifyReadFileCalls(actualReadFileMap: Map<number>, expectedReadFiles: ReadonlyMap<number>) {
+        TestFSWithWatch.verifyMapSize("readFileCalls", actualReadFileMap, arrayFrom(expectedReadFiles.keys()));
+        expectedReadFiles.forEach((expected, expectedFile) => {
+            const actual = actualReadFileMap.get(expectedFile);
+            assert.equal(actual, expected, `Mismatch in read file call number for: ${expectedFile}
+Not in Actual: ${JSON.stringify(arrayFrom(mapDefinedIterator(expectedReadFiles.keys(), f => actualReadFileMap.has(f) ? undefined : f)))}
+Mismatch Actual(path, actual, expected): ${JSON.stringify(arrayFrom(mapDefinedIterator(actualReadFileMap.entries(),
+                ([p, v]) => expectedReadFiles.get(p) !== v ? [p, v, expectedReadFiles.get(p) || 0] : undefined)))}`);
+        });
+    }
+
+    export function getReadFilesMap(filesReadOnce: ReadonlyArray<string>, ...filesWithTwoReadCalls: string[]) {
+        const map = arrayToMap(filesReadOnce, identity, () => 1);
+        for (const fileWithTwoReadCalls of filesWithTwoReadCalls) {
+            map.set(fileWithTwoReadCalls, 2);
+        }
+        return map;
+    }
+
+    export interface ExpectedBuildOutput {
+        expectedDiagnostics?: ReadonlyArray<fakes.ExpectedDiagnostic>;
+        expectedReadFiles?: ReadonlyMap<number>;
+    }
+
+    export interface BuildState extends ExpectedBuildOutput {
+        modifyFs: (fs: vfs.FileSystem) => void;
+    }
+
+    export interface VerifyTsBuildInput {
+        scenario: string;
+        projFs: () => vfs.FileSystem;
+        time: () => number;
+        tick: () => void;
+        proj: string;
+        rootNames: ReadonlyArray<string>;
+        expectedMapFileNames: ReadonlyArray<string>;
+        expectedBuildInfoFilesForSectionBaselines?: ReadonlyArray<BuildInfoSectionBaselineFiles>;
+        lastProjectOutputJs: string;
+        initialBuild: BuildState;
+        outputFiles?: ReadonlyArray<string>;
+        incrementalDtsChangedBuild?: BuildState;
+        incrementalDtsUnchangedBuild?: BuildState;
+        incrementalHeaderChangedBuild?: BuildState;
+        baselineOnly?: true;
+        verifyDiagnostics?: true;
+    }
+
+    export function verifyTsbuildOutput({
+        scenario, projFs, time, tick, proj, rootNames, outputFiles, baselineOnly, verifyDiagnostics,
+        expectedMapFileNames, expectedBuildInfoFilesForSectionBaselines, lastProjectOutputJs,
+        initialBuild, incrementalDtsChangedBuild, incrementalDtsUnchangedBuild, incrementalHeaderChangedBuild
+    }: VerifyTsBuildInput) {
+        describe(`tsc --b ${proj}:: ${scenario}`, () => {
+            let fs: vfs.FileSystem;
+            let actualReadFileMap: Map<number>;
+            let firstBuildTime: number;
+            let host: fakes.SolutionBuilderHost;
+            before(() => {
+                const result = build({
+                    fs: projFs().shadow(),
+                    tick,
+                    rootNames,
+                    expectedMapFileNames,
+                    expectedBuildInfoFilesForSectionBaselines,
+                    modifyFs: initialBuild.modifyFs,
+                });
+                ({ fs, actualReadFileMap, host } = result);
+                firstBuildTime = time();
+            });
+            after(() => {
+                fs = undefined!;
+                actualReadFileMap = undefined!;
+                host = undefined!;
+            });
+            describe("initialBuild", () => {
+                if (!baselineOnly || verifyDiagnostics) {
+                    it(`verify diagnostics`, () => {
+                        host.assertDiagnosticMessages(...(initialBuild.expectedDiagnostics || emptyArray));
+                    });
+                }
+                it(`Generates files matching the baseline`, () => {
+                    generateBaseline(fs, proj, scenario, "initial Build", projFs());
+                });
+                if (!baselineOnly) {
+                    it("verify readFile calls", () => {
+                        verifyReadFileCalls(actualReadFileMap, Debug.assertDefined(initialBuild.expectedReadFiles));
+                    });
+                }
+            });
+
+            function incrementalBuild(subScenario: string, incrementalModifyFs: (fs: vfs.FileSystem) => void, incrementalExpectedDiagnostics: ReadonlyArray<fakes.ExpectedDiagnostic> | undefined, incrementalExpectedReadFiles: ReadonlyMap<number> | undefined) {
+                describe(subScenario, () => {
+                    let newFs: vfs.FileSystem;
+                    let actualReadFileMap: Map<number>;
+                    let host: fakes.SolutionBuilderHost;
+                    let beforeBuildTime: number;
+                    let afterBuildTime: number;
+                    before(() => {
+                        beforeBuildTime = fs.statSync(lastProjectOutputJs).mtimeMs;
+                        tick();
+                        newFs = fs.shadow();
+                        tick();
+                        ({ actualReadFileMap, host } = build({
+                            fs: newFs,
+                            tick,
+                            rootNames,
+                            expectedMapFileNames,
+                            expectedBuildInfoFilesForSectionBaselines,
+                            modifyFs: incrementalModifyFs,
+                        }));
+                        afterBuildTime = newFs.statSync(lastProjectOutputJs).mtimeMs;
+                    });
+                    after(() => {
+                        newFs = undefined!;
+                        actualReadFileMap = undefined!;
+                        host = undefined!;
+                    });
+                    it("verify build output times", () => {
+                        assert.equal(beforeBuildTime, firstBuildTime, "First build timestamp is correct");
+                        assert.equal(afterBuildTime, time(), "Second build timestamp is correct");
+                    });
+                    if (!baselineOnly || verifyDiagnostics) {
+                        it(`verify diagnostics`, () => {
+                            host.assertDiagnosticMessages(...(incrementalExpectedDiagnostics || emptyArray));
+                        });
+                    }
+                    it(`Generates files matching the baseline`, () => {
+                        generateBaseline(newFs, proj, scenario, subScenario, fs);
+                    });
+                    if (!baselineOnly) {
+                        it("verify readFile calls", () => {
+                            verifyReadFileCalls(actualReadFileMap, Debug.assertDefined(incrementalExpectedReadFiles));
+                        });
+                    }
+                    it(`Verify emit output file text is same when built clean`, () => {
+                        const expectedOutputFiles = Debug.assertDefined(outputFiles);
+                        const { fs } = build({
+                            fs: newFs.shadow(),
+                            tick,
+                            rootNames,
+                            expectedMapFileNames: emptyArray,
+                            modifyFs: fs => {
+                                // Delete output files
+                                for (const outputFile of expectedOutputFiles) {
+                                    if (fs.existsSync(outputFile)) {
+                                        fs.rimrafSync(outputFile);
+                                    }
+                                }
+                            },
+                        });
+
+                        for (const outputFile of expectedOutputFiles) {
+                            const expectedText = fs.existsSync(outputFile) ? fs.readFileSync(outputFile, "utf8") : undefined;
+                            const actualText = newFs.existsSync(outputFile) ? newFs.readFileSync(outputFile, "utf8") : undefined;
+                            assert.equal(actualText, expectedText, `File: ${outputFile}`);
+                        }
+                    });
+                });
+            }
+            if (incrementalDtsChangedBuild) {
+                incrementalBuild(
+                    "incremental declaration changes",
+                    incrementalDtsChangedBuild.modifyFs,
+                    incrementalDtsChangedBuild.expectedDiagnostics,
+                    incrementalDtsChangedBuild.expectedReadFiles,
+                );
+            }
+
+            if (incrementalDtsUnchangedBuild) {
+                incrementalBuild(
+                    "incremental declaration doesnt change",
+                    incrementalDtsUnchangedBuild.modifyFs,
+                    incrementalDtsUnchangedBuild.expectedDiagnostics,
+                    incrementalDtsUnchangedBuild.expectedReadFiles
+                );
+            }
+
+            if (incrementalHeaderChangedBuild) {
+                incrementalBuild(
+                    "incremental headers change without dts changes",
+                    incrementalHeaderChangedBuild.modifyFs,
+                    incrementalHeaderChangedBuild.expectedDiagnostics,
+                    incrementalHeaderChangedBuild.expectedReadFiles
+                );
+            }
+        });
+    }
+
+    export function enableStrict(fs: vfs.FileSystem, path: string) {
+        replaceText(fs, path, `"strict": false`, `"strict": true`);
+    }
+
+    export function addTestPrologue(fs: vfs.FileSystem, path: string, prologue: string) {
+        prependText(fs, path, `${prologue}
+`);
+    }
+
+    export function addShebang(fs: vfs.FileSystem, project: string, file: string) {
+        prependText(fs, `src/${project}/${file}.ts`, `#!someshebang ${project} ${file}
+`);
+    }
+
+    export function restContent(project: string, file: string) {
+        return `function for${project}${file}Rest() {
+const { b, ...rest } = { a: 10, b: 30, yy: 30 };
+}`;
+    }
+
+    function nonrestContent(project: string, file: string) {
+        return `function for${project}${file}Rest() { }`;
+    }
+
+    export function addRest(fs: vfs.FileSystem, project: string, file: string) {
+        appendText(fs, `src/${project}/${file}.ts`, restContent(project, file));
+    }
+
+    export function removeRest(fs: vfs.FileSystem, project: string, file: string) {
+        replaceText(fs, `src/${project}/${file}.ts`, restContent(project, file), nonrestContent(project, file));
+    }
+
+    export function addStubFoo(fs: vfs.FileSystem, project: string, file: string) {
+        appendText(fs, `src/${project}/${file}.ts`, nonrestContent(project, file));
+    }
+
+    export function changeStubToRest(fs: vfs.FileSystem, project: string, file: string) {
+        replaceText(fs, `src/${project}/${file}.ts`, nonrestContent(project, file), restContent(project, file));
+    }
+
+    export function addSpread(fs: vfs.FileSystem, project: string, file: string) {
+        const path = `src/${project}/${file}.ts`;
+        const content = fs.readFileSync(path, "utf8");
+        fs.writeFileSync(path, `${content}
+function ${project}${file}Spread(...b: number[]) { }
+${project}${file}Spread(...[10, 20, 30]);`);
+
+        replaceText(fs, `src/${project}/tsconfig.json`, `"strict": false,`, `"strict": false,
+    "downlevelIteration": true,`);
+    }
+
+    export function getTripleSlashRef(project: string) {
+        return `/src/${project}/tripleRef.d.ts`;
+    }
+
+    export function addTripleSlashRef(fs: vfs.FileSystem, project: string, file: string) {
+        fs.writeFileSync(getTripleSlashRef(project), `declare class ${project}${file} { }`);
+        prependText(fs, `src/${project}/${file}.ts`, `///<reference path="./tripleRef.d.ts"/>
+const ${file}Const = new ${project}${file}();
+`);
+    }
+}